using Org.BouncyCastle.Bcpg;
using Org.BouncyCastle.Bcpg.OpenPgp;
using Org.BouncyCastle.Crypto;
using Org.BouncyCastle.Crypto.Generators;
using Org.BouncyCastle.Crypto.Parameters;
using Org.BouncyCastle.Math;
using Org.BouncyCastle.Security;
using System;
using System.Collections.Generic;
using System.IO;
using System.Linq;
using System.Text;
using System.Threading.Tasks;

namespace PgpCore
{
<<<<<<< HEAD
    public enum PGPFileType { Binary, Text, UTF8 }

    public class PGP : IPGPEncrypt, IPGPEncryptAsync, IPGPSign, IPGPSignAsync, IDisposable
    {
        public static readonly PGP Instance = new PGP();

        private const int BufferSize = 0x10000;
        private const string DefaultFileName = "name";

        public CompressionAlgorithmTag CompressionAlgorithm { get; set; } = CompressionAlgorithmTag.Uncompressed;

        public SymmetricKeyAlgorithmTag SymmetricKeyAlgorithm { get; set; } = SymmetricKeyAlgorithmTag.TripleDes;

        public int PgpSignatureType { get; set; } = PgpSignature.DefaultCertification;

        public PublicKeyAlgorithmTag PublicKeyAlgorithm { get; set; } = PublicKeyAlgorithmTag.RsaGeneral;

        public PGPFileType FileType { get; set; } = PGPFileType.Binary;

        public HashAlgorithmTag HashAlgorithmTag { get; set; } = HashAlgorithmTag.Sha1;

        public IEncryptionKeys EncryptionKeys { get; private set; }

        #region Constructor

        public PGP() { }

        public PGP(IEncryptionKeys encryptionKeys) { EncryptionKeys = encryptionKeys; }

        #endregion Constructor

        #region Encrypt
        #region EncryptFileAsync

        /// <summary>
        /// PGP Encrypt the file.
        /// </summary>
        /// <param name="inputFilePath">Plain data file path to be encrypted</param>
        /// <param name="outputFilePath">Output PGP encrypted file path</param>
        /// <param name="publicKeyFilePath">PGP public key file path</param>
        /// <param name="armor">True, means a binary data representation as an ASCII-only text. Otherwise, false</param>
        /// <param name="withIntegrityCheck">True, to perform integrity packet check on input file. Otherwise, false</param>
        /// <param name="name">Name of encrypted file in message, defaults to the input file name</param>
        public async Task EncryptFileAsync(
            string inputFilePath,
            string outputFilePath,
            string publicKeyFilePath,
            bool armor = true,
            bool withIntegrityCheck = true,
            string name = DefaultFileName)
        {
            EncryptionKeys = new EncryptionKeys(new FileInfo(publicKeyFilePath));
            await EncryptFileAsync(inputFilePath, outputFilePath, armor, withIntegrityCheck, name);
        }

        /// <summary>
        /// PGP Encrypt the file.
        /// </summary>
        /// <param name="inputFilePath">Plain data file path to be encrypted</param>
        /// <param name="outputFilePath">Output PGP encrypted file path</param>
        /// <param name="publicKeyFilePaths">PGP public key file paths</param>
        /// <param name="armor">True, means a binary data representation as an ASCII-only text. Otherwise, false</param>
        /// <param name="withIntegrityCheck">True, to perform integrity packet check on input file. Otherwise, false</param>
        /// <param name="name">Name of encrypted file in message, defaults to the input file name</param>
        public async Task EncryptFileAsync(
            string inputFilePath,
            string outputFilePath,
            IEnumerable<string> publicKeyFilePaths,
            bool armor = true,
            bool withIntegrityCheck = true,
            string name = DefaultFileName)
        {
            EncryptionKeys = new EncryptionKeys(publicKeyFilePaths.Select(x => new FileInfo(x)).ToList());
            await EncryptFileAsync(inputFilePath, outputFilePath, armor, withIntegrityCheck, name);
        }

        /// <summary>
        /// PGP Encrypt the file.
        /// </summary>
        /// <param name="inputFilePath">Plain data file path to be encrypted</param>
        /// <param name="outputFilePath">Output PGP encrypted file path</param>
        /// <param name="encryptionKeys">IEncryptionKeys object containing public keys</param>
        /// <param name="armor">True, means a binary data representation as an ASCII-only text. Otherwise, false</param>
        /// <param name="withIntegrityCheck">True, to perform integrity packet check on input file. Otherwise, false</param>
        /// <param name="name">Name of encrypted file in message, defaults to the input file name</param>
        public async Task EncryptFileAsync(
            string inputFilePath,
            string outputFilePath,
            IEncryptionKeys encryptionKeys,
            bool armor = true,
            bool withIntegrityCheck = true,
            string name = DefaultFileName)
        {
            EncryptionKeys = encryptionKeys;
            await EncryptFileAsync(inputFilePath, outputFilePath, armor, withIntegrityCheck, name);
        }

        /// <summary>
        /// PGP Encrypt the file.
        /// </summary>
        /// <param name="inputFilePath">Plain data file path to be encrypted</param>
        /// <param name="outputFilePath">Output PGP encrypted file path</param>
        /// <param name="armor">True, means a binary data representation as an ASCII-only text. Otherwise, false</param>
        /// <param name="withIntegrityCheck">True, to perform integrity packet check on input file. Otherwise, false</param>
        /// <param name="name">Name of encrypted file in message, defaults to the input file name</param>
        public async Task EncryptFileAsync(
            string inputFilePath,
            string outputFilePath,
            bool armor = true,
            bool withIntegrityCheck = true,
            string name = DefaultFileName)
        {
            if (String.IsNullOrEmpty(inputFilePath))
                throw new ArgumentException("InputFilePath");
            if (String.IsNullOrEmpty(outputFilePath))
                throw new ArgumentException("OutputFilePath");
            if (EncryptionKeys == null)
                throw new ArgumentException("EncryptionKeys");
            if (!File.Exists(inputFilePath))
                throw new FileNotFoundException(String.Format("Input file [{0}] does not exist.", inputFilePath));

            using (FileStream inputStream = new FileStream(inputFilePath, FileMode.Open, FileAccess.Read))
            using (Stream outputStream = File.Create(outputFilePath))
                await EncryptStreamAsync(inputStream, outputStream, armor, withIntegrityCheck, name);
        }

        /// <summary>
        /// PGP Encrypt the file.
        /// </summary>
        /// <param name="inputFile">Plain data file to be encrypted</param>
        /// <param name="outputFile">Output PGP encrypted file</param>
        /// <param name="publicKeyFile">PGP public key file</param>
        /// <param name="armor">True, means a binary data representation as an ASCII-only text. Otherwise, false</param>
        /// <param name="withIntegrityCheck">True, to perform integrity packet check on input file. Otherwise, false</param>
        /// <param name="name">Name of encrypted file in message, defaults to the input file name</param>
        public async Task EncryptFileAsync(
            FileInfo inputFile,
            FileInfo outputFile,
            FileInfo publicKeyFile,
            bool armor = true,
            bool withIntegrityCheck = true,
            string name = DefaultFileName)
        {
            EncryptionKeys = new EncryptionKeys(publicKeyFile);
            await EncryptFileAsync(inputFile, outputFile, armor, withIntegrityCheck, name);
        }

        /// <summary>
        /// PGP Encrypt the file.
        /// </summary>
        /// <param name="inputFile">Plain data file to be encrypted</param>
        /// <param name="outputFile">Output PGP encrypted file</param>
        /// <param name="publicKeyFiles">PGP public key files</param>
        /// <param name="armor">True, means a binary data representation as an ASCII-only text. Otherwise, false</param>
        /// <param name="withIntegrityCheck">True, to perform integrity packet check on input file. Otherwise, false</param>
        /// <param name="name">Name of encrypted file in message, defaults to the input file name</param>
        public async Task EncryptFileAsync(
            FileInfo inputFile,
            FileInfo outputFile,
            IEnumerable<FileInfo> publicKeyFiles,
            bool armor = true,
            bool withIntegrityCheck = true,
            string name = DefaultFileName)
        {
            EncryptionKeys = new EncryptionKeys(publicKeyFiles);
            await EncryptFileAsync(inputFile, outputFile, armor, withIntegrityCheck, name);
        }

        /// <summary>
        /// PGP Encrypt the file.
        /// </summary>
        /// <param name="inputFile">Plain data file to be encrypted</param>
        /// <param name="outputFile">Output PGP encrypted file</param>
        /// <param name="encryptionKeys">IEncryptionKeys object containing public keys</param>
        /// <param name="armor">True, means a binary data representation as an ASCII-only text. Otherwise, false</param>
        /// <param name="withIntegrityCheck">True, to perform integrity packet check on input file. Otherwise, false</param>
        /// <param name="name">Name of encrypted file in message, defaults to the input file name</param>
        public async Task EncryptFileAsync(
            FileInfo inputFile,
            FileInfo outputFile,
            IEncryptionKeys encryptionKeys,
            bool armor = true,
            bool withIntegrityCheck = true,
            string name = DefaultFileName)
        {
            EncryptionKeys = encryptionKeys;
            await EncryptFileAsync(inputFile, outputFile, armor, withIntegrityCheck, name);
        }

        /// <summary>
        /// PGP Encrypt the file.
        /// </summary>
        /// <param name="inputFile">Plain data file to be encrypted</param>
        /// <param name="outputFile">Output PGP encrypted file</param>
        /// <param name="armor">True, means a binary data representation as an ASCII-only text. Otherwise, false</param>
        /// <param name="withIntegrityCheck">True, to perform integrity packet check on input file. Otherwise, false</param>
        /// <param name="name">Name of encrypted file in message, defaults to the input file name</param>
        public async Task EncryptFileAsync(
            FileInfo inputFile,
            FileInfo outputFile,
            bool armor = true,
            bool withIntegrityCheck = true,
            string name = DefaultFileName)
        {
            if (inputFile == null)
                throw new ArgumentException("InputFile");
            if (outputFile == null)
                throw new ArgumentException("OutputFile");
            if (EncryptionKeys == null)
                throw new ArgumentException("EncryptionKeys");
            if (!inputFile.Exists)
                throw new FileNotFoundException(String.Format("Input file [{0}] does not exist.", inputFile.FullName));

            using (FileStream inputStream = inputFile.OpenRead())
            using (Stream outputStream = outputFile.OpenWrite())
                await EncryptStreamAsync(inputStream, outputStream, armor, withIntegrityCheck, name);
        }

        #endregion EncryptFileAsync
        #region EncryptFile

        /// <summary>
        /// PGP Encrypt the file.
        /// </summary>
        /// <param name="inputFilePath">Plain data file path to be encrypted</param>
        /// <param name="outputFilePath">Output PGP encrypted file path</param>
        /// <param name="publicKeyFilePath">PGP public key file path</param>
        /// <param name="armor">True, means a binary data representation as an ASCII-only text. Otherwise, false</param>
        /// <param name="withIntegrityCheck">True, to perform integrity packet check on input file. Otherwise, false</param>
        /// <param name="name">Name of encrypted file in message, defaults to the input file name</param>
        public void EncryptFile(
            string inputFilePath,
            string outputFilePath,
            string publicKeyFilePath,
            bool armor = true,
            bool withIntegrityCheck = true,
            string name = DefaultFileName)
        {
            EncryptionKeys = new EncryptionKeys(new FileInfo(publicKeyFilePath));
            EncryptFile(inputFilePath, outputFilePath, armor, withIntegrityCheck, name);
        }

        /// <summary>
        /// PGP Encrypt the file.
        /// </summary>
        /// <param name="inputFilePath">Plain data file path to be encrypted</param>
        /// <param name="outputFilePath">Output PGP encrypted file path</param>
        /// <param name="publicKeyFilePaths">IEnumerable of PGP public key file paths</param>
        /// <param name="armor">True, means a binary data representation as an ASCII-only text. Otherwise, false</param>
        /// <param name="withIntegrityCheck">True, to perform integrity packet check on input file. Otherwise, false</param>
        /// <param name="name">Name of encrypted file in message, defaults to the input file name</param>
        public void EncryptFile(
            string inputFilePath,
            string outputFilePath,
            IEnumerable<string> publicKeyFilePaths,
            bool armor = true,
            bool withIntegrityCheck = true,
            string name = DefaultFileName)
        {
            EncryptionKeys = new EncryptionKeys(publicKeyFilePaths.Select(x => new FileInfo(x)).ToList());
            EncryptFile(inputFilePath, outputFilePath, armor, withIntegrityCheck, name);
        }

        /// <summary>
        /// PGP Encrypt the file.
        /// </summary>
        /// <param name="inputFilePath">Plain data file path to be encrypted</param>
        /// <param name="outputFilePath">Output PGP encrypted file path</param>
        /// <param name="encryptionKeys">IEncryptionKeys object containing public keys</param>
        /// <param name="armor">True, means a binary data representation as an ASCII-only text. Otherwise, false</param>
        /// <param name="withIntegrityCheck">True, to perform integrity packet check on input file. Otherwise, false</param>
        /// <param name="name">Name of encrypted file in message, defaults to the input file name</param>
        public void EncryptFile(
            string inputFilePath,
            string outputFilePath,
            IEncryptionKeys encryptionKeys,
            bool armor = true,
            bool withIntegrityCheck = true,
            string name = DefaultFileName)
        {
            EncryptionKeys = encryptionKeys;
            EncryptFile(inputFilePath, outputFilePath, armor, withIntegrityCheck, name);
        }

        /// <summary>
        /// PGP Encrypt the file.
        /// </summary>
        /// <param name="inputFilePath">Plain data file path to be encrypted</param>
        /// <param name="outputFilePath">Output PGP encrypted file path</param>
        /// <param name="armor">True, means a binary data representation as an ASCII-only text. Otherwise, false</param>
        /// <param name="withIntegrityCheck">True, to perform integrity packet check on input file. Otherwise, false</param>
        /// <param name="name">Name of encrypted file in message, defaults to the input file name</param>
        public void EncryptFile(
            string inputFilePath,
            string outputFilePath,
            bool armor = true,
            bool withIntegrityCheck = true,
            string name = DefaultFileName)
        {
            if (String.IsNullOrEmpty(inputFilePath))
                throw new ArgumentException("InputFilePath");
            if (String.IsNullOrEmpty(outputFilePath))
                throw new ArgumentException("OutputFilePath");
            if (EncryptionKeys == null)
                throw new ArgumentException("EncryptionKeys");
            if (!File.Exists(inputFilePath))
                throw new FileNotFoundException(String.Format("Input file [{0}] does not exist.", inputFilePath));

            using (FileStream inputStream = new FileStream(inputFilePath, FileMode.Open, FileAccess.Read))
            using (Stream outputStream = File.Create(outputFilePath))
                EncryptStream(inputStream, outputStream, armor, withIntegrityCheck, name);
        }

        /// <summary>
        /// PGP Encrypt the file.
        /// </summary>
        /// <param name="inputFile">Plain data file to be encrypted</param>
        /// <param name="outputFile">Output PGP encrypted file</param>
        /// <param name="publicKeyFile">PGP public key file</param>
        /// <param name="armor">True, means a binary data representation as an ASCII-only text. Otherwise, false</param>
        /// <param name="withIntegrityCheck">True, to perform integrity packet check on input file. Otherwise, false</param>
        /// <param name="name">Name of encrypted file in message, defaults to the input file name</param>
        public void EncryptFile(
            FileInfo inputFile,
            FileInfo outputFile,
            FileInfo publicKeyFile,
            bool armor = true,
            bool withIntegrityCheck = true,
            string name = DefaultFileName)
        {
            EncryptionKeys = new EncryptionKeys(publicKeyFile);
            EncryptFile(inputFile, outputFile, armor, withIntegrityCheck, name);
        }

        /// <summary>
        /// PGP Encrypt the file.
        /// </summary>
        /// <param name="inputFile">Plain data file to be encrypted</param>
        /// <param name="outputFile">Output PGP encrypted file</param>
        /// <param name="publicKeyFiles">PGP public key files</param>
        /// <param name="armor">True, means a binary data representation as an ASCII-only text. Otherwise, false</param>
        /// <param name="withIntegrityCheck">True, to perform integrity packet check on input file. Otherwise, false</param>
        /// <param name="name">Name of encrypted file in message, defaults to the input file name</param>
        public void EncryptFile(
            FileInfo inputFile,
            FileInfo outputFile,
            IEnumerable<FileInfo> publicKeyFiles,
            bool armor = true,
            bool withIntegrityCheck = true,
            string name = DefaultFileName)
        {
            EncryptionKeys = new EncryptionKeys(publicKeyFiles);
            EncryptFile(inputFile, outputFile, armor, withIntegrityCheck, name);
        }

        /// <summary>
        /// PGP Encrypt the file.
        /// </summary>
        /// <param name="inputFile">Plain data file to be encrypted</param>
        /// <param name="outputFile">Output PGP encrypted file</param>
        /// <param name="encryptionKeys">IEncryptionKeys object containing public keys</param>
        /// <param name="armor">True, means a binary data representation as an ASCII-only text. Otherwise, false</param>
        /// <param name="withIntegrityCheck">True, to perform integrity packet check on input file. Otherwise, false</param>
        /// <param name="name">Name of encrypted file in message, defaults to the input file name</param>
        public void EncryptFile(
            FileInfo inputFile,
            FileInfo outputFile,
            IEncryptionKeys encryptionKeys,
            bool armor = true,
            bool withIntegrityCheck = true,
            string name = DefaultFileName)
        {
            EncryptionKeys = encryptionKeys;
            EncryptFile(inputFile, outputFile, armor, withIntegrityCheck, name);
        }

        /// <summary>
        /// PGP Encrypt the file.
        /// </summary>
        /// <param name="inputFile">Plain data file to be encrypted</param>
        /// <param name="outputFile">Output PGP encrypted file</param>
        /// <param name="armor">True, means a binary data representation as an ASCII-only text. Otherwise, false</param>
        /// <param name="withIntegrityCheck">True, to perform integrity packet check on input file. Otherwise, false</param>
        /// <param name="name">Name of encrypted file in message, defaults to the input file name</param>
        public void EncryptFile(
            FileInfo inputFile,
            FileInfo outputFile,
            bool armor = true,
            bool withIntegrityCheck = true,
            string name = DefaultFileName)
        {
            if (inputFile == null)
                throw new ArgumentException("InputFile");
            if (outputFile == null)
                throw new ArgumentException("OutputFile");
            if (EncryptionKeys == null)
                throw new ArgumentException("EncryptionKeys");
            if (!inputFile.Exists)
                throw new FileNotFoundException(String.Format("Input file [{0}] does not exist.", inputFile.FullName));

            using (FileStream inputStream = inputFile.OpenRead())
            using (Stream outputStream = outputFile.OpenWrite())
                EncryptStream(inputStream, outputStream, armor, withIntegrityCheck, name);
        }

        #endregion EncryptFile
        #region EncryptStreamAsync

        /// <summary>
        /// PGP Encrypt the stream.
        /// </summary>
        /// <param name="inputStream">Plain data stream to be encrypted</param>
        /// <param name="outputStream">Output PGP encrypted stream</param>
        /// <param name="publicKeyStream">PGP public key stream</param>
        /// <param name="armor">True, means a binary data representation as an ASCII-only text. Otherwise, false</param>
        /// <param name="withIntegrityCheck">True, to perform integrity packet check on input file. Otherwise, false</param>
        /// <param name="name">Name of encrypted file in message, defaults to the input file name</param>
        public async Task EncryptStreamAsync(
            Stream inputStream,
            Stream outputStream,
            Stream publicKeyStream,
            bool armor = true,
            bool withIntegrityCheck = true,
            string name = DefaultFileName)
        {
            EncryptionKeys = new EncryptionKeys(publicKeyStream);
            await EncryptStreamAsync(inputStream, outputStream, armor, withIntegrityCheck, name);
        }

        /// <summary>
        /// PGP Encrypt the stream.
        /// </summary>
        /// <param name="inputStream">Plain data stream to be encrypted</param>
        /// <param name="outputStream">Output PGP encrypted stream</param>
        /// <param name="publicKeyStreams">IEnumerable of PGP public key streams</param>
        /// <param name="armor">True, means a binary data representation as an ASCII-only text. Otherwise, false</param>
        /// <param name="withIntegrityCheck">True, to perform integrity packet check on input file. Otherwise, false</param>
        /// <param name="name">Name of encrypted file in message, defaults to the input file name</param>
        public async Task EncryptStreamAsync(Stream inputStream, Stream outputStream, IEnumerable<Stream> publicKeyStreams, bool armor = true, bool withIntegrityCheck = true, string name = DefaultFileName)
        {
            EncryptionKeys = new EncryptionKeys(publicKeyStreams);
            await EncryptStreamAsync(inputStream, outputStream, armor, withIntegrityCheck, name);
        }

        /// <summary>
        /// PGP Encrypt the stream.
        /// </summary>
        /// <param name="inputStream">Plain data stream to be encrypted</param>
        /// <param name="outputStream">Output PGP encrypted stream</param>
        /// <param name="encryptionKeys">IEncryptionKeys object containing public keys</param>
        /// <param name="armor">True, means a binary data representation as an ASCII-only text. Otherwise, false</param>
        /// <param name="withIntegrityCheck">True, to perform integrity packet check on input file. Otherwise, false</param>
        /// <param name="name">Name of encrypted file in message, defaults to the input file name</param>
        public async Task EncryptStreamAsync(Stream inputStream, Stream outputStream, IEncryptionKeys encryptionKeys, bool armor = true, bool withIntegrityCheck = true, string name = DefaultFileName)
        {
            EncryptionKeys = encryptionKeys;
            await EncryptStreamAsync(inputStream, outputStream, armor, withIntegrityCheck, name);
        }

        /// <summary>
        /// PGP Encrypt the stream.
        /// </summary>
        /// <param name="inputStream">Plain data stream to be encrypted</param>
        /// <param name="outputStream">Output PGP encrypted stream</param>
        /// <param name="armor">True, means a binary data representation as an ASCII-only text. Otherwise, false</param>
        /// <param name="withIntegrityCheck">True, to perform integrity packet check on input file. Otherwise, false</param>
        /// <param name="name">Name of encrypted file in message, defaults to the input file name</param>
        public async Task EncryptStreamAsync(Stream inputStream, Stream outputStream, bool armor = true, bool withIntegrityCheck = true, string name = DefaultFileName)
        {
            if (inputStream == null)
                throw new ArgumentException("InputStream");
            if (outputStream == null)
                throw new ArgumentException("OutputStream");
            if (EncryptionKeys == null)
                throw new ArgumentException("EncryptionKeys");
            if (inputStream.Position != 0)
                throw new ArgumentException("inputStream should be at start of stream");

            if (name == DefaultFileName && inputStream is FileStream)
            {
                string inputFilePath = ((FileStream)inputStream).Name;
                name = Path.GetFileName(inputFilePath);
            }

            if (armor)
            {
                outputStream = new ArmoredOutputStream(outputStream);
            }

            PgpEncryptedDataGenerator pk = new PgpEncryptedDataGenerator(SymmetricKeyAlgorithm, withIntegrityCheck, new SecureRandom());

            foreach (PgpPublicKey publicKey in EncryptionKeys.PublicKeys)
            {
                pk.AddMethod(publicKey);
            }

            Stream @out = pk.Open(outputStream, new byte[1 << 16]);

            if (CompressionAlgorithm != CompressionAlgorithmTag.Uncompressed)
            {
                PgpCompressedDataGenerator comData = new PgpCompressedDataGenerator(CompressionAlgorithm);
                await Utilities.WriteStreamToLiteralDataAsync(comData.Open(@out), FileTypeToChar(), inputStream, name);
                comData.Close();
            }
            else
                await Utilities.WriteStreamToLiteralDataAsync(@out, FileTypeToChar(), inputStream, name);

            @out.Close();

            if (armor)
            {
                outputStream.Close();
            }
        }

        #endregion EncryptStreamAsync
        #region EncryptStream

        /// <summary>
        /// PGP Encrypt the stream.
        /// </summary>
        /// <param name="inputStream">Plain data stream to be encrypted</param>
        /// <param name="outputStream">Output PGP encrypted stream</param>
        /// <param name="publicKeyStream">PGP public key stream</param>
        /// <param name="armor">True, means a binary data representation as an ASCII-only text. Otherwise, false</param>
        /// <param name="withIntegrityCheck">True, to perform integrity packet check on input file. Otherwise, false</param>
        /// <param name="name">Name of encrypted file in message, defaults to the input file name</param>
        public void EncryptStream(
            Stream inputStream,
            Stream outputStream,
            Stream publicKeyStream,
            bool armor = true,
            bool withIntegrityCheck = true,
            string name = DefaultFileName)
        {
            EncryptionKeys = new EncryptionKeys(publicKeyStream);
            EncryptStream(inputStream, outputStream, armor, withIntegrityCheck, name);
        }

        /// <summary>
        /// PGP Encrypt the stream.
        /// </summary>
        /// <param name="inputStream">Plain data stream to be encrypted</param>
        /// <param name="outputStream">Output PGP encrypted stream</param>
        /// <param name="publicKeyStreams">IEnumerable of PGP public key streams</param>
        /// <param name="armor">True, means a binary data representation as an ASCII-only text. Otherwise, false</param>
        /// <param name="withIntegrityCheck">True, to perform integrity packet check on input file. Otherwise, false</param>
        /// <param name="name">Name of encrypted file in message, defaults to the input file name</param>
        public void EncryptStream(Stream inputStream, Stream outputStream, IEnumerable<Stream> publicKeyStreams, bool armor = true, bool withIntegrityCheck = true, string name = DefaultFileName)
        {
            EncryptionKeys = new EncryptionKeys(publicKeyStreams);
            EncryptStream(inputStream, outputStream, armor, withIntegrityCheck, name);
        }

        /// <summary>
        /// PGP Encrypt the stream.
        /// </summary>
        /// <param name="inputStream">Plain data stream to be encrypted</param>
        /// <param name="outputStream">Output PGP encrypted stream</param>
        /// <param name="encryptionKeys">IEncryptionKeys object containing public keys</param>
        /// <param name="armor">True, means a binary data representation as an ASCII-only text. Otherwise, false</param>
        /// <param name="withIntegrityCheck">True, to perform integrity packet check on input file. Otherwise, false</param>
        /// <param name="name">Name of encrypted file in message, defaults to the input file name</param>
        public void EncryptStream(Stream inputStream, Stream outputStream, IEncryptionKeys encryptionKeys, bool armor = true, bool withIntegrityCheck = true, string name = DefaultFileName)
        {
            EncryptionKeys = encryptionKeys;
            EncryptStream(inputStream, outputStream, armor, withIntegrityCheck, name);
        }

        /// <summary>
        /// PGP Encrypt the stream.
        /// </summary>
        /// <param name="inputStream">Plain data stream to be encrypted</param>
        /// <param name="outputStream">Output PGP encrypted stream</param>
        /// <param name="armor">True, means a binary data representation as an ASCII-only text. Otherwise, false</param>
        /// <param name="withIntegrityCheck">True, to perform integrity packet check on input file. Otherwise, false</param>
        /// <param name="name">Name of encrypted file in message, defaults to the input file name</param>
        public void EncryptStream(Stream inputStream, Stream outputStream, bool armor = true, bool withIntegrityCheck = true, string name = DefaultFileName)
        {
            if (inputStream == null)
                throw new ArgumentException("InputStream");
            if (outputStream == null)
                throw new ArgumentException("OutputStream");
            if (EncryptionKeys == null)
                throw new ArgumentException("EncryptionKeys");
            if (inputStream.Position != 0)
                throw new ArgumentException("inputStream should be at start of stream");

            if (name == DefaultFileName && inputStream is FileStream)
            {
                string inputFilePath = ((FileStream)inputStream).Name;
                name = Path.GetFileName(inputFilePath);
            }

            if (armor)
            {
                outputStream = new ArmoredOutputStream(outputStream);
            }

            PgpEncryptedDataGenerator pk = new PgpEncryptedDataGenerator(SymmetricKeyAlgorithm, withIntegrityCheck, new SecureRandom());

            foreach (PgpPublicKey publicKey in EncryptionKeys.PublicKeys)
            {
                pk.AddMethod(publicKey);
            }

            Stream @out = pk.Open(outputStream, new byte[1 << 16]);

            if (CompressionAlgorithm != CompressionAlgorithmTag.Uncompressed)
            {
                PgpCompressedDataGenerator comData = new PgpCompressedDataGenerator(CompressionAlgorithm);
                Utilities.WriteStreamToLiteralData(comData.Open(@out), FileTypeToChar(), inputStream, name);
                comData.Close();
            }
            else
                Utilities.WriteStreamToLiteralData(@out, FileTypeToChar(), inputStream, name);

            @out.Close();

            if (armor)
            {
                outputStream.Close();
            }
        }

        #endregion EncryptStream
        #region EncryptArmoredStringAsync
        /// <summary>
        /// PGP Encrypt the string.
        /// </summary>
        /// <param name="input">Plain string to be encrypted</param>
        /// <param name="publicKey">PGP public key</param>
        /// <param name="withIntegrityCheck">True, to perform integrity packet check on input file. Otherwise, false</param>
        /// <param name="name">Name of encrypted file in message, defaults to the input file name</param>
        public async Task<string> EncryptArmoredStringAsync(
            string input,
            string publicKey,
            bool withIntegrityCheck = true,
            string name = DefaultFileName)
        {
            EncryptionKeys = new EncryptionKeys(await publicKey.GetStreamAsync());

            using (Stream inputStream = await input.GetStreamAsync())
            using (Stream outputStream = new MemoryStream())
            {
                await EncryptStreamAsync(inputStream, outputStream, true, withIntegrityCheck, name);
                outputStream.Seek(0, SeekOrigin.Begin);
                return await outputStream.GetStringAsync();
            }
        }

        /// <summary>
        /// PGP Encrypt the string.
        /// </summary>
        /// <param name="input">Plain string to be encrypted</param>
        /// <param name="publicKeys">IEnumerable of PGP public keys</param>
        /// <param name="withIntegrityCheck">True, to perform integrity packet check on input file. Otherwise, false</param>
        /// <param name="name">Name of encrypted file in message, defaults to the input file name</param>
        public async Task<string> EncryptArmoredStringAsync(string input, IEnumerable<string> publicKeys, bool withIntegrityCheck = true, string name = DefaultFileName)
        {
            EncryptionKeys = new EncryptionKeys(await Task.WhenAll(publicKeys.Select(x => x.GetStreamAsync()).ToList()));

            using (Stream inputStream = await input.GetStreamAsync())
            using (Stream outputStream = new MemoryStream())
            {
                await EncryptStreamAsync(inputStream, outputStream, true, withIntegrityCheck, name);
                outputStream.Seek(0, SeekOrigin.Begin);
                return await outputStream.GetStringAsync();
            }
        }

        /// <summary>
        /// PGP Encrypt the string.
        /// </summary>
        /// <param name="input">Plain string to be encrypted</param>
        /// <param name="encryptionKeys">IEncryptionKeys object containing public keys</param>
        /// <param name="withIntegrityCheck">True, to perform integrity packet check on input file. Otherwise, false</param>
        /// <param name="name">Name of encrypted file in message, defaults to the input file name</param>
        public async Task<string> EncryptArmoredStringAsync(string input, IEncryptionKeys encryptionKeys, bool withIntegrityCheck = true, string name = DefaultFileName)
        {
            EncryptionKeys = encryptionKeys;

            using (Stream inputStream = await input.GetStreamAsync())
            using (Stream outputStream = new MemoryStream())
            {
                await EncryptStreamAsync(inputStream, outputStream, true, withIntegrityCheck, name);
                outputStream.Seek(0, SeekOrigin.Begin);
                return await outputStream.GetStringAsync();
            }
        }

        /// <summary>
        /// PGP Encrypt the string.
        /// </summary>
        /// <param name="input">Plain string to be encrypted</param>
        /// <param name="withIntegrityCheck">True, to perform integrity packet check on input file. Otherwise, false</param>
        /// <param name="name">Name of encrypted file in message, defaults to the input file name</param>
        public async Task<string> EncryptArmoredStringAsync(string input, bool withIntegrityCheck = true, string name = DefaultFileName)
        {
            using (Stream inputStream = await input.GetStreamAsync())
            using (Stream outputStream = new MemoryStream())
            {
                await EncryptStreamAsync(inputStream, outputStream, true, withIntegrityCheck, name);
                outputStream.Seek(0, SeekOrigin.Begin);
                return await outputStream.GetStringAsync();
            }
        }
        #endregion EncryptArmoredStringAsync
        #region EncryptArmoredString
        /// <summary>
        /// PGP Encrypt the string.
        /// </summary>
        /// <param name="input">Plain string to be encrypted</param>
        /// <param name="publicKey">PGP public key</param>
        /// <param name="withIntegrityCheck">True, to perform integrity packet check on input file. Otherwise, false</param>
        /// <param name="name">Name of encrypted file in message, defaults to the input file name</param>
        public string EncryptArmoredString(
            string input,
            string publicKey,
            bool withIntegrityCheck = true,
            string name = DefaultFileName)
        {
            EncryptionKeys = new EncryptionKeys(publicKey.GetStream());

            using (Stream inputStream = input.GetStream())
            using (Stream outputStream = new MemoryStream())
            {
                EncryptStream(inputStream, outputStream, true, withIntegrityCheck, name);
                outputStream.Seek(0, SeekOrigin.Begin);
                return outputStream.GetString();
            }
        }

        /// <summary>
        /// PGP Encrypt the string.
        /// </summary>
        /// <param name="input">Plain string to be encrypted</param>
        /// <param name="publicKeys">IEnumerable of PGP public keys</param>
        /// <param name="withIntegrityCheck">True, to perform integrity packet check on input file. Otherwise, false</param>
        /// <param name="name">Name of encrypted file in message, defaults to the input file name</param>
        public string EncryptArmoredString(string input, IEnumerable<string> publicKeys, bool withIntegrityCheck = true, string name = DefaultFileName)
        {
            EncryptionKeys = new EncryptionKeys(publicKeys.Select(x => x.GetStream()).ToList());

            using (Stream inputStream = input.GetStream())
            using (Stream outputStream = new MemoryStream())
            {
                EncryptStream(inputStream, outputStream, true, withIntegrityCheck, name);
                outputStream.Seek(0, SeekOrigin.Begin);
                return outputStream.GetString();
            }
        }

        /// <summary>
        /// PGP Encrypt the string.
        /// </summary>
        /// <param name="input">Plain string to be encrypted</param>
        /// <param name="encryptionKeys">IEncryptionKeys object containing public keys</param>
        /// <param name="withIntegrityCheck">True, to perform integrity packet check on input file. Otherwise, false</param>
        /// <param name="name">Name of encrypted file in message, defaults to the input file name</param>
        public string EncryptArmoredString(string input, IEncryptionKeys encryptionKeys, bool withIntegrityCheck = true, string name = DefaultFileName)
        {
            EncryptionKeys = encryptionKeys;

            using (Stream inputStream = input.GetStream())
            using (Stream outputStream = new MemoryStream())
            {
                EncryptStream(inputStream, outputStream, true, withIntegrityCheck, name);
                outputStream.Seek(0, SeekOrigin.Begin);
                return outputStream.GetString();
            }
        }

        /// <summary>
        /// PGP Encrypt the string.
        /// </summary>
        /// <param name="input">Plain string to be encrypted</param>
        /// <param name="withIntegrityCheck">True, to perform integrity packet check on input file. Otherwise, false</param>
        /// <param name="name">Name of encrypted file in message, defaults to the input file name</param>
        public string EncryptArmoredString(string input, bool withIntegrityCheck = true, string name = DefaultFileName)
        {
            using (Stream inputStream = input.GetStream())
            using (Stream outputStream = new MemoryStream())
            {
                EncryptStream(inputStream, outputStream, true, withIntegrityCheck, name);
                outputStream.Seek(0, SeekOrigin.Begin);
                return outputStream.GetString();
            }
        }
        #endregion EncryptArmoredString
        #endregion Encrypt

        #region Encrypt and Sign
        #region EncryptFileAndSignAsync

        /// <summary>
        /// Encrypt and sign the file pointed to by unencryptedFileInfo and
        /// </summary>
        /// <param name="inputFilePath">Plain data file path to be encrypted and signed</param>
        /// <param name="outputFilePath">Output PGP encrypted and signed file path</param>
        /// <param name="publicKeyFilePath">PGP public key file path</param>
        /// <param name="privateKeyFilePath">PGP secret key file path</param>
        /// <param name="passPhrase">PGP secret key password</param>
        /// <param name="armor">True, means a binary data representation as an ASCII-only text. Otherwise, false</param>
        /// <param name="name">Name of encrypted file in message, defaults to the input file name</param>
        public async Task EncryptFileAndSignAsync(string inputFilePath, string outputFilePath, string publicKeyFilePath,
            string privateKeyFilePath, string passPhrase, bool armor = true, bool withIntegrityCheck = true, string name = DefaultFileName)
        {
            EncryptionKeys = new EncryptionKeys(new FileInfo(publicKeyFilePath), new FileInfo(privateKeyFilePath), passPhrase);
            await EncryptFileAndSignAsync(inputFilePath, outputFilePath, armor, withIntegrityCheck, name);
        }

        /// <summary>
        /// Encrypt and sign the file pointed to by unencryptedFileInfo and
        /// </summary>
        /// <param name="inputFilePath">Plain data file path to be encrypted and signed</param>
        /// <param name="outputFilePath">Output PGP encrypted and signed file path</param>
        /// <param name="publicKeyFilePaths">IEnumerable of PGP public key file paths</param>
        /// <param name="privateKeyFilePath">PGP secret key file path</param>
        /// <param name="passPhrase">PGP secret key password</param>
        /// <param name="armor">True, means a binary data representation as an ASCII-only text. Otherwise, false</param>
        /// <param name="name">Name of encrypted file in message, defaults to the input file name</param>
        public async Task EncryptFileAndSignAsync(string inputFilePath, string outputFilePath, IEnumerable<string> publicKeyFilePaths,
            string privateKeyFilePath, string passPhrase, bool armor = true, bool withIntegrityCheck = true, string name = DefaultFileName)
        {
            EncryptionKeys = new EncryptionKeys(publicKeyFilePaths.Select(x => new FileInfo(x)).ToList(), new FileInfo(privateKeyFilePath), passPhrase);
            await EncryptFileAndSignAsync(inputFilePath, outputFilePath, armor, withIntegrityCheck, name);
        }

        /// <summary>
        /// Encrypt and sign the file pointed to by unencryptedFileInfo and
        /// </summary>
        /// <param name="inputFilePath">Plain data file path to be encrypted and signed</param>
        /// <param name="outputFilePath">Output PGP encrypted and signed file path</param>
        /// <param name="encryptionKeys">Encryption keys</param>
        /// <param name="armor">True, means a binary data representation as an ASCII-only text. Otherwise, false</param>
        /// <param name="name">Name of encrypted file in message, defaults to the input file name</param>
        public async Task EncryptFileAndSignAsync(string inputFilePath, string outputFilePath, IEncryptionKeys encryptionKeys, bool armor = true, bool withIntegrityCheck = true, string name = DefaultFileName)
        {
            EncryptionKeys = encryptionKeys;
            await EncryptFileAndSignAsync(inputFilePath, outputFilePath, armor, withIntegrityCheck, name);
        }

        /// <summary>
        /// Encrypt and sign the file pointed to by unencryptedFileInfo and
        /// </summary>
        /// <param name="inputFilePath">Plain data file path to be encrypted and signed</param>
        /// <param name="outputFilePath">Output PGP encrypted and signed file path</param>
        /// <param name="armor">True, means a binary data representation as an ASCII-only text. Otherwise, false</param>
        /// <param name="name">Name of encrypted file in message, defaults to the input file name</param>
        public async Task EncryptFileAndSignAsync(string inputFilePath, string outputFilePath, bool armor = true, bool withIntegrityCheck = true, string name = DefaultFileName)
        {
            if (String.IsNullOrEmpty(inputFilePath))
                throw new ArgumentException("InputFilePath");
            if (String.IsNullOrEmpty(outputFilePath))
                throw new ArgumentException("OutputFilePath");
            if (EncryptionKeys == null)
                throw new ArgumentException("EncryptionKeys");

            if (!File.Exists(inputFilePath))
                throw new FileNotFoundException(String.Format("Input file [{0}] does not exist.", inputFilePath));

            if (name == DefaultFileName)
            {
                name = Path.GetFileName(inputFilePath);
            }

            using (Stream outputStream = File.Create(outputFilePath))
            {
                if (armor)
                {
                    using (ArmoredOutputStream armoredOutputStream = new ArmoredOutputStream(outputStream))
                    {
                        await OutputEncryptedAsync(inputFilePath, armoredOutputStream, withIntegrityCheck, name);
                    }
                }
                else
                    await OutputEncryptedAsync(inputFilePath, outputStream, withIntegrityCheck, name);
            }
        }

        /// <summary>
        /// Encrypt and sign the file pointed to by unencryptedFileInfo and
        /// </summary>
        /// <param name="inputFile">Plain data file to be encrypted and signed</param>
        /// <param name="outputFile">Output PGP encrypted and signed file</param>
        /// <param name="publicKeyFile">PGP public key file</param>
        /// <param name="privateKeyFile">PGP secret key file</param>
        /// <param name="passPhrase">PGP secret key password</param>
        /// <param name="armor">True, means a binary data representation as an ASCII-only text. Otherwise, false</param>
        /// <param name="name">Name of encrypted file in message, defaults to the input file name</param>
        public async Task EncryptFileAndSignAsync(FileInfo inputFile, FileInfo outputFile, FileInfo publicKeyFile,
            FileInfo privateKeyFile, string passPhrase, bool armor = true, bool withIntegrityCheck = true, string name = DefaultFileName)
        {
            EncryptionKeys = new EncryptionKeys(publicKeyFile, privateKeyFile, passPhrase);
            await EncryptFileAndSignAsync(inputFile, outputFile, armor, withIntegrityCheck, name);
        }

        /// <summary>
        /// Encrypt and sign the file pointed to by unencryptedFileInfo and
        /// </summary>
        /// <param name="inputFile">Plain data file to be encrypted and signed</param>
        /// <param name="outputFile">Output PGP encrypted and signed file</param>
        /// <param name="publicKeyFiles">IEnumerable of PGP public key files</param>
        /// <param name="privateKeyFile">PGP secret key file</param>
        /// <param name="passPhrase">PGP secret key password</param>
        /// <param name="armor">True, means a binary data representation as an ASCII-only text. Otherwise, false</param>
        /// <param name="name">Name of encrypted file in message, defaults to the input file name</param>
        public async Task EncryptFileAndSignAsync(FileInfo inputFile, FileInfo outputFile, IEnumerable<FileInfo> publicKeyFiles,
            FileInfo privateKeyFile, string passPhrase, bool armor = true, bool withIntegrityCheck = true, string name = DefaultFileName)
        {
            EncryptionKeys = new EncryptionKeys(publicKeyFiles, privateKeyFile, passPhrase);
            await EncryptFileAndSignAsync(inputFile, outputFile, armor, withIntegrityCheck, name);
        }

        /// <summary>
        /// Encrypt and sign the file pointed to by unencryptedFileInfo and
        /// </summary>
        /// <param name="inputFile">Plain data file to be encrypted and signed</param>
        /// <param name="outputFile">Output PGP encrypted and signed file</param>
        /// <param name="encryptionKeys">Encryption keys</param>
        /// <param name="armor">True, means a binary data representation as an ASCII-only text. Otherwise, false</param>
        /// <param name="name">Name of encrypted file in message, defaults to the input file name</param>
        public async Task EncryptFileAndSignAsync(FileInfo inputFile, FileInfo outputFile, IEncryptionKeys encryptionKeys, bool armor = true, bool withIntegrityCheck = true, string name = DefaultFileName)
        {
            EncryptionKeys = encryptionKeys;
            await EncryptFileAndSignAsync(inputFile, outputFile, armor, withIntegrityCheck, name);
        }

        /// <summary>
        /// Encrypt and sign the file pointed to by unencryptedFileInfo and
        /// </summary>
        /// <param name="inputFilePath">Plain data file path to be encrypted and signed</param>
        /// <param name="outputFilePath">Output PGP encrypted and signed file path</param>
        /// <param name="armor">True, means a binary data representation as an ASCII-only text. Otherwise, false</param>
        /// <param name="name">Name of encrypted file in message, defaults to the input file name</param>
        public async Task EncryptFileAndSignAsync(FileInfo inputFile, FileInfo outputFile, bool armor = true, bool withIntegrityCheck = true, string name = DefaultFileName)
        {
            if (inputFile == null)
                throw new ArgumentException("InputFilePath");
            if (outputFile == null)
                throw new ArgumentException("OutputFilePath");
            if (EncryptionKeys == null)
                throw new ArgumentException("EncryptionKeys");

            if (!inputFile.Exists)
                throw new FileNotFoundException(String.Format("Input file [{0}] does not exist.", inputFile.FullName));

            if (name == DefaultFileName)
            {
                name = inputFile.Name;
            }

            using (Stream outputStream = outputFile.OpenWrite())
            {
                if (armor)
                {
                    using (ArmoredOutputStream armoredOutputStream = new ArmoredOutputStream(outputStream))
                    {
                        await OutputEncryptedAsync(inputFile, armoredOutputStream, withIntegrityCheck, name);
                    }
                }
                else
                    await OutputEncryptedAsync(inputFile, outputStream, withIntegrityCheck, name);
            }
        }

        #endregion EncryptFileAndSignAsync
        #region EncryptFileAndSign

        /// <summary>
        /// Encrypt and sign the file pointed to by unencryptedFileInfo and
        /// </summary>
        /// <param name="inputFilePath">Plain data file path to be encrypted and signed</param>
        /// <param name="outputFilePath">Output PGP encrypted and signed file path</param>
        /// <param name="publicKeyFilePath">PGP public key file path</param>
        /// <param name="privateKeyFilePath">PGP secret key file path</param>
        /// <param name="passPhrase">PGP secret key password</param>
        /// <param name="armor">True, means a binary data representation as an ASCII-only text. Otherwise, false</param>
        /// <param name="name">Name of encrypted file in message, defaults to the input file name</param>
        public void EncryptFileAndSign(string inputFilePath, string outputFilePath, string publicKeyFilePath,
            string privateKeyFilePath, string passPhrase, bool armor = true, bool withIntegrityCheck = true, string name = DefaultFileName)
        {
            EncryptionKeys = new EncryptionKeys(new FileInfo(publicKeyFilePath), new FileInfo(privateKeyFilePath), passPhrase);
            EncryptFileAndSign(inputFilePath, outputFilePath, armor, withIntegrityCheck, name);
        }

        /// <summary>
        /// Encrypt and sign the file pointed to by unencryptedFileInfo and
        /// </summary>
        /// <param name="inputFilePath">Plain data file path to be encrypted and signed</param>
        /// <param name="outputFilePath">Output PGP encrypted and signed file path</param>
        /// <param name="publicKeyFilePaths">IEnumerable of PGP public key file paths</param>
        /// <param name="privateKeyFilePath">PGP secret key file path</param>
        /// <param name="passPhrase">PGP secret key password</param>
        /// <param name="armor">True, means a binary data representation as an ASCII-only text. Otherwise, false</param>
        /// <param name="name">Name of encrypted file in message, defaults to the input file name</param>
        public void EncryptFileAndSign(string inputFilePath, string outputFilePath, IEnumerable<string> publicKeyFilePaths,
            string privateKeyFilePath, string passPhrase, bool armor = true, bool withIntegrityCheck = true, string name = DefaultFileName)
        {
            EncryptionKeys = new EncryptionKeys(publicKeyFilePaths.Select(x => new FileInfo(x)).ToList(), new FileInfo(privateKeyFilePath), passPhrase);
            EncryptFileAndSign(inputFilePath, outputFilePath, armor, withIntegrityCheck, name);
        }

        /// <summary>
        /// Encrypt and sign the file pointed to by unencryptedFileInfo and
        /// </summary>
        /// <param name="inputFilePath">Plain data file path to be encrypted and signed</param>
        /// <param name="outputFilePath">Output PGP encrypted and signed file path</param>
        /// <param name="encryptionKeys">Encryption keys</param>
        /// <param name="armor">True, means a binary data representation as an ASCII-only text. Otherwise, false</param>
        /// <param name="name">Name of encrypted file in message, defaults to the input file name</param>
        public void EncryptFileAndSign(string inputFilePath, string outputFilePath, IEncryptionKeys encryptionKeys, bool armor = true, bool withIntegrityCheck = true, string name = DefaultFileName)
        {
            EncryptionKeys = encryptionKeys;
            EncryptFileAndSign(inputFilePath, outputFilePath, armor, withIntegrityCheck, name);
        }

        /// <summary>
        /// Encrypt and sign the file pointed to by unencryptedFileInfo and
        /// </summary>
        /// <param name="inputFilePath">Plain data file path to be encrypted and signed</param>
        /// <param name="outputFilePath">Output PGP encrypted and signed file path</param>
        /// <param name="armor">True, means a binary data representation as an ASCII-only text. Otherwise, false</param>
        /// <param name="name">Name of encrypted file in message, defaults to the input file name</param>
        public void EncryptFileAndSign(string inputFilePath, string outputFilePath, bool armor = true, bool withIntegrityCheck = true, string name = DefaultFileName)
        {
            if (String.IsNullOrEmpty(inputFilePath))
                throw new ArgumentException("InputFilePath");
            if (String.IsNullOrEmpty(outputFilePath))
                throw new ArgumentException("OutputFilePath");
            if (EncryptionKeys == null)
                throw new ArgumentException("EncryptionKeys");

            if (!File.Exists(inputFilePath))
                throw new FileNotFoundException(String.Format("Input file [{0}] does not exist.", inputFilePath));

            if (name == DefaultFileName)
            {
                name = Path.GetFileName(inputFilePath);
            }

            using (Stream outputStream = File.Create(outputFilePath))
            {
                if (armor)
                {
                    using (ArmoredOutputStream armoredOutputStream = new ArmoredOutputStream(outputStream))
                    {
                        OutputEncrypted(inputFilePath, armoredOutputStream, withIntegrityCheck, name);
                    }
                }
                else
                    OutputEncrypted(inputFilePath, outputStream, withIntegrityCheck, name);
            }
        }

        /// <summary>
        /// Encrypt and sign the file pointed to by unencryptedFileInfo and
        /// </summary>
        /// <param name="inputFile">Plain data file to be encrypted and signed</param>
        /// <param name="outputFile">Output PGP encrypted and signed file</param>
        /// <param name="publicKeyFile">PGP public key file</param>
        /// <param name="privateKeyFile">PGP secret key file</param>
        /// <param name="passPhrase">PGP secret key password</param>
        /// <param name="armor">True, means a binary data representation as an ASCII-only text. Otherwise, false</param>
        /// <param name="name">Name of encrypted file in message, defaults to the input file name</param>
        public void EncryptFileAndSign(FileInfo inputFile, FileInfo outputFile, FileInfo publicKeyFile,
            FileInfo privateKeyFile, string passPhrase, bool armor = true, bool withIntegrityCheck = true, string name = DefaultFileName)
        {
            EncryptionKeys = new EncryptionKeys(publicKeyFile, privateKeyFile, passPhrase);
            EncryptFileAndSign(inputFile, outputFile, armor, withIntegrityCheck, name);
        }

        /// <summary>
        /// Encrypt and sign the file pointed to by unencryptedFileInfo and
        /// </summary>
        /// <param name="inputFile">Plain data file to be encrypted and signed</param>
        /// <param name="outputFile">Output PGP encrypted and signed file</param>
        /// <param name="publicKeyFiles">IEnumerable of PGP public key files</param>
        /// <param name="privateKeyFile">PGP secret key file</param>
        /// <param name="passPhrase">PGP secret key password</param>
        /// <param name="armor">True, means a binary data representation as an ASCII-only text. Otherwise, false</param>
        /// <param name="name">Name of encrypted file in message, defaults to the input file name</param>
        public void EncryptFileAndSign(FileInfo inputFile, FileInfo outputFile, IEnumerable<FileInfo> publicKeyFiles,
            FileInfo privateKeyFile, string passPhrase, bool armor = true, bool withIntegrityCheck = true, string name = DefaultFileName)
        {
            EncryptionKeys = new EncryptionKeys(publicKeyFiles, privateKeyFile, passPhrase);
            EncryptFileAndSign(inputFile, outputFile, armor, withIntegrityCheck, name);
        }

        /// <summary>
        /// Encrypt and sign the file pointed to by unencryptedFileInfo and
        /// </summary>
        /// <param name="inputFile">Plain data file to be encrypted and signed</param>
        /// <param name="outputFile">Output PGP encrypted and signed file</param>
        /// <param name="encryptionKeys">Encryption keys</param>
        /// <param name="armor">True, means a binary data representation as an ASCII-only text. Otherwise, false</param>
        /// <param name="name">Name of encrypted file in message, defaults to the input file name</param>
        public void EncryptFileAndSign(FileInfo inputFile, FileInfo outputFile, IEncryptionKeys encryptionKeys, bool armor = true, bool withIntegrityCheck = true, string name = DefaultFileName)
        {
            EncryptionKeys = encryptionKeys;
            EncryptFileAndSign(inputFile, outputFile, armor, withIntegrityCheck, name);
        }

        /// <summary>
        /// Encrypt and sign the file pointed to by unencryptedFileInfo and
        /// </summary>
        /// <param name="inputFilePath">Plain data file path to be encrypted and signed</param>
        /// <param name="outputFilePath">Output PGP encrypted and signed file path</param>
        /// <param name="armor">True, means a binary data representation as an ASCII-only text. Otherwise, false</param>
        /// <param name="name">Name of encrypted file in message, defaults to the input file name</param>
        public void EncryptFileAndSign(FileInfo inputFile, FileInfo outputFile, bool armor = true, bool withIntegrityCheck = true, string name = DefaultFileName)
        {
            if (inputFile == null)
                throw new ArgumentException("InputFilePath");
            if (outputFile == null)
                throw new ArgumentException("OutputFilePath");
            if (EncryptionKeys == null)
                throw new ArgumentException("EncryptionKeys");

            if (!inputFile.Exists)
                throw new FileNotFoundException(String.Format("Input file [{0}] does not exist.", inputFile.FullName));

            if (name == DefaultFileName)
            {
                name = inputFile.Name;
            }

            using (Stream outputStream = outputFile.OpenWrite())
            {
                if (armor)
                {
                    using (ArmoredOutputStream armoredOutputStream = new ArmoredOutputStream(outputStream))
                    {
                        OutputEncrypted(inputFile, armoredOutputStream, withIntegrityCheck, name);
                    }
                }
                else
                    OutputEncrypted(inputFile, outputStream, withIntegrityCheck, name);
            }
        }

        #endregion EncryptFileAndSign
        #region EncryptStreamAndSignAsync

        /// <summary>
        /// Encrypt and sign the stream pointed to by unencryptedFileInfo and
        /// </summary>
        /// <param name="inputStream">Plain data stream to be encrypted and signed</param>
        /// <param name="outputStream">Output PGP encrypted and signed stream</param>
        /// <param name="publicKeyStream">PGP public key stream</param>
        /// <param name="privateKeyStream">PGP secret key stream</param>
        /// <param name="passPhrase">PGP secret key password</param>
        /// <param name="armor">True, means a binary data representation as an ASCII-only text. Otherwise, false</param>
        /// <param name="name">Name of encrypted file in message, defaults to the input file name</param>
        public async Task EncryptStreamAndSignAsync(Stream inputStream, Stream outputStream, Stream publicKeyStream,
            Stream privateKeyStream, string passPhrase, bool armor = true, bool withIntegrityCheck = true, string name = DefaultFileName)
        {
            EncryptionKeys = new EncryptionKeys(publicKeyStream, privateKeyStream, passPhrase);
            await EncryptStreamAndSignAsync(inputStream, outputStream, armor, withIntegrityCheck, name);
        }

        /// <summary>
        /// Encrypt and sign the stream pointed to by unencryptedFileInfo and
        /// </summary>
        /// <param name="inputStream">Plain data stream to be encrypted and signed</param>
        /// <param name="outputStream">Output PGP encrypted and signed stream</param>
        /// <param name="publicKeyStreams">IEnumerable of PGP public key streams</param>
        /// <param name="privateKeyStream">PGP secret key stream</param>
        /// <param name="passPhrase">PGP secret key password</param>
        /// <param name="armor">True, means a binary data representation as an ASCII-only text. Otherwise, false</param>
        /// <param name="name">Name of encrypted file in message, defaults to the input file name</param>
        public async Task EncryptStreamAndSignAsync(Stream inputStream, Stream outputStream, IEnumerable<Stream> publicKeyStreams,
            Stream privateKeyStream, string passPhrase, bool armor = true, bool withIntegrityCheck = true, string name = DefaultFileName)
        {
            EncryptionKeys = new EncryptionKeys(publicKeyStreams, privateKeyStream, passPhrase);
            await EncryptStreamAndSignAsync(inputStream, outputStream, armor, withIntegrityCheck, name);
        }

        /// <summary>
        /// Encrypt and sign the stream pointed to by unencryptedFileInfo and
        /// </summary>
        /// <param name="inputStream">Plain data stream to be encrypted and signed</param>
        /// <param name="outputStream">Output PGP encrypted and signed stream</param>
        /// <param name="encryptionKeys">Encryption keys</param>
        /// <param name="armor">True, means a binary data representation as an ASCII-only text. Otherwise, false</param>
        /// <param name="name">Name of encrypted file in message, defaults to the input file name</param>
        public async Task EncryptStreamAndSignAsync(Stream inputStream, Stream outputStream, IEncryptionKeys encryptionKeys, bool armor = true, bool withIntegrityCheck = true, string name = DefaultFileName)
        {
            EncryptionKeys = encryptionKeys;
            await EncryptStreamAndSignAsync(inputStream, outputStream, armor, withIntegrityCheck, name);
        }

        /// <summary>
        /// Encrypt and sign the stream pointed to by unencryptedFileInfo and
        /// </summary>
        /// <param name="inputStream">Plain data stream to be encrypted and signed</param>
        /// <param name="outputStream">Output PGP encrypted and signed stream</param>
        /// <param name="armor">True, means a binary data representation as an ASCII-only text. Otherwise, false</param>
        /// <param name="name">Name of encrypted file in message, defaults to the input file name</param>
        public async Task EncryptStreamAndSignAsync(Stream inputStream, Stream outputStream, bool armor = true, bool withIntegrityCheck = true, string name = DefaultFileName)
        {
            if (inputStream == null)
                throw new ArgumentException("InputStream");
            if (outputStream == null)
                throw new ArgumentException("OutputStream");
            if (EncryptionKeys == null)
                throw new ArgumentException("EncryptionKeys");
            if (inputStream.Position != 0)
                throw new ArgumentException("inputStream should be at start of stream");

            if (name == DefaultFileName && inputStream is FileStream)
            {
                string inputFilePath = ((FileStream)inputStream).Name;
                name = Path.GetFileName(inputFilePath);
            }

            if (armor)
            {
                using (ArmoredOutputStream armoredOutputStream = new ArmoredOutputStream(outputStream))
                {
                    await OutputEncryptedAsync(inputStream, armoredOutputStream, withIntegrityCheck, name);
                }
            }
            else
                await OutputEncryptedAsync(inputStream, outputStream, withIntegrityCheck, name);
        }

        #endregion EncryptStreamAndSignAsync
        #region EncryptStreamAndSign

        /// <summary>
        /// Encrypt and sign the stream pointed to by unencryptedFileInfo and
        /// </summary>
        /// <param name="inputStream">Plain data stream to be encrypted and signed</param>
        /// <param name="outputStream">Output PGP encrypted and signed stream</param>
        /// <param name="publicKeyStream">PGP public key stream</param>
        /// <param name="privateKeyStream">PGP secret key stream</param>
        /// <param name="passPhrase">PGP secret key password</param>
        /// <param name="armor">True, means a binary data representation as an ASCII-only text. Otherwise, false</param>
        /// <param name="name">Name of encrypted file in message, defaults to the input file name</param>
        public void EncryptStreamAndSign(Stream inputStream, Stream outputStream, Stream publicKeyStream,
            Stream privateKeyStream, string passPhrase, bool armor = true, bool withIntegrityCheck = true, string name = DefaultFileName)
        {
            EncryptionKeys = new EncryptionKeys(publicKeyStream, privateKeyStream, passPhrase);
            EncryptStreamAndSign(inputStream, outputStream, armor, withIntegrityCheck, name);
        }

        /// <summary>
        /// Encrypt and sign the stream pointed to by unencryptedFileInfo and
        /// </summary>
        /// <param name="inputStream">Plain data stream to be encrypted and signed</param>
        /// <param name="outputStream">Output PGP encrypted and signed stream</param>
        /// <param name="publicKeyStreams">IEnumerable of PGP public key streams</param>
        /// <param name="privateKeyStream">PGP secret key stream</param>
        /// <param name="passPhrase">PGP secret key password</param>
        /// <param name="armor">True, means a binary data representation as an ASCII-only text. Otherwise, false</param>
        /// <param name="name">Name of encrypted file in message, defaults to the input file name</param>
        public void EncryptStreamAndSign(Stream inputStream, Stream outputStream, IEnumerable<Stream> publicKeyStreams,
            Stream privateKeyStream, string passPhrase, bool armor = true, bool withIntegrityCheck = true, string name = DefaultFileName)
        {
            EncryptionKeys = new EncryptionKeys(publicKeyStreams, privateKeyStream, passPhrase);
            EncryptStreamAndSign(inputStream, outputStream, armor, withIntegrityCheck, name);
        }

        /// <summary>
        /// Encrypt and sign the stream pointed to by unencryptedFileInfo and
        /// </summary>
        /// <param name="inputStream">Plain data stream to be encrypted and signed</param>
        /// <param name="outputStream">Output PGP encrypted and signed stream</param>
        /// <param name="encryptionKeys">Encryption keys</param>
        /// <param name="armor">True, means a binary data representation as an ASCII-only text. Otherwise, false</param>
        /// <param name="name">Name of encrypted file in message, defaults to the input file name</param>
        public void EncryptStreamAndSign(Stream inputStream, Stream outputStream, IEncryptionKeys encryptionKeys, bool armor = true, bool withIntegrityCheck = true, string name = DefaultFileName)
        {
            EncryptionKeys = encryptionKeys;
            EncryptStreamAndSign(inputStream, outputStream, armor, withIntegrityCheck, name);
        }

        /// <summary>
        /// Encrypt and sign the stream pointed to by unencryptedFileInfo and
        /// </summary>
        /// <param name="inputStream">Plain data stream to be encrypted and signed</param>
        /// <param name="outputStream">Output PGP encrypted and signed stream</param>
        /// <param name="armor">True, means a binary data representation as an ASCII-only text. Otherwise, false</param>
        /// <param name="name">Name of encrypted file in message, defaults to the input file name</param>
        public void EncryptStreamAndSign(Stream inputStream, Stream outputStream, bool armor = true, bool withIntegrityCheck = true, string name = DefaultFileName)
        {
            if (inputStream == null)
                throw new ArgumentException("InputStream");
            if (outputStream == null)
                throw new ArgumentException("OutputStream");
            if (EncryptionKeys == null)
                throw new ArgumentException("EncryptionKeys");
            if (inputStream.Position != 0)
                throw new ArgumentException("inputStream should be at start of stream");

            if (name == DefaultFileName && inputStream is FileStream)
            {
                string inputFilePath = ((FileStream)inputStream).Name;
                name = Path.GetFileName(inputFilePath);
            }

            if (armor)
            {
                using (ArmoredOutputStream armoredOutputStream = new ArmoredOutputStream(outputStream))
                {
                    OutputEncrypted(inputStream, armoredOutputStream, withIntegrityCheck, name);
                }
            }
            else
                OutputEncrypted(inputStream, outputStream, withIntegrityCheck, name);
        }

        #endregion EncryptStreamAndSign
        #region EncryptArmoredStringAndSignAsync
        /// <summary>
        /// Encrypt and sign the string
        /// </summary>
        /// <param name="input">Plain string to be encrypted and signed</param>
        /// <param name="publicKey">PGP public key</param>
        /// <param name="privateKey">PGP secret key</param>
        /// <param name="passPhrase">PGP secret key password</param>
        /// <param name="name">Name of encrypted file in message, defaults to the input file name</param>
        public async Task<string> EncryptArmoredStringAndSignAsync(string input, string publicKey,
            string privateKey, string passPhrase, bool withIntegrityCheck = true, string name = DefaultFileName)
        {
            EncryptionKeys = new EncryptionKeys(await publicKey.GetStreamAsync(), await privateKey.GetStreamAsync(), passPhrase);

            using (Stream inputStream = await input.GetStreamAsync())
            using (Stream outputStream = new MemoryStream())
            {
                await EncryptStreamAndSignAsync(inputStream, outputStream, true, withIntegrityCheck, name);
                outputStream.Seek(0, SeekOrigin.Begin);
                return await outputStream.GetStringAsync();
            }
        }

        /// <summary>
        /// Encrypt and sign the string
        /// </summary>
        /// <param name="input">Plain string to be encrypted and signed</param>
        /// <param name="publicKeys">IEnumerable of PGP public keys</param>
        /// <param name="privateKey">PGP secret key stream</param>
        /// <param name="passPhrase">PGP secret key password</param>
        /// <param name="name">Name of encrypted file in message, defaults to the input file name</param>
        public async Task<string> EncryptArmoredStringAndSignAsync(string input, List<string> publicKeys,
            string privateKey, string passPhrase, bool withIntegrityCheck = true, string name = DefaultFileName)
        {
            EncryptionKeys = new EncryptionKeys(await Task.WhenAll(publicKeys.Select(x => x.GetStreamAsync()).ToList()), await privateKey.GetStreamAsync(), passPhrase);

            using (Stream inputStream = await input.GetStreamAsync())
            using (Stream outputStream = new MemoryStream())
            {
                await EncryptStreamAndSignAsync(inputStream, outputStream, true, withIntegrityCheck, name);
                outputStream.Seek(0, SeekOrigin.Begin);
                return await outputStream.GetStringAsync();
            }
        }

        /// <summary>
        /// Encrypt and sign the string
        /// </summary>
        /// <param name="input">Plain string to be encrypted and signed</param>
        /// <param name="encryptionKeys">Encryption keys</param>
        /// <param name="name">Name of encrypted file in message, defaults to the input file name</param>
        public async Task<string> EncryptArmoredStringAndSignAsync(string input, IEncryptionKeys encryptionKeys, bool withIntegrityCheck = true, string name = DefaultFileName)
        {
            EncryptionKeys = encryptionKeys;

            using (Stream inputStream = await input.GetStreamAsync())
            using (Stream outputStream = new MemoryStream())
            {
                await EncryptStreamAndSignAsync(inputStream, outputStream, true, withIntegrityCheck, name);
                outputStream.Seek(0, SeekOrigin.Begin);
                return await outputStream.GetStringAsync();
            }
        }

        /// <summary>
        /// Encrypt and sign the string
        /// </summary>
        /// <param name="input">Plain string to be encrypted and signed</param>
        /// <param name="name">Name of encrypted file in message, defaults to the input file name</param>
        public async Task<string> EncryptArmoredStringAndSignAsync(string input, bool withIntegrityCheck = true, string name = DefaultFileName)
        {
            using (Stream inputStream = await input.GetStreamAsync())
            using (Stream outputStream = new MemoryStream())
            {
                await EncryptStreamAndSignAsync(inputStream, outputStream, true, withIntegrityCheck, name);
                outputStream.Seek(0, SeekOrigin.Begin);
                return await outputStream.GetStringAsync();
            }
        }
        #endregion EncryptArmoredStringAndSignAsync
        #region EncryptArmoredStringAndSign
        /// <summary>
        /// Encrypt and sign the string
        /// </summary>
        /// <param name="input">Plain string to be encrypted and signed</param>
        /// <param name="publicKey">PGP public key</param>
        /// <param name="privateKey">PGP secret key</param>
        /// <param name="passPhrase">PGP secret key password</param>
        /// <param name="name">Name of encrypted file in message, defaults to the input file name</param>
        public string EncryptArmoredStringAndSign(string input, string publicKey,
            string privateKey, string passPhrase, bool withIntegrityCheck = true, string name = DefaultFileName)
        {
            EncryptionKeys = new EncryptionKeys(publicKey.GetStream(), privateKey.GetStream(), passPhrase);

            using (Stream inputStream = input.GetStream())
            using (Stream outputStream = new MemoryStream())
            {
                EncryptStreamAndSign(inputStream, outputStream, true, withIntegrityCheck, name);
                outputStream.Seek(0, SeekOrigin.Begin);
                return outputStream.GetString();
            }
        }

        /// <summary>
        /// Encrypt and sign the string
        /// </summary>
        /// <param name="input">Plain string to be encrypted and signed</param>
        /// <param name="publicKeys">IEnumerable of PGP public keys</param>
        /// <param name="privateKey">PGP secret key stream</param>
        /// <param name="passPhrase">PGP secret key password</param>
        /// <param name="name">Name of encrypted file in message, defaults to the input file name</param>
        public string EncryptArmoredStringAndSign(string input, List<string> publicKeys,
            string privateKey, string passPhrase, bool withIntegrityCheck = true, string name = DefaultFileName)
        {
            EncryptionKeys = new EncryptionKeys(publicKeys.Select(x => x.GetStream()).ToList(), privateKey.GetStream(), passPhrase);

            using (Stream inputStream = input.GetStream())
            using (Stream outputStream = new MemoryStream())
            {
                EncryptStreamAndSign(inputStream, outputStream, true, withIntegrityCheck, name);
                outputStream.Seek(0, SeekOrigin.Begin);
                return outputStream.GetString();
            }
        }

        /// <summary>
        /// Encrypt and sign the string
        /// </summary>
        /// <param name="input">Plain string to be encrypted and signed</param>
        /// <param name="name">Name of encrypted file in message, defaults to the input file name</param>
        public string EncryptArmoredStringAndSign(string input, bool withIntegrityCheck = true, string name = DefaultFileName)
        {
            using (Stream inputStream = input.GetStream())
            using (Stream outputStream = new MemoryStream())
            {
                EncryptStreamAndSign(inputStream, outputStream, true, withIntegrityCheck, name);
                outputStream.Seek(0, SeekOrigin.Begin);
                return outputStream.GetString();
            }
        }
        #endregion EncryptArmoredStringAndSign
        #endregion Encrypt and Sign

        #region Sign
        #region SignFileAsync
        /// <summary>
        /// Sign the file pointed to by unencryptedFileInfo and
        /// </summary>
        /// <param name="inputFilePath">Plain data file path to be signed</param>
        /// <param name="outputFilePath">Output PGP signed file path</param>
        /// <param name="privateKeyFilePath">PGP secret key file path</param>
        /// <param name="passPhrase">PGP secret key password</param>
        /// <param name="armor">True, means a binary data representation as an ASCII-only text. Otherwise, false</param>
        /// <param name="name">Name of signed file in message, defaults to the input file name</param>
        public async Task SignFileAsync(string inputFilePath, string outputFilePath,
            string privateKeyFilePath, string passPhrase, bool armor = true, bool withIntegrityCheck = true, string name = DefaultFileName)
        {
            EncryptionKeys = new EncryptionKeys(new FileInfo(privateKeyFilePath), passPhrase);
            await SignFileAsync(inputFilePath, outputFilePath, armor, withIntegrityCheck, name);
        }

        /// <summary>
        /// Sign the file pointed to by unencryptedFileInfo and
        /// </summary>
        /// <param name="inputFilePath">Plain data file path to be signed</param>
        /// <param name="outputFilePath">Output PGP signed file path</param>
        /// <param name="encryptionKeys">Encryption keys</param>
        /// <param name="armor">True, means a binary data representation as an ASCII-only text. Otherwise, false</param>
        /// <param name="name">Name of signed file in message, defaults to the input file name</param>
        public async Task SignFileAsync(string inputFilePath, string outputFilePath, IEncryptionKeys encryptionKeys,
            bool armor = true, bool withIntegrityCheck = true, string name = DefaultFileName)
        {
            EncryptionKeys = encryptionKeys;
            await SignFileAsync(inputFilePath, outputFilePath, armor, withIntegrityCheck, name);
        }

        /// <summary>
        /// Sign the file pointed to by unencryptedFileInfo and
        /// </summary>
        /// <param name="inputFilePath">Plain data file path to be signed</param>
        /// <param name="outputFilePath">Output PGP signed file path</param>
        /// <param name="armor">True, means a binary data representation as an ASCII-only text. Otherwise, false</param>
        /// <param name="name">Name of signed file in message, defaults to the input file name</param>
        public async Task SignFileAsync(string inputFilePath, string outputFilePath,
            bool armor = true, bool withIntegrityCheck = true, string name = DefaultFileName)
        {
            if (String.IsNullOrEmpty(inputFilePath))
                throw new ArgumentException("InputFilePath");
            if (String.IsNullOrEmpty(outputFilePath))
                throw new ArgumentException("OutputFilePath");
            if (EncryptionKeys == null)
                throw new ArgumentException("EncryptionKeys");

            if (!File.Exists(inputFilePath))
                throw new FileNotFoundException(String.Format("Input file [{0}] does not exist.", inputFilePath));

            if (name == DefaultFileName)
            {
                name = Path.GetFileName(inputFilePath);
            }

            using (Stream outputStream = File.Create(outputFilePath))
            {
                if (armor)
                {
                    using (ArmoredOutputStream armoredOutputStream = new ArmoredOutputStream(outputStream))
                    {
                        await OutputSignedAsync(inputFilePath, armoredOutputStream, withIntegrityCheck, name);
                    }
                }
                else
                    await OutputSignedAsync(inputFilePath, outputStream, withIntegrityCheck, name);
            }
        }

        /// <summary>
        /// Sign the file pointed to by unencryptedFileInfo
        /// </summary>
        /// <param name="inputFile">Plain data file to be signed</param>
        /// <param name="outputFile">Output PGP signed file</param>
        /// <param name="privateKeyFile">PGP secret key file</param>
        /// <param name="passPhrase">PGP secret key password</param>
        /// <param name="armor">True, means a binary data representation as an ASCII-only text. Otherwise, false</param>
        /// <param name="name">Name of signed file in message, defaults to the input file name</param>
        public async Task SignFileAsync(FileInfo inputFile, FileInfo outputFile,
            FileInfo privateKeyFile, string passPhrase, bool armor = true, bool withIntegrityCheck = true, string name = DefaultFileName)
        {
            EncryptionKeys = new EncryptionKeys(privateKeyFile, passPhrase);
            await SignFileAsync(inputFile, outputFile, armor, withIntegrityCheck, name);
        }

        /// <summary>
        /// Sign the file pointed to by unencryptedFileInfo
        /// </summary>
        /// <param name="inputFile">Plain data file to be signed</param>
        /// <param name="outputFile">Output PGP signed file</param>
        /// <param name="encryptionKeys">Encryption keys</param>
        /// <param name="armor">True, means a binary data representation as an ASCII-only text. Otherwise, false</param>
        /// <param name="name">Name of signed file in message, defaults to the input file name</param>
        public async Task SignFileAsync(FileInfo inputFile, FileInfo outputFile, IEncryptionKeys encryptionKeys,
            bool armor = true, bool withIntegrityCheck = true, string name = DefaultFileName)
        {
            EncryptionKeys = encryptionKeys;
            await SignFileAsync(inputFile, outputFile, armor, withIntegrityCheck, name);
        }

        /// <summary>
        /// Sign the file pointed to by unencryptedFileInfo
        /// </summary>
        /// <param name="inputFile">Plain data file to be signed</param>
        /// <param name="outputFile">Output PGP signed file</param>
        /// <param name="armor">True, means a binary data representation as an ASCII-only text. Otherwise, false</param>
        /// <param name="name">Name of signed file in message, defaults to the input file name</param>
        public async Task SignFileAsync(FileInfo inputFile, FileInfo outputFile,
            bool armor = true, bool withIntegrityCheck = true, string name = DefaultFileName)
        {
            if (inputFile == null)
                throw new ArgumentException("InputFile");
            if (outputFile == null)
                throw new ArgumentException("OutputFile");
            if (EncryptionKeys == null)
                throw new ArgumentException("EncryptionKeys");

            if (!inputFile.Exists)
                throw new FileNotFoundException(String.Format("Input file [{0}] does not exist.", inputFile.FullName));

            if (name == DefaultFileName)
            {
                name = inputFile.Name;
            }

            using (Stream outputStream = outputFile.OpenWrite())
            {
                if (armor)
                {
                    using (ArmoredOutputStream armoredOutputStream = new ArmoredOutputStream(outputStream))
                    {
                        await OutputSignedAsync(inputFile, armoredOutputStream, withIntegrityCheck, name);
                    }
                }
                else
                    await OutputSignedAsync(inputFile, outputStream, withIntegrityCheck, name);
            }
        }

        /// <summary>
        /// Sign the file pointed to by unencryptedFileInfo
        /// </summary>
        /// <param name="inputFile">Plain data file to be signed</param>
        /// <param name="outputFile">Output PGP signed file</param>
        /// <param name="privateKeyFile">PGP secret key file</param>
        /// <param name="passPhrase">PGP secret key password</param>
        /// <param name="armor">True, means a binary data representation as an ASCII-only text. Otherwise, false</param>
        /// <param name="name">Name of signed file in message, defaults to the input file name</param>
        public void SignFile(FileInfo inputFile, FileInfo outputFile,
            FileInfo privateKeyFile, string passPhrase, bool armor = true, bool withIntegrityCheck = true, string name = DefaultFileName)
        {
            EncryptionKeys = new EncryptionKeys(privateKeyFile, passPhrase);
            SignFile(inputFile, outputFile, armor, withIntegrityCheck, name);
        }

        /// <summary>
        /// Sign the file pointed to by unencryptedFileInfo
        /// </summary>
        /// <param name="inputFile">Plain data file to be signed</param>
        /// <param name="outputFile">Output PGP signed file</param>
        /// <param name="encryptionKeys">Encryption keys</param>
        /// <param name="armor">True, means a binary data representation as an ASCII-only text. Otherwise, false</param>
        /// <param name="name">Name of signed file in message, defaults to the input file name</param>
        public void SignFile(FileInfo inputFile, FileInfo outputFile, IEncryptionKeys encryptionKeys,
            bool armor = true, bool withIntegrityCheck = true, string name = DefaultFileName)
        {
            EncryptionKeys = encryptionKeys;
            SignFile(inputFile, outputFile, armor, withIntegrityCheck, name);
        }

        /// <summary>
        /// Sign the file pointed to by unencryptedFileInfo
        /// </summary>
        /// <param name="inputFile">Plain data file to be signed</param>
        /// <param name="outputFile">Output PGP signed file</param>
        /// <param name="armor">True, means a binary data representation as an ASCII-only text. Otherwise, false</param>
        /// <param name="name">Name of signed file in message, defaults to the input file name</param>
        public void SignFile(FileInfo inputFile, FileInfo outputFile,
            bool armor = true, bool withIntegrityCheck = true, string name = DefaultFileName)
        {
            if (inputFile == null)
                throw new ArgumentException("InputFile");
            if (outputFile == null)
                throw new ArgumentException("OutputFile");
            if (EncryptionKeys == null)
                throw new ArgumentException("EncryptionKeys");

            if (!inputFile.Exists)
                throw new FileNotFoundException(String.Format("Input file [{0}] does not exist.", inputFile.FullName));

            if (name == DefaultFileName)
            {
                name = inputFile.Name;
            }

            using (Stream outputStream = outputFile.OpenWrite())
            {
                if (armor)
                {
                    using (ArmoredOutputStream armoredOutputStream = new ArmoredOutputStream(outputStream))
                    {
                        OutputSigned(inputFile, armoredOutputStream, withIntegrityCheck, name);
                    }
                }
                else
                    OutputSigned(inputFile, outputStream, withIntegrityCheck, name);
            }
        }

        #endregion SignFileAsync
        #region SignFile

        /// <summary>
        /// Sign the file pointed to by unencryptedFileInfo and
        /// </summary>
        /// <param name="inputFilePath">Plain data file path to be signed</param>
        /// <param name="outputFilePath">Output PGP signed file path</param>
        /// <param name="privateKeyFilePath">PGP secret key file path</param>
        /// <param name="passPhrase">PGP secret key password</param>
        /// <param name="armor">True, means a binary data representation as an ASCII-only text. Otherwise, false</param>
        /// <param name="name">Name of signed file in message, defaults to the input file name</param>
        public void SignFile(string inputFilePath, string outputFilePath,
            string privateKeyFilePath, string passPhrase, bool armor = true, bool withIntegrityCheck = true, string name = DefaultFileName)
        {
            EncryptionKeys = new EncryptionKeys(new FileInfo(privateKeyFilePath), passPhrase);
            SignFile(inputFilePath, outputFilePath, armor, withIntegrityCheck, name);
        }

        /// <summary>
        /// Sign the file pointed to by unencryptedFileInfo and
        /// </summary>
        /// <param name="inputFilePath">Plain data file path to be signed</param>
        /// <param name="outputFilePath">Output PGP signed file path</param>
        /// <param name="encryptionKeys">Encryption keys</param>
        /// <param name="armor">True, means a binary data representation as an ASCII-only text. Otherwise, false</param>
        /// <param name="name">Name of signed file in message, defaults to the input file name</param>
        public void SignFile(string inputFilePath, string outputFilePath, IEncryptionKeys encryptionKeys,
            bool armor = true, bool withIntegrityCheck = true, string name = DefaultFileName)
        {
            EncryptionKeys = encryptionKeys;
            SignFile(inputFilePath, outputFilePath, armor, withIntegrityCheck, name);
        }

        /// <summary>
        /// Sign the file pointed to by unencryptedFileInfo and
        /// </summary>
        /// <param name="inputFilePath">Plain data file path to be signed</param>
        /// <param name="outputFilePath">Output PGP signed file path</param>
        /// <param name="armor">True, means a binary data representation as an ASCII-only text. Otherwise, false</param>
        /// <param name="name">Name of signed file in message, defaults to the input file name</param>
        public void SignFile(string inputFilePath, string outputFilePath,
            bool armor = true, bool withIntegrityCheck = true, string name = DefaultFileName)
        {
            if (String.IsNullOrEmpty(inputFilePath))
                throw new ArgumentException("InputFilePath");
            if (String.IsNullOrEmpty(outputFilePath))
                throw new ArgumentException("OutputFilePath");
            if (EncryptionKeys == null)
                throw new ArgumentException("EncryptionKeys");

            if (!File.Exists(inputFilePath))
                throw new FileNotFoundException(String.Format("Input file [{0}] does not exist.", inputFilePath));

            if (name == DefaultFileName)
            {
                name = Path.GetFileName(inputFilePath);
            }

            using (Stream outputStream = File.Create(outputFilePath))
            {
                if (armor)
                {
                    using (ArmoredOutputStream armoredOutputStream = new ArmoredOutputStream(outputStream))
                    {
                        OutputSigned(inputFilePath, armoredOutputStream, withIntegrityCheck, name);
                    }
                }
                else
                    OutputSigned(inputFilePath, outputStream, withIntegrityCheck, name);
            }
        }

        #endregion SignFile
        #region SignStreamAsync

        /// <summary>
        /// Sign the stream pointed to by unencryptedFileInfo and
        /// </summary>
        /// <param name="inputStream">Plain data stream to be signed</param>
        /// <param name="outputStream">Output PGP signed stream</param>
        /// <param name="privateKeyStream">PGP secret key stream</param>
        /// <param name="passPhrase">PGP secret key password</param>
        /// <param name="armor">True, means a binary data representation as an ASCII-only text. Otherwise, false</param>
        /// <param name="name">Name of signed file in message, defaults to the input file name</param>
        public async Task SignStreamAsync(Stream inputStream, Stream outputStream,
            Stream privateKeyStream, string passPhrase, bool armor = true, bool withIntegrityCheck = true, string name = DefaultFileName)
        {
            EncryptionKeys = new EncryptionKeys(privateKeyStream, passPhrase);
            await SignStreamAsync(inputStream, outputStream, armor, withIntegrityCheck, name);
        }

        /// <summary>
        /// Sign the stream pointed to by unencryptedFileInfo and
        /// </summary>
        /// <param name="inputStream">Plain data stream to be signed</param>
        /// <param name="outputStream">Output PGP signed stream</param>
        /// <param name="encryptionKeys">Encryption keys</param>
        /// <param name="armor">True, means a binary data representation as an ASCII-only text. Otherwise, false</param>
        /// <param name="name">Name of signed file in message, defaults to the input file name</param>
        public async Task SignStreamAsync(Stream inputStream, Stream outputStream, IEncryptionKeys encryptionKeys,
            bool armor = true, bool withIntegrityCheck = true, string name = DefaultFileName)
        {
            EncryptionKeys = encryptionKeys;
            await SignStreamAsync(inputStream, outputStream, armor, withIntegrityCheck, name);
        }

        /// <summary>
        /// Sign the stream pointed to by unencryptedFileInfo and
        /// </summary>
        /// <param name="inputStream">Plain data stream to be signed</param>
        /// <param name="outputStream">Output PGP signed stream</param>
        /// <param name="armor">True, means a binary data representation as an ASCII-only text. Otherwise, false</param>
        /// <param name="name">Name of signed file in message, defaults to the input file name</param>
        public async Task SignStreamAsync(Stream inputStream, Stream outputStream,
            bool armor = true, bool withIntegrityCheck = true, string name = DefaultFileName)
        {
            if (inputStream == null)
                throw new ArgumentException("InputStream");
            if (outputStream == null)
                throw new ArgumentException("OutputStream");
            if (EncryptionKeys == null)
                throw new ArgumentException("EncryptionKeys");
            if (inputStream.Position != 0)
                throw new ArgumentException("inputStream should be at start of stream");

            if (name == DefaultFileName && inputStream is FileStream)
            {
                string inputFilePath = ((FileStream)inputStream).Name;
                name = Path.GetFileName(inputFilePath);
            }

            if (armor)
            {
                using (ArmoredOutputStream armoredOutputStream = new ArmoredOutputStream(outputStream))
                {
                    await OutputSignedAsync(inputStream, armoredOutputStream, withIntegrityCheck, name);
                }
            }
            else
                await OutputSignedAsync(inputStream, outputStream, withIntegrityCheck, name);
        }

        #endregion SignStreamAsync
        #region SignStream

        /// <summary>
        /// Sign the stream pointed to by unencryptedFileInfo and
        /// </summary>
        /// <param name="inputStream">Plain data stream to be signed</param>
        /// <param name="outputStream">Output PGP signed stream</param>
        /// <param name="privateKeyStream">PGP secret key stream</param>
        /// <param name="passPhrase">PGP secret key password</param>
        /// <param name="armor">True, means a binary data representation as an ASCII-only text. Otherwise, false</param>
        /// <param name="name">Name of signed file in message, defaults to the input file name</param>
        public void SignStream(Stream inputStream, Stream outputStream,
            Stream privateKeyStream, string passPhrase, bool armor = true, bool withIntegrityCheck = true, string name = DefaultFileName)
        {
            EncryptionKeys = new EncryptionKeys(privateKeyStream, passPhrase);
            SignStream(inputStream, outputStream, armor, withIntegrityCheck, name);
        }

        /// <summary>
        /// Sign the stream pointed to by unencryptedFileInfo and
        /// </summary>
        /// <param name="inputStream">Plain data stream to be signed</param>
        /// <param name="outputStream">Output PGP signed stream</param>
        /// <param name="encryptionKeys">Encryption keys</param>
        /// <param name="armor">True, means a binary data representation as an ASCII-only text. Otherwise, false</param>
        /// <param name="name">Name of signed file in message, defaults to the input file name</param>
        public void SignStream(Stream inputStream, Stream outputStream, IEncryptionKeys encryptionKeys,
            bool armor = true, bool withIntegrityCheck = true, string name = DefaultFileName)
        {
            EncryptionKeys = encryptionKeys;
            SignStream(inputStream, outputStream, armor, withIntegrityCheck, name);
        }

        /// <summary>
        /// Sign the stream pointed to by unencryptedFileInfo and
        /// </summary>
        /// <param name="inputStream">Plain data stream to be signed</param>
        /// <param name="outputStream">Output PGP signed stream</param>
        /// <param name="armor">True, means a binary data representation as an ASCII-only text. Otherwise, false</param>
        /// <param name="name">Name of signed file in message, defaults to the input file name</param>
        public void SignStream(Stream inputStream, Stream outputStream,
            bool armor = true, bool withIntegrityCheck = true, string name = DefaultFileName)
        {
            if (inputStream == null)
                throw new ArgumentException("InputStream");
            if (outputStream == null)
                throw new ArgumentException("OutputStream");
            if (EncryptionKeys == null)
                throw new ArgumentException("EncryptionKeys");
            if (inputStream.Position != 0)
                throw new ArgumentException("inputStream should be at start of stream");

            if (name == DefaultFileName && inputStream is FileStream)
            {
                string inputFilePath = ((FileStream)inputStream).Name;
                name = Path.GetFileName(inputFilePath);
            }

            if (armor)
            {
                using (ArmoredOutputStream armoredOutputStream = new ArmoredOutputStream(outputStream))
                {
                    OutputSigned(inputStream, armoredOutputStream, withIntegrityCheck, name);
                }
            }
            else
                OutputSigned(inputStream, outputStream, withIntegrityCheck, name);
        }

        #endregion SignStream
        #region SignArmoredStringAsync
        /// <summary>
        /// Sign the string
        /// </summary>
        /// <param name="input">Plain string to be signed</param>
        /// <param name="privateKey">PGP secret key</param>
        /// <param name="passPhrase">PGP secret key password</param>
        /// <param name="name">Name of signed file in message, defaults to the input file name</param>
        public async Task<string> SignArmoredStringAsync(string input, string privateKey, string passPhrase, bool withIntegrityCheck = true, string name = DefaultFileName)
        {
            EncryptionKeys = new EncryptionKeys(await privateKey.GetStreamAsync(), passPhrase);

            using (Stream inputStream = await input.GetStreamAsync())
            using (Stream outputStream = new MemoryStream())
            {
                await SignStreamAsync(inputStream, outputStream, true, withIntegrityCheck, name);
                outputStream.Seek(0, SeekOrigin.Begin);
                return await outputStream.GetStringAsync();
            }
        }

        /// <summary>
        /// Sign the string
        /// </summary>
        /// <param name="input">Plain string to be signed</param>
        /// <param name="encryptionKeys">Encryption keys</param>
        /// <param name="name">Name of signed file in message, defaults to the input file name</param>
        public async Task<string> SignArmoredStringAsync(string input, IEncryptionKeys encryptionKeys,
            bool withIntegrityCheck = true, string name = DefaultFileName)
        {
            EncryptionKeys = encryptionKeys;

            using (Stream inputStream = await input.GetStreamAsync())
            using (Stream outputStream = new MemoryStream())
            {
                await SignStreamAsync(inputStream, outputStream, true, withIntegrityCheck, name);
                outputStream.Seek(0, SeekOrigin.Begin);
                return await outputStream.GetStringAsync();
            }
        }

        /// <summary>
        /// Sign the string
        /// </summary>
        /// <param name="input">Plain string to be signed</param>
        /// <param name="name">Name of signed file in message, defaults to the input file name</param>
        public async Task<string> SignArmoredStringAsync(string input, bool withIntegrityCheck = true, string name = DefaultFileName)
        {
            using (Stream inputStream = await input.GetStreamAsync())
            using (Stream outputStream = new MemoryStream())
            {
                await SignStreamAsync(inputStream, outputStream, true, withIntegrityCheck, name);
                outputStream.Seek(0, SeekOrigin.Begin);
                return await outputStream.GetStringAsync();
            }
        }
        #endregion SignArmoredStringAsync
        #region SignArmoredString
        /// <summary>
        /// Sign the string
        /// </summary>
        /// <param name="input">Plain string to be signed</param>
        /// <param name="privateKey">PGP secret key</param>
        /// <param name="passPhrase">PGP secret key password</param>
        /// <param name="name">Name of signed file in message, defaults to the input file name</param>
        public string SignArmoredString(string input, string privateKey, string passPhrase, bool withIntegrityCheck = true, string name = DefaultFileName)
        {
            EncryptionKeys = new EncryptionKeys(privateKey.GetStream(), passPhrase);

            using (Stream inputStream = input.GetStream())
            using (Stream outputStream = new MemoryStream())
            {
                SignStream(inputStream, outputStream, true, withIntegrityCheck, name);
                outputStream.Seek(0, SeekOrigin.Begin);
                return outputStream.GetString();
            }
        }

        /// <summary>
        /// Sign the string
        /// </summary>
        /// <param name="input">Plain string to be signed</param>
        /// <param name="encryptionKeys">Encryption keys</param>
        /// <param name="name">Name of signed file in message, defaults to the input file name</param>
        public string SignArmoredString(string input, IEncryptionKeys encryptionKeys,
            bool withIntegrityCheck = true, string name = DefaultFileName)
        {
            EncryptionKeys = encryptionKeys;

            using (Stream inputStream = input.GetStream())
            using (Stream outputStream = new MemoryStream())
            {
                SignStream(inputStream, outputStream, true, withIntegrityCheck, name);
                outputStream.Seek(0, SeekOrigin.Begin);
                return outputStream.GetString();
            }
        }

        /// <summary>
        /// Sign the string
        /// </summary>
        /// <param name="input">Plain string to be signed</param>
        /// <param name="name">Name of signed file in message, defaults to the input file name</param>
        public string SignArmoredString(string input, bool withIntegrityCheck = true, string name = DefaultFileName)
        {
            using (Stream inputStream = input.GetStream())
            using (Stream outputStream = new MemoryStream())
            {
                SignStream(inputStream, outputStream, true, withIntegrityCheck, name);
                outputStream.Seek(0, SeekOrigin.Begin);
                return outputStream.GetString();
            }
        }
        #endregion SignArmoredString
        #endregion Sign

        #region ClearSign
        #region ClearSignFileAsync

        // https://github.com/bcgit/bc-csharp/blob/f18a2dbbc2c1b4277e24a2e51f09cac02eedf1f5/crypto/test/src/openpgp/examples/ClearSignedFileProcessor.cs

        /// <summary>
        /// Clear sign the file pointed to by unencryptedFileInfo
        /// </summary>
        /// <param name="inputFilePath">Plain data file path to be signed</param>
        /// <param name="outputFilePath">Output PGP signed file path</param>
        /// <param name="privateKeyFilePath">PGP secret key file path</param>
        /// <param name="passPhrase">PGP secret key password</param>
        public async Task ClearSignFileAsync(string inputFilePath, string outputFilePath, string privateKeyFilePath, string passPhrase)
        {
            EncryptionKeys = new EncryptionKeys(new FileInfo(privateKeyFilePath), passPhrase);
            await ClearSignFileAsync(inputFilePath, outputFilePath);
        }

        /// <summary>
        /// Clear sign the file pointed to by unencryptedFileInfo
        /// </summary>
        /// <param name="inputFilePath">Plain data file path to be signed</param>
        /// <param name="outputFilePath">Output PGP signed file path</param>
        /// <param name="encryptionKeys">Encryption keys</param>
        public async Task ClearSignFileAsync(string inputFilePath, string outputFilePath, IEncryptionKeys encryptionKeys)
        {
            EncryptionKeys = encryptionKeys;
            await ClearSignFileAsync(inputFilePath, outputFilePath);
        }

        /// <summary>
        /// Clear sign the file pointed to by unencryptedFileInfo
        /// </summary>
        /// <param name="inputFilePath">Plain data file path to be signed</param>
        /// <param name="outputFilePath">Output PGP signed file path</param>
        public async Task ClearSignFileAsync(string inputFilePath, string outputFilePath)
        {
            if (String.IsNullOrEmpty(inputFilePath))
                throw new ArgumentException("InputFilePath");
            if (String.IsNullOrEmpty(outputFilePath))
                throw new ArgumentException("OutputFilePath");
            if (EncryptionKeys == null)
                throw new ArgumentException("EncryptionKeys");

            if (!File.Exists(inputFilePath))
                throw new FileNotFoundException(String.Format("Input file [{0}] does not exist.", inputFilePath));

            using (Stream outputStream = File.Create(outputFilePath))
            {
                await OutputClearSignedAsync(inputFilePath, outputStream);
            }
        }

        /// <summary>
        /// Clear sign the file pointed to by unencryptedFileInfo
        /// </summary>
        /// <param name="inputFile">Plain data file to be signed</param>
        /// <param name="outputFile">Output PGP signed file</param>
        /// <param name="privateKeyFile">PGP secret key file</param>
        /// <param name="passPhrase">PGP secret key password</param>
        public async Task ClearSignFileAsync(FileInfo inputFile, FileInfo outputFile, FileInfo privateKeyFile, string passPhrase)
        {
            EncryptionKeys = new EncryptionKeys(privateKeyFile, passPhrase);
            await ClearSignFileAsync(inputFile, outputFile);
        }

        /// <summary>
        /// Clear sign the file pointed to by unencryptedFileInfo
        /// </summary>
        /// <param name="inputFile">Plain data file to be signed</param>
        /// <param name="outputFile">Output PGP signed file</param>
        /// <param name="encryptionKeys">Encryption keys</param>
        public async Task ClearSignFileAsync(FileInfo inputFile, FileInfo outputFile, IEncryptionKeys encryptionKeys)
        {
            EncryptionKeys = encryptionKeys;
            await ClearSignFileAsync(inputFile, outputFile);
        }

        /// <summary>
        /// Clear sign the file pointed to by unencryptedFileInfo
        /// </summary>
        /// <param name="inputFile">Plain data file to be signed</param>
        /// <param name="outputFile">Output PGP signed file</param>
        public async Task ClearSignFileAsync(FileInfo inputFile, FileInfo outputFile)
        {
            if (inputFile == null)
                throw new ArgumentException("InputFile");
            if (outputFile == null)
                throw new ArgumentException("OutputFile");
            if (EncryptionKeys == null)
                throw new ArgumentException("EncryptionKeys");

            if (!inputFile.Exists)
                throw new FileNotFoundException(String.Format("Input file [{0}] does not exist.", inputFile.Name));

            using (Stream outputStream = outputFile.OpenWrite())
            {
                await OutputClearSignedAsync(inputFile, outputStream);
            }
        }

        #endregion ClearSignFileAsync
        #region ClearSignFile

        /// <summary>
        /// Clear sign the file pointed to by unencryptedFileInfo
        /// </summary>
        /// <param name="inputFilePath">Plain data file path to be signed</param>
        /// <param name="outputFilePath">Output PGP signed file path</param>
        /// <param name="privateKeyFilePath">PGP secret key file path</param>
        /// <param name="passPhrase">PGP secret key password</param>
        public void ClearSignFile(string inputFilePath, string outputFilePath, string privateKeyFilePath, string passPhrase)
        {
            EncryptionKeys = new EncryptionKeys(new FileInfo(privateKeyFilePath), passPhrase);
            ClearSignFile(inputFilePath, outputFilePath);
        }

        /// <summary>
        /// Clear sign the file pointed to by unencryptedFileInfo
        /// </summary>
        /// <param name="inputFilePath">Plain data file path to be signed</param>
        /// <param name="outputFilePath">Output PGP signed file path</param>
        /// <param name="encryptionKeys">Encryption keys</param>
        public void ClearSignFile(string inputFilePath, string outputFilePath, IEncryptionKeys encryptionKeys)
        {
            EncryptionKeys = encryptionKeys;
            ClearSignFile(inputFilePath, outputFilePath);
        }

        /// <summary>
        /// Clear sign the file pointed to by unencryptedFileInfo
        /// </summary>
        /// <param name="inputFilePath">Plain data file path to be signed</param>
        /// <param name="outputFilePath">Output PGP signed file path</param>
        public void ClearSignFile(string inputFilePath, string outputFilePath)
        {
            if (String.IsNullOrEmpty(inputFilePath))
                throw new ArgumentException("InputFilePath");
            if (String.IsNullOrEmpty(outputFilePath))
                throw new ArgumentException("OutputFilePath");
            if (EncryptionKeys == null)
                throw new ArgumentException("EncryptionKeys");

            if (!File.Exists(inputFilePath))
                throw new FileNotFoundException(String.Format("Input file [{0}] does not exist.", inputFilePath));

            using (Stream outputStream = File.Create(outputFilePath))
            {
                OutputClearSigned(inputFilePath, outputStream);
            }
        }

        /// <summary>
        /// Clear sign the file pointed to by unencryptedFileInfo
        /// </summary>
        /// <param name="inputFile">Plain data file to be signed</param>
        /// <param name="outputFile">Output PGP signed file</param>
        /// <param name="privateKeyFile">PGP secret key file</param>
        /// <param name="passPhrase">PGP secret key password</param>
        public void ClearSignFile(FileInfo inputFile, FileInfo outputFile, FileInfo privateKeyFile, string passPhrase)
        {
            EncryptionKeys = new EncryptionKeys(privateKeyFile, passPhrase);
            ClearSignFile(inputFile, outputFile);
        }

        /// <summary>
        /// Clear sign the file pointed to by unencryptedFileInfo
        /// </summary>
        /// <param name="inputFile">Plain data file to be signed</param>
        /// <param name="outputFile">Output PGP signed file</param>
        /// <param name="encryptionKeys">Encryption keys</param>
        public void ClearSignFile(FileInfo inputFile, FileInfo outputFile, IEncryptionKeys encryptionKeys)
        {
            EncryptionKeys = encryptionKeys;
            ClearSignFile(inputFile, outputFile);
        }

        /// <summary>
        /// Clear sign the file pointed to by unencryptedFileInfo
        /// </summary>
        /// <param name="inputFile">Plain data file to be signed</param>
        /// <param name="outputFile">Output PGP signed file</param>
        public void ClearSignFile(FileInfo inputFile, FileInfo outputFile)
        {
            if (inputFile == null)
                throw new ArgumentException("InputFile");
            if (outputFile == null)
                throw new ArgumentException("OutputFile");
            if (EncryptionKeys == null)
                throw new ArgumentException("EncryptionKeys");

            if (!inputFile.Exists)
                throw new FileNotFoundException(String.Format("Input file [{0}] does not exist.", inputFile.Name));

            using (Stream outputStream = outputFile.OpenWrite())
            {
                OutputClearSigned(inputFile, outputStream);
            }
        }

        #endregion ClearSignFile
        #region ClearSignStreamAsync

        /// <summary>
        /// Clear sign the provided stream
        /// </summary>
        /// <param name="inputStream">Plain data stream to be signed</param>
        /// <param name="outputStream">Output PGP signed stream</param>
        /// <param name="privateKeyStream">PGP secret key stream</param>
        /// <param name="passPhrase">PGP secret key password</param>
        public async Task ClearSignStreamAsync(Stream inputStream, Stream outputStream, Stream privateKeyStream, string passPhrase)
        {
            EncryptionKeys = new EncryptionKeys(privateKeyStream, passPhrase);
            await ClearSignStreamAsync(inputStream, outputStream);
        }

        /// <summary>
        /// Clear sign the provided stream
        /// </summary>
        /// <param name="inputStream">Plain data stream to be signed</param>
        /// <param name="outputStream">Output PGP signed stream</param>
        /// <param name="encryptionKeys">Encryption keys</param>
        public async Task ClearSignStreamAsync(Stream inputStream, Stream outputStream, IEncryptionKeys encryptionKeys)
        {
            EncryptionKeys = encryptionKeys;
            await ClearSignStreamAsync(inputStream, outputStream);
        }

        /// <summary>
        /// Clear sign the provided stream
        /// </summary>
        /// <param name="inputStream">Plain data stream to be signed</param>
        /// <param name="outputStream">Output PGP signed stream</param>
        /// <param name="encryptionKeys">Encryption keys</param>
        public async Task ClearSignStreamAsync(Stream inputStream, Stream outputStream)
        {
            if (inputStream == null)
                throw new ArgumentException("InputStream");
            if (outputStream == null)
                throw new ArgumentException("OutputStream");
            if (EncryptionKeys == null)
                throw new ArgumentException("EncryptionKeys");
            if (inputStream.Position != 0)
                throw new ArgumentException("inputStream should be at start of stream");

            await OutputClearSignedAsync(inputStream, outputStream);
        }

        #endregion ClearSignStreamAsync
        #region ClearSignStream

        /// <summary>
        /// Clear sign the provided stream
        /// </summary>
        /// <param name="inputStream">Plain data stream to be signed</param>
        /// <param name="outputStream">Output PGP signed stream</param>
        /// <param name="privateKeyStream">PGP secret key stream</param>
        /// <param name="passPhrase">PGP secret key password</param>
        public void ClearSignStream(Stream inputStream, Stream outputStream, Stream privateKeyStream, string passPhrase)
        {
            EncryptionKeys = new EncryptionKeys(privateKeyStream, passPhrase);
            ClearSignStream(inputStream, outputStream);
        }

        /// <summary>
        /// Clear sign the provided stream
        /// </summary>
        /// <param name="inputStream">Plain data stream to be signed</param>
        /// <param name="outputStream">Output PGP signed stream</param>
        /// <param name="encryptionKeys">Encryption keys</param>
        public void ClearSignStream(Stream inputStream, Stream outputStream, IEncryptionKeys encryptionKeys)
        {
            EncryptionKeys = encryptionKeys;
            ClearSignStream(inputStream, outputStream);
        }

        /// <summary>
        /// Clear sign the provided stream
        /// </summary>
        /// <param name="inputStream">Plain data stream to be signed</param>
        /// <param name="outputStream">Output PGP signed stream</param>
        public void ClearSignStream(Stream inputStream, Stream outputStream)
        {
            if (inputStream == null)
                throw new ArgumentException("InputStream");
            if (outputStream == null)
                throw new ArgumentException("OutputStream");
            if (EncryptionKeys == null)
                throw new ArgumentException("EncryptionKeys");
            if (inputStream.Position != 0)
                throw new ArgumentException("inputStream should be at start of stream");

            OutputClearSigned(inputStream, outputStream);
        }

        #endregion ClearSignStream
        #region ClearSignArmoredStringAsync
        /// <summary>
        /// Clear sign the provided string
        /// </summary>
        /// <param name="input">Plain string to be signed</param>
        /// <param name="privateKey">PGP secret key</param>
        /// <param name="passPhrase">PGP secret key password</param>
        public async Task<string> ClearSignArmoredStringAsync(string input, string privateKey, string passPhrase)
        {
            EncryptionKeys = new EncryptionKeys(await privateKey.GetStreamAsync(), passPhrase);

            using (Stream inputStream = await input.GetStreamAsync())
            using (Stream outputStream = new MemoryStream())
            {
                await ClearSignStreamAsync(inputStream, outputStream);
                outputStream.Seek(0, SeekOrigin.Begin);
                return await outputStream.GetStringAsync();
            }
        }

        /// <summary>
        /// Clear sign the provided string
        /// </summary>
        /// <param name="input">Plain string to be signed</param>
        /// <param name="encryptionKeys">Encryption keys</param>
        public async Task<string> ClearSignArmoredStringAsync(string input, IEncryptionKeys encryptionKeys)
        {
            EncryptionKeys = encryptionKeys;

            using (Stream inputStream = await input.GetStreamAsync())
            using (Stream outputStream = new MemoryStream())
            {
                await ClearSignStreamAsync(inputStream, outputStream);
                outputStream.Seek(0, SeekOrigin.Begin);
                return await outputStream.GetStringAsync();
            }
        }

        /// <summary>
        /// Clear sign the provided string
        /// </summary>
        /// <param name="input">Plain string to be signed</param>
        public async Task<string> ClearSignArmoredStringAsync(string input)
        {
            using (Stream inputStream = await input.GetStreamAsync())
            using (Stream outputStream = new MemoryStream())
            {
                await ClearSignStreamAsync(inputStream, outputStream);
                outputStream.Seek(0, SeekOrigin.Begin);
                return await outputStream.GetStringAsync();
            }
        }
        #endregion ClearSignArmoredStringAsync
        #region ClearSignArmoredString
        /// <summary>
        /// Clear sign the provided string
        /// </summary>
        /// <param name="input">Plain string to be signed</param>
        /// <param name="privateKey">PGP secret key</param>
        /// <param name="passPhrase">PGP secret key password</param>
        public string ClearSignArmoredString(string input, string privateKey, string passPhrase)
        {
            EncryptionKeys = new EncryptionKeys(privateKey.GetStream(), passPhrase);

            using (Stream inputStream = input.GetStream())
            using (Stream outputStream = new MemoryStream())
            {
                ClearSignStream(inputStream, outputStream);
                outputStream.Seek(0, SeekOrigin.Begin);
                return outputStream.GetString();
            }
        }

        /// <summary>
        /// Clear sign the provided string
        /// </summary>
        /// <param name="input">Plain string to be signed</param>
        /// <param name="encryptionKeys">Encryption keys</param>
        public string ClearSignArmoredString(string input, IEncryptionKeys encryptionKeys)
        {
            EncryptionKeys = encryptionKeys;

            using (Stream inputStream = input.GetStream())
            using (Stream outputStream = new MemoryStream())
            {
                ClearSignStream(inputStream, outputStream);
                outputStream.Seek(0, SeekOrigin.Begin);
                return outputStream.GetString();
            }
        }

        /// <summary>
        /// Clear sign the provided string
        /// </summary>
        /// <param name="input">Plain string to be signed</param>
        public string ClearSignArmoredString(string input)
        {
            using (Stream inputStream = input.GetStream())
            using (Stream outputStream = new MemoryStream())
            {
                ClearSignStream(inputStream, outputStream);
                outputStream.Seek(0, SeekOrigin.Begin);
                return outputStream.GetString();
            }
        }
        #endregion ClearSignArmoredString
        #endregion ClearSign

        #region Decrypt
        #region DecryptFileAsync

        /// <summary>
        /// PGP decrypt a given file.
        /// </summary>
        /// <param name="inputFilePath">PGP encrypted data file path</param>
        /// <param name="outputFilePath">Output PGP decrypted file path</param>
        /// <param name="privateKeyFilePath">PGP secret key file path</param>
        /// <param name="passPhrase">PGP secret key password</param>
        public async Task DecryptFileAsync(string inputFilePath, string outputFilePath, string privateKeyFilePath, string passPhrase)
        {
            EncryptionKeys = new EncryptionKeys(new FileInfo(privateKeyFilePath), passPhrase);
            await DecryptFileAsync(inputFilePath, outputFilePath);
        }

        /// <summary>
        /// PGP decrypt a given file.
        /// </summary>
        /// <param name="inputFilePath">PGP encrypted data file path</param>
        /// <param name="outputFilePath">Output PGP decrypted file path</param>
        /// <param name="encryptionKeys">Encryption keys</param>
        public async Task DecryptFileAsync(string inputFilePath, string outputFilePath, IEncryptionKeys encryptionKeys)
        {
            EncryptionKeys = encryptionKeys;
            await DecryptFileAsync(inputFilePath, outputFilePath);
        }

        /// <summary>
        /// PGP decrypt a given file.
        /// </summary>
        /// <param name="inputFilePath">PGP encrypted data file path</param>
        /// <param name="outputFilePath">Output PGP decrypted file path</param>
        public async Task DecryptFileAsync(string inputFilePath, string outputFilePath)
        {
            if (String.IsNullOrEmpty(inputFilePath))
                throw new ArgumentException("InputFilePath");
            if (String.IsNullOrEmpty(outputFilePath))
                throw new ArgumentException("OutputFilePath");
            if (EncryptionKeys == null)
                throw new ArgumentNullException("Encryption Key not found.");

            if (!File.Exists(inputFilePath))
                throw new FileNotFoundException(String.Format("Encrypted File [{0}] not found.", inputFilePath));

            using (Stream inputStream = File.OpenRead(inputFilePath))
            using (Stream outStream = File.Create(outputFilePath))
                await DecryptStreamAsync(inputStream, outStream);
        }

        /// <summary>
        /// PGP decrypt a given file.
        /// </summary>
        /// <param name="inputFile">PGP encrypted data file</param>
        /// <param name="outputFile">Output PGP decrypted file</param>
        /// <param name="privateKeyFile">PGP secret key file</param>
        /// <param name="passPhrase">PGP secret key password</param>
        public async Task DecryptFileAsync(FileInfo inputFile, FileInfo outputFile, FileInfo privateKeyFile, string passPhrase)
        {
            EncryptionKeys = new EncryptionKeys(privateKeyFile, passPhrase);
            await DecryptFileAsync(inputFile, outputFile);
        }

        /// <summary>
        /// PGP decrypt a given file.
        /// </summary>
        /// <param name="inputFile">PGP encrypted data file</param>
        /// <param name="outputFile">Output PGP decrypted file</param>
        /// <param name="encryptionKeys">Encryption keys</param>
        public async Task DecryptFileAsync(FileInfo inputFile, FileInfo outputFile, IEncryptionKeys encryptionKeys)
        {
            EncryptionKeys = encryptionKeys;
            await DecryptFileAsync(inputFile, outputFile);
        }

        /// <summary>
        /// PGP decrypt a given file.
        /// </summary>
        /// <param name="inputFile">PGP encrypted data file</param>
        /// <param name="outputFile">Output PGP decrypted file</param>
        public async Task DecryptFileAsync(FileInfo inputFile, FileInfo outputFile)
        {
            if (inputFile == null)
                throw new ArgumentException("InputFile");
            if (outputFile == null)
                throw new ArgumentException("OutputFile");
            if (EncryptionKeys == null)
                throw new ArgumentNullException("Encryption Key not found.");

            if (!inputFile.Exists)
                throw new FileNotFoundException(String.Format("Encrypted File [{0}] not found.", inputFile.FullName));

            using (Stream inputStream = inputFile.OpenRead())
            using (Stream outStream = outputFile.OpenWrite())
                await DecryptStreamAsync(inputStream, outStream);
        }

        #endregion DecryptFileAsync
        #region DecryptFile

        /// <summary>
        /// PGP decrypt a given file.
        /// </summary>
        /// <param name="inputFilePath">PGP encrypted data file path</param>
        /// <param name="outputFilePath">Output PGP decrypted file path</param>
        /// <param name="privateKeyFilePath">PGP secret key file path</param>
        /// <param name="passPhrase">PGP secret key password</param>
        public void DecryptFile(string inputFilePath, string outputFilePath, string privateKeyFilePath, string passPhrase)
        {
            EncryptionKeys = new EncryptionKeys(new FileInfo(privateKeyFilePath), passPhrase);
            DecryptFile(inputFilePath, outputFilePath);
        }

        /// <summary>
        /// PGP decrypt a given file.
        /// </summary>
        /// <param name="inputFilePath">PGP encrypted data file path</param>
        /// <param name="outputFilePath">Output PGP decrypted file path</param>
        /// <param name="encryptionKeys">Encryption keys</param>
        public void DecryptFile(string inputFilePath, string outputFilePath, IEncryptionKeys encryptionKeys)
        {
            EncryptionKeys = encryptionKeys;
            DecryptFile(inputFilePath, outputFilePath);
        }

        /// <summary>
        /// PGP decrypt a given file.
        /// </summary>
        /// <param name="inputFilePath">PGP encrypted data file path</param>
        /// <param name="outputFilePath">Output PGP decrypted file path</param>
        public void DecryptFile(string inputFilePath, string outputFilePath)
        {
            if (String.IsNullOrEmpty(inputFilePath))
                throw new ArgumentException("InputFilePath");
            if (String.IsNullOrEmpty(outputFilePath))
                throw new ArgumentException("OutputFilePath");
            if (EncryptionKeys == null)
                throw new ArgumentNullException("Encryption Key not found.");

            if (!File.Exists(inputFilePath))
                throw new FileNotFoundException(String.Format("Encrypted File [{0}] not found.", inputFilePath));

            using (Stream inputStream = File.OpenRead(inputFilePath))
            using (Stream outStream = File.Create(outputFilePath))
                Decrypt(inputStream, outStream);
        }

        /// <summary>
        /// PGP decrypt a given file.
        /// </summary>
        /// <param name="inputFile">PGP encrypted data file</param>
        /// <param name="outputFile">Output PGP decrypted file</param>
        /// <param name="privateKeyFile">PGP secret key file</param>
        /// <param name="passPhrase">PGP secret key password</param>
        public void DecryptFile(FileInfo inputFile, FileInfo outputFile, FileInfo privateKeyFile, string passPhrase)
        {
            EncryptionKeys = new EncryptionKeys(privateKeyFile, passPhrase);
            DecryptFile(inputFile, outputFile);
        }

        /// <summary>
        /// PGP decrypt a given file.
        /// </summary>
        /// <param name="inputFile">PGP encrypted data file</param>
        /// <param name="outputFile">Output PGP decrypted file</param>
        /// <param name="encryptionKeys">Encryption keys</param>
        public void DecryptFile(FileInfo inputFile, FileInfo outputFile, IEncryptionKeys encryptionKeys)
        {
            EncryptionKeys = encryptionKeys;
            DecryptFile(inputFile, outputFile);
        }

        /// <summary>
        /// PGP decrypt a given file.
        /// </summary>
        /// <param name="inputFile">PGP encrypted data file</param>
        /// <param name="outputFile">Output PGP decrypted file</param>
        public void DecryptFile(FileInfo inputFile, FileInfo outputFile)
        {
            if (inputFile == null)
                throw new ArgumentException("InputFile");
            if (outputFile == null)
                throw new ArgumentException("OutputFile");
            if (EncryptionKeys == null)
                throw new ArgumentNullException("Encryption Key not found.");

            if (!inputFile.Exists)
                throw new FileNotFoundException(String.Format("Encrypted File [{0}] not found.", inputFile.FullName));

            using (Stream inputStream = inputFile.OpenRead())
            using (Stream outStream = outputFile.OpenWrite())
                DecryptStream(inputStream, outStream);
        }

        #endregion DecryptFile
        #region DecryptStreamAsync

        /// <summary>
        /// PGP decrypt a given stream.
        /// </summary>
        /// <param name="inputStream">PGP encrypted data stream</param>
        /// <param name="outputStream">Output PGP decrypted stream</param>
        /// <param name="privateKeyStream">PGP secret key stream</param>
        /// <param name="passPhrase">PGP secret key password</param>
        public async Task<Stream> DecryptStreamAsync(Stream inputStream, Stream outputStream, Stream privateKeyStream, string passPhrase)
        {
            EncryptionKeys = new EncryptionKeys(privateKeyStream, passPhrase);
            await DecryptStreamAsync(inputStream, outputStream);
            return outputStream;
        }

        /// <summary>
        /// PGP decrypt a given stream.
        /// </summary>
        /// <param name="inputStream">PGP encrypted data stream</param>
        /// <param name="outputStream">Output PGP decrypted stream</param>
        /// <param name="encryptionKeys">Encryption keys</param>
        public async Task<Stream> DecryptStreamAsync(Stream inputStream, Stream outputStream, IEncryptionKeys encryptionKeys)
        {
            EncryptionKeys = encryptionKeys;
            await DecryptStreamAsync(inputStream, outputStream);
            return outputStream;
        }

        /// <summary>
        /// PGP decrypt a given stream.
        /// </summary>
        /// <param name="inputStream">PGP encrypted data stream</param>
        /// <param name="outputStream">Output PGP decrypted stream</param>
        public async Task<Stream> DecryptStreamAsync(Stream inputStream, Stream outputStream)
        {
            if (inputStream == null)
                throw new ArgumentException("InputStream");
            if (outputStream == null)
                throw new ArgumentException("OutputStream");
            if (EncryptionKeys == null)
                throw new ArgumentNullException("Encryption Key not found.");
            if (inputStream.Position != 0)
                throw new ArgumentException("inputStream should be at start of stream");

            await DecryptAsync(inputStream, outputStream);
            return outputStream;
        }

        #endregion DecryptStreamAsync
        #region DecryptStream

        /// <summary>
        /// PGP decrypt a given stream.
        /// </summary>
        /// <param name="inputStream">PGP encrypted data stream</param>
        /// <param name="outputStream">Output PGP decrypted stream</param>
        /// <param name="privateKeyStream">PGP secret key stream</param>
        /// <param name="passPhrase">PGP secret key password</param>
        public Stream DecryptStream(Stream inputStream, Stream outputStream, Stream privateKeyStream, string passPhrase)
        {
            EncryptionKeys = new EncryptionKeys(privateKeyStream, passPhrase);
            DecryptStream(inputStream, outputStream);
            return outputStream;
        }

        /// <summary>
        /// PGP decrypt a given stream.
        /// </summary>
        /// <param name="inputStream">PGP encrypted data stream</param>
        /// <param name="outputStream">Output PGP decrypted stream</param>
        /// <param name="encryptionKeys">Encryption keys</param>
        public Stream DecryptStream(Stream inputStream, Stream outputStream, IEncryptionKeys encryptionKeys)
        {
            EncryptionKeys = encryptionKeys;
            DecryptStream(inputStream, outputStream);
            return outputStream;
        }

        /// <summary>
        /// PGP decrypt a given stream.
        /// </summary>
        /// <param name="inputStream">PGP encrypted data stream</param>
        /// <param name="outputStream">Output PGP decrypted stream</param>
        public Stream DecryptStream(Stream inputStream, Stream outputStream)
        {
            if (inputStream == null)
                throw new ArgumentException("InputStream");
            if (outputStream == null)
                throw new ArgumentException("OutputStream");
            if (EncryptionKeys == null)
                throw new ArgumentNullException("Encryption Key not found.");
            if (inputStream.Position != 0)
                throw new ArgumentException("inputStream should be at start of stream");

            Decrypt(inputStream, outputStream);
            return outputStream;
        }

        #endregion DecryptStream
        #region DecryptArmoredStringAsync
        /// <summary>
        /// PGP decrypt a given string.
        /// </summary>
        /// <param name="input">PGP encrypted data stream</param>
        /// <param name="privateKey">PGP secret key stream</param>
        /// <param name="passPhrase">PGP secret key password</param>
        public async Task<string> DecryptArmoredStringAsync(string input, string privateKey, string passPhrase)
        {
            EncryptionKeys = new EncryptionKeys(await privateKey.GetStreamAsync(), passPhrase);

            using (Stream inputStream = await input.GetStreamAsync())
            using (Stream outputStream = new MemoryStream())
            {
                await DecryptStreamAsync(inputStream, outputStream);
                outputStream.Seek(0, SeekOrigin.Begin);
                return await outputStream.GetStringAsync();
            }
        }

        /// <summary>
        /// PGP decrypt a given string.
        /// </summary>
        /// <param name="input">PGP encrypted string</param>
        /// <param name="encryptionKeys">Encryption keys</param>
        public async Task<string> DecryptArmoredStringAsync(string input, IEncryptionKeys encryptionKeys)
        {
            EncryptionKeys = encryptionKeys;

            using (Stream inputStream = await input.GetStreamAsync())
            using (Stream outputStream = new MemoryStream())
            {
                await DecryptStreamAsync(inputStream, outputStream);
                outputStream.Seek(0, SeekOrigin.Begin);
                return await outputStream.GetStringAsync();
            }
        }

        /// <summary>
        /// PGP decrypt a given string.
        /// </summary>
        /// <param name="input">PGP encrypted string</param>
        public async Task<string> DecryptArmoredStringAsync(string input)
        {
            using (Stream inputStream = await input.GetStreamAsync())
            using (Stream outputStream = new MemoryStream())
            {
                await DecryptStreamAsync(inputStream, outputStream);
                outputStream.Seek(0, SeekOrigin.Begin);
                return await outputStream.GetStringAsync();
            }
        }
        #endregion DecryptArmoredStringAsync
        #region DecryptArmoredString
        /// <summary>
        /// PGP decrypt a given stream.
        /// </summary>
        /// <param name="input">PGP encrypted data stream</param>
        /// <param name="privateKey">PGP secret key stream</param>
        /// <param name="passPhrase">PGP secret key password</param>
        public string DecryptArmoredString(string input, string privateKey, string passPhrase)
        {
            EncryptionKeys = new EncryptionKeys(privateKey.GetStream(), passPhrase);

            using (Stream inputStream = input.GetStream())
            using (Stream outputStream = new MemoryStream())
            {
                DecryptStream(inputStream, outputStream);
                outputStream.Seek(0, SeekOrigin.Begin);
                return outputStream.GetString();
            }
        }

        /// <summary>
        /// PGP decrypt a given string.
        /// </summary>
        /// <param name="input">PGP encrypted string</param>
        /// <param name="encryptionKeys">Encryption keys</param>
        public string DecryptArmoredString(string input, IEncryptionKeys encryptionKeys)
        {
            EncryptionKeys = encryptionKeys;

            using (Stream inputStream = input.GetStream())
            using (Stream outputStream = new MemoryStream())
            {
                DecryptStream(inputStream, outputStream);
                outputStream.Seek(0, SeekOrigin.Begin);
                return outputStream.GetString();
            }
        }

        /// <summary>
        /// PGP decrypt a given string.
        /// </summary>
        /// <param name="input">PGP encrypted string</param>
        public string DecryptArmoredString(string input)
        {
            using (Stream inputStream = input.GetStream())
            using (Stream outputStream = new MemoryStream())
            {
                DecryptStream(inputStream, outputStream);
                outputStream.Seek(0, SeekOrigin.Begin);
                return outputStream.GetString();
            }
        }
        #endregion DecryptArmoredString
        #endregion Decrypt

        #region DecryptAndVerify
        #region DecryptFileAndVerifyAsync

        /// <summary>
        /// PGP decrypt and verify a given file.
        /// </summary>
        /// <param name="inputFilePath">PGP encrypted data file path to be decrypted and verified</param>
        /// <param name="outputFilePath">Output PGP decrypted and verified file path</param>
        /// <param name="publicKeyFilePath">PGP public key file path</param>
        /// <param name="privateKeyFilePath">PGP secret key file path</param>
        /// <param name="passPhrase">PGP secret key password</param>
        public async Task DecryptFileAndVerifyAsync(string inputFilePath, string outputFilePath, string publicKeyFilePath, string privateKeyFilePath, string passPhrase)
        {
            EncryptionKeys = new EncryptionKeys(new FileInfo(publicKeyFilePath), new FileInfo(privateKeyFilePath), passPhrase);
            await DecryptFileAndVerifyAsync(inputFilePath, outputFilePath);
        }

        /// <summary>
        /// PGP decrypt and verify a given file.
        /// </summary>
        /// <param name="inputFilePath">PGP encrypted data file path to be decrypted and verified</param>
        /// <param name="outputFilePath">Output PGP decrypted and verified file path</param>
        /// <param name="encryptionKeys">Encryption keys</param>
        public async Task DecryptFileAndVerifyAsync(string inputFilePath, string outputFilePath, IEncryptionKeys encryptionKeys)
        {
            EncryptionKeys = encryptionKeys;
            await DecryptFileAndVerifyAsync(inputFilePath, outputFilePath);
        }

        /// <summary>
        /// PGP decrypt and verify a given file.
        /// </summary>
        /// <param name="inputFilePath">PGP encrypted data file path to be decrypted and verified</param>
        /// <param name="outputFilePath">Output PGP decrypted and verified file path</param>
        public async Task DecryptFileAndVerifyAsync(string inputFilePath, string outputFilePath)
        {
            if (String.IsNullOrEmpty(inputFilePath))
                throw new ArgumentException("InputFilePath");
            if (String.IsNullOrEmpty(outputFilePath))
                throw new ArgumentException("OutputFilePath");
            if (EncryptionKeys == null)
                throw new ArgumentException("EncryptionKeys");

            if (!File.Exists(inputFilePath))
                throw new FileNotFoundException(String.Format("Encrypted File [{0}] not found.", inputFilePath));

            using (Stream inputStream = File.OpenRead(inputFilePath))
            using (Stream outStream = File.Create(outputFilePath))
                await DecryptStreamAndVerifyAsync(inputStream, outStream);
        }

        /// <summary>
        /// PGP decrypt and verify a given file.
        /// </summary>
        /// <param name="inputFile">PGP encrypted data file to be decrypted and verified</param>
        /// <param name="outputFile">Output PGP decrypted and verified file</param>
        /// <param name="publicKeyFile">PGP public key file</param>
        /// <param name="privateKeyFile">PGP secret key file</param>
        /// <param name="passPhrase">PGP secret key password</param>
        public async Task DecryptFileAndVerifyAsync(FileInfo inputFile, FileInfo outputFile, FileInfo publicKeyFile, FileInfo privateKeyFile, string passPhrase)
        {
            EncryptionKeys = new EncryptionKeys(publicKeyFile, privateKeyFile, passPhrase);
            await DecryptFileAndVerifyAsync(inputFile, outputFile);
        }

        /// <summary>
        /// PGP decrypt and verify a given file.
        /// </summary>
        /// <param name="inputFile">PGP encrypted data file to be decrypted and verified</param>
        /// <param name="outputFile">Output PGP decrypted and verified file</param>
        /// <param name="encryptionKeys">Encryption keys</param>
        public async Task DecryptFileAndVerifyAsync(FileInfo inputFile, FileInfo outputFile, IEncryptionKeys encryptionKeys)
        {
            EncryptionKeys = encryptionKeys;
            await DecryptFileAndVerifyAsync(inputFile, outputFile);
        }

        /// <summary>
        /// PGP decrypt and verify a given file.
        /// </summary>
        /// <param name="inputFilePath">PGP encrypted data file path to be decrypted and verified</param>
        /// <param name="outputFilePath">Output PGP decrypted and verified file path</param>
        public async Task DecryptFileAndVerifyAsync(FileInfo inputFile, FileInfo outputFile)
        {
            if (inputFile == null)
                throw new ArgumentException("InputFile");
            if (outputFile == null)
                throw new ArgumentException("OutputFile");
            if (EncryptionKeys == null)
                throw new ArgumentException("EncryptionKeys");

            if (!inputFile.Exists)
                throw new FileNotFoundException(String.Format("Encrypted File [{0}] not found.", inputFile.FullName));

            using (Stream inputStream = inputFile.OpenRead())
            using (Stream outStream = outputFile.OpenWrite())
                await DecryptStreamAndVerifyAsync(inputStream, outStream);
        }

        #endregion DecryptFileAndVerifyAsync
        #region DecryptFileAndVerify

        /// <summary>
        /// PGP decrypt and verify a given file.
        /// </summary>
        /// <param name="inputFilePath">PGP encrypted data file path to be decrypted and verified</param>
        /// <param name="outputFilePath">Output PGP decrypted and verified file path</param>
        /// <param name="publicKeyFilePath">PGP public key file path</param>
        /// <param name="privateKeyFilePath">PGP secret key file path</param>
        /// <param name="passPhrase">PGP secret key password</param>
        public void DecryptFileAndVerify(string inputFilePath, string outputFilePath, string publicKeyFilePath, string privateKeyFilePath, string passPhrase)
        {
            EncryptionKeys = new EncryptionKeys(new FileInfo(publicKeyFilePath), new FileInfo(privateKeyFilePath), passPhrase);
            DecryptFileAndVerify(inputFilePath, outputFilePath);
        }

        /// <summary>
        /// PGP decrypt and verify a given file.
        /// </summary>
        /// <param name="inputFilePath">PGP encrypted data file path to be decrypted and verified</param>
        /// <param name="outputFilePath">Output PGP decrypted and verified file path</param>
        /// <param name="encryptionKeys">Encryption keys</param>
        public void DecryptFileAndVerify(string inputFilePath, string outputFilePath, IEncryptionKeys encryptionKeys)
        {
            EncryptionKeys = encryptionKeys;
            DecryptFileAndVerify(inputFilePath, outputFilePath);
        }

        /// <summary>
        /// PGP decrypt and verify a given file.
        /// </summary>
        /// <param name="inputFilePath">PGP encrypted data file path to be decrypted and verified</param>
        /// <param name="outputFilePath">Output PGP decrypted and verified file path</param>
        public void DecryptFileAndVerify(string inputFilePath, string outputFilePath)
        {
            if (String.IsNullOrEmpty(inputFilePath))
                throw new ArgumentException("InputFilePath");
            if (String.IsNullOrEmpty(outputFilePath))
                throw new ArgumentException("OutputFilePath");
            if (EncryptionKeys == null)
                throw new ArgumentException("EncryptionKeys");

            if (!File.Exists(inputFilePath))
                throw new FileNotFoundException(String.Format("Encrypted File [{0}] not found.", inputFilePath));

            using (Stream inputStream = File.OpenRead(inputFilePath))
            using (Stream outStream = File.Create(outputFilePath))
                DecryptAndVerify(inputStream, outStream);
        }

        /// <summary>
        /// PGP decrypt and verify a given file.
        /// </summary>
        /// <param name="inputFile">PGP encrypted data file to be decrypted and verified</param>
        /// <param name="outputFile">Output PGP decrypted and verified file</param>
        /// <param name="publicKeyFile">PGP public key file</param>
        /// <param name="privateKeyFile">PGP secret key file</param>
        /// <param name="passPhrase">PGP secret key password</param>
        public void DecryptFileAndVerify(FileInfo inputFile, FileInfo outputFile, FileInfo publicKeyFile, FileInfo privateKeyFile, string passPhrase)
        {
            EncryptionKeys = new EncryptionKeys(publicKeyFile, privateKeyFile, passPhrase);
            DecryptFileAndVerify(inputFile, outputFile);
        }

        /// <summary>
        /// PGP decrypt and verify a given file.
        /// </summary>
        /// <param name="inputFile">PGP encrypted data file to be decrypted and verified</param>
        /// <param name="outputFile">Output PGP decrypted and verified file</param>
        /// <param name="encryptionKeys">Encryption keys</param>
        public void DecryptFileAndVerify(FileInfo inputFile, FileInfo outputFile, IEncryptionKeys encryptionKeys)
        {
            EncryptionKeys = encryptionKeys;
            DecryptFileAndVerify(inputFile, outputFile);
        }

        /// <summary>
        /// PGP decrypt and verify a given file.
        /// </summary>
        /// <param name="inputFilePath">PGP encrypted data file path to be decrypted and verified</param>
        /// <param name="outputFilePath">Output PGP decrypted and verified file path</param>
        public void DecryptFileAndVerify(FileInfo inputFile, FileInfo outputFile)
        {
            if (inputFile == null)
                throw new ArgumentException("InputFile");
            if (outputFile == null)
                throw new ArgumentException("OutputFile");
            if (EncryptionKeys == null)
                throw new ArgumentException("EncryptionKeys");

            if (!inputFile.Exists)
                throw new FileNotFoundException(String.Format("Encrypted File [{0}] not found.", inputFile.FullName));

            using (Stream inputStream = inputFile.OpenRead())
            using (Stream outStream = outputFile.OpenWrite())
                DecryptStreamAndVerify(inputStream, outStream);
        }

        #endregion DecryptFileAndVerify
        #region DecryptStreamAndVerifyAsync

        /// <summary>
        /// PGP decrypt and verify a given stream.
        /// </summary>
        /// <param name="inputStream">PGP encrypted data stream to be decrypted and verified</param>
        /// <param name="outputStream">Output PGP decrypted and verified stream</param>
        /// <param name="publicKeyStream">PGP public key stream</param>
        /// <param name="privateKeyStream">PGP secret key stream</param>
        /// <param name="passPhrase">PGP secret key password</param>
        public async Task<Stream> DecryptStreamAndVerifyAsync(Stream inputStream, Stream outputStream, Stream publicKeyStream, Stream privateKeyStream, string passPhrase)
        {
            EncryptionKeys = new EncryptionKeys(publicKeyStream, privateKeyStream, passPhrase);
            await DecryptStreamAndVerifyAsync(inputStream, outputStream);
            return outputStream;
        }

        /// <summary>
        /// PGP decrypt and verify a given stream.
        /// </summary>
        /// <param name="inputStream">PGP encrypted data stream to be decrypted and verified</param>
        /// <param name="outputStream">Output PGP decrypted and verified stream</param>
        /// <param name="encryptionKeys">IEncryptionKeys object containing public key, private key and passphrase</param>
        public async Task<Stream> DecryptStreamAndVerifyAsync(Stream inputStream, Stream outputStream, IEncryptionKeys encryptionKeys)
        {
            EncryptionKeys = encryptionKeys;
            await DecryptStreamAndVerifyAsync(inputStream, outputStream);
            return outputStream;
        }

        /// <summary>
        /// PGP decrypt and verify a given stream.
        /// </summary>
        /// <param name="inputStream">PGP encrypted data stream to be decrypted and verified</param>
        /// <param name="outputStream">Output PGP decrypted and verified stream</param>
        public async Task<Stream> DecryptStreamAndVerifyAsync(Stream inputStream, Stream outputStream)
        {
            if (inputStream == null)
                throw new ArgumentException("InputStream");
            if (outputStream == null)
                throw new ArgumentException("OutputStream");
            if (EncryptionKeys == null)
                throw new ArgumentNullException("Encryption Key not found.");
            if (inputStream.Position != 0)
                throw new ArgumentException("inputStream should be at start of stream");

            await DecryptAndVerifyAsync(inputStream, outputStream);
            return outputStream;
        }

        #endregion DecryptStreamAndVerifyAsync
        #region DecryptStreamAndVerify

        /// <summary>
        /// PGP decrypt and verify a given stream.
        /// </summary>
        /// <param name="inputStream">PGP encrypted data stream to be decrypted and verified</param>
        /// <param name="outputStream">Output PGP decrypted and verified stream</param>
        /// <param name="publicKeyStream">PGP public key stream</param>
        /// <param name="privateKeyStream">PGP secret key stream</param>
        /// <param name="passPhrase">PGP secret key password</param>
        public Stream DecryptStreamAndVerify(Stream inputStream, Stream outputStream, Stream publicKeyStream, Stream privateKeyStream, string passPhrase)
        {
            EncryptionKeys = new EncryptionKeys(publicKeyStream, privateKeyStream, passPhrase);
            DecryptStreamAndVerify(inputStream, outputStream);
            return outputStream;
        }

        /// <summary>
        /// PGP decrypt and verify a given stream.
        /// </summary>
        /// <param name="inputStream">PGP encrypted data stream to be decrypted and verified</param>
        /// <param name="outputStream">Output PGP decrypted and verified stream</param>
        /// <param name="encryptionKeys">Encryption keys</param>
        public Stream DecryptStreamAndVerify(Stream inputStream, Stream outputStream, IEncryptionKeys encryptionKeys)
        {
            EncryptionKeys = encryptionKeys;
            DecryptStreamAndVerify(inputStream, outputStream);
            return outputStream;
        }

        /// <summary>
        /// PGP decrypt and verify a given stream.
        /// </summary>
        /// <param name="inputStream">PGP encrypted data stream to be decrypted and verified</param>
        /// <param name="outputStream">Output PGP decrypted and verified stream</param>
        public Stream DecryptStreamAndVerify(Stream inputStream, Stream outputStream)
        {
            if (inputStream == null)
                throw new ArgumentException("InputStream");
            if (outputStream == null)
                throw new ArgumentException("OutputStream");
            if (EncryptionKeys == null)
                throw new ArgumentException("EncryptionKeys");
            if (inputStream.Position != 0)
                throw new ArgumentException("inputStream should be at start of stream");

            DecryptAndVerify(inputStream, outputStream);
            return outputStream;
        }

        #endregion DecryptStreamAndVerify
        #region DecryptArmoredStringAndVerifyAsync
        /// <summary>
        /// PGP decrypt and verify a given string.
        /// </summary>
        /// <param name="input">PGP encrypted string to be decrypted and verified</param>
        /// <param name="publicKey">PGP public key</param>
        /// <param name="privateKey">PGP secret key</param>
        /// <param name="passPhrase">PGP secret key password</param>
        public async Task<string> DecryptArmoredStringAndVerifyAsync(string input, string publicKey, string privateKey, string passPhrase)
        {
            EncryptionKeys = new EncryptionKeys(await publicKey.GetStreamAsync(), await privateKey.GetStreamAsync(), passPhrase);

            using (Stream inputStream = await input.GetStreamAsync())
            using (Stream outputStream = new MemoryStream())
            {
                await DecryptStreamAndVerifyAsync(inputStream, outputStream);
                outputStream.Seek(0, SeekOrigin.Begin);
                return await outputStream.GetStringAsync();
            }
        }

        /// <summary>
        /// PGP decrypt and verify a given string.
        /// </summary>
        /// <param name="input">PGP encrypted string to be decrypted and verified</param>
        /// <param name="encryptionKeys">IEncryptionKeys object containing public key, private key and passphrase</param>
        public async Task<string> DecryptArmoredStringAndVerifyAsync(string input, IEncryptionKeys encryptionKeys)
        {
            EncryptionKeys = encryptionKeys;

            using (Stream inputStream = await input.GetStreamAsync())
            using (Stream outputStream = new MemoryStream())
            {
                await DecryptStreamAndVerifyAsync(inputStream, outputStream);
                outputStream.Seek(0, SeekOrigin.Begin);
                return await outputStream.GetStringAsync();
            }
        }

        /// <summary>
        /// PGP decrypt and verify a given string.
        /// </summary>
        /// <param name="input">PGP encrypted string to be decrypted and verified</param>
        public async Task<string> DecryptArmoredStringAndVerifyAsync(string input)
        {
            using (Stream inputStream = await input.GetStreamAsync())
            using (Stream outputStream = new MemoryStream())
            {
                await DecryptStreamAndVerifyAsync(inputStream, outputStream);
                outputStream.Seek(0, SeekOrigin.Begin);
                return await outputStream.GetStringAsync();
            }
        }
        #endregion DecryptArmoredStringAndVerifyAsync
        #region DecryptArmoredStringAndVerify
        /// <summary>
        /// PGP decrypt and verify a given string.
        /// </summary>
        /// <param name="input">PGP encrypted string to be decrypted and verified</param>
        /// <param name="publicKey">PGP public key</param>
        /// <param name="privateKey">PGP secret key</param>
        /// <param name="passPhrase">PGP secret key password</param>
        public string DecryptArmoredStringAndVerify(string input, string publicKey, string privateKey, string passPhrase)
        {
            EncryptionKeys = new EncryptionKeys(publicKey.GetStream(), privateKey.GetStream(), passPhrase);

            using (Stream inputStream = input.GetStream())
            using (Stream outputStream = new MemoryStream())
            {
                DecryptStreamAndVerify(inputStream, outputStream);
                outputStream.Seek(0, SeekOrigin.Begin);
                return outputStream.GetString();
            }
        }

        /// <summary>
        /// PGP decrypt and verify a given string.
        /// </summary>
        /// <param name="input">PGP encrypted string to be decrypted and verified</param>
        /// <param name="encryptionKeys">IEncryptionKeys object containing public key, private key and passphrase</param>
        public string DecryptArmoredStringAndVerify(string input, IEncryptionKeys encryptionKeys)
        {
            EncryptionKeys = encryptionKeys;

            using (Stream inputStream = input.GetStream())
            using (Stream outputStream = new MemoryStream())
            {
                DecryptStreamAndVerify(inputStream, outputStream);
                outputStream.Seek(0, SeekOrigin.Begin);
                return outputStream.GetString();
            }
        }

        /// <summary>
        /// PGP decrypt and verify a given string.
        /// </summary>
        /// <param name="input">PGP encrypted string to be decrypted and verified</param>
        public string DecryptArmoredStringAndVerify(string input)
        {
            using (Stream inputStream = input.GetStream())
            using (Stream outputStream = new MemoryStream())
            {
                DecryptStreamAndVerify(inputStream, outputStream);
                outputStream.Seek(0, SeekOrigin.Begin);
                return outputStream.GetString();
            }
        }
        #endregion DecryptArmoredStringAndVerify
        #region VerifyFileAsync

        /// <summary>
        /// PGP verify a given file.
        /// </summary>
        /// <param name="inputFilePath">Plain data file path to be verified</param>
        /// <param name="publicKeyFilePath">PGP public key file path</param>
        public async Task<bool> VerifyFileAsync(string inputFilePath, string publicKeyFilePath)
        {
            EncryptionKeys = new EncryptionKeys(new FileInfo(publicKeyFilePath));
            return await VerifyFileAsync(inputFilePath);
        }

        /// <summary>
        /// PGP verify a given file.
        /// </summary>
        /// <param name="inputFilePath">Plain data file path to be verified</param>
        /// <param name="encryptionKeys">IEncryptionKeys object containing public keys</param>
        public async Task<bool> VerifyFileAsync(string inputFilePath, IEncryptionKeys encryptionKeys)
        {
            EncryptionKeys = encryptionKeys;
            return await VerifyFileAsync(inputFilePath);
        }

        /// <summary>
        /// PGP verify a given file.
        /// </summary>
        /// <param name="inputFilePath">Plain data file path to be verified</param>
        public async Task<bool> VerifyFileAsync(string inputFilePath)
        {
            if (String.IsNullOrEmpty(inputFilePath))
                throw new ArgumentException("InputFilePath");
            if (EncryptionKeys == null)
                throw new ArgumentException("EncryptionKeys");

            if (!File.Exists(inputFilePath))
                throw new FileNotFoundException(String.Format("Encrypted File [{0}] not found.", inputFilePath));

            using (Stream inputStream = File.OpenRead(inputFilePath))
                return await VerifyAsync(inputStream);
        }

        /// <summary>
        /// PGP verify a given file.
        /// </summary>
        /// <param name="inputFile">Plain data file to be verified</param>
        /// <param name="publicKeyFile">PGP public key file</param>
        public async Task<bool> VerifyFileAsync(FileInfo inputFile, FileInfo publicKeyFile)
        {
            EncryptionKeys = new EncryptionKeys(publicKeyFile);
            return await VerifyFileAsync(inputFile);
        }

        /// <summary>
        /// PGP verify a given file.
        /// </summary>
        /// <param name="inputFile">Plain data file to be verified</param>
        /// <param name="encryptionKeys">IEncryptionKeys object containing public keys</param>
        public async Task<bool> VerifyFileAsync(FileInfo inputFile, IEncryptionKeys encryptionKeys)
        {
            EncryptionKeys = encryptionKeys;
            return await VerifyFileAsync(inputFile);
        }

        /// <summary>
        /// PGP verify a given file.
        /// </summary>
        /// <param name="inputFile">Plain data file to be verified</param>
        public async Task<bool> VerifyFileAsync(FileInfo inputFile)
        {
            if (inputFile == null)
                throw new ArgumentException("InputFile");
            if (EncryptionKeys == null)
                throw new ArgumentException("EncryptionKeys");

            if (!inputFile.Exists)
                throw new FileNotFoundException(String.Format("Encrypted File [{0}] not found.", inputFile.FullName));

            using (Stream inputStream = inputFile.OpenRead())
                return await VerifyAsync(inputStream);
        }

        #endregion VerifyFileAsync
        #region VerifyFile

        /// <summary>
        /// PGP verify a given file.
        /// </summary>
        /// <param name="inputFilePath">Plain data file path to be verified</param>
        /// <param name="publicKeyFilePath">PGP public key file path</param>
        public bool VerifyFile(string inputFilePath, string publicKeyFilePath)
        {
            EncryptionKeys = new EncryptionKeys(new FileInfo(publicKeyFilePath));
            return VerifyFile(inputFilePath);
        }

        /// <summary>
        /// PGP verify a given file.
        /// </summary>
        /// <param name="inputFilePath">Plain data file path to be verified</param>
        /// <param name="encryptionKeys">Encryption keys</param>
        public bool VerifyFile(string inputFilePath, IEncryptionKeys encryptionKeys)
        {
            EncryptionKeys = encryptionKeys;
            return VerifyFile(inputFilePath);
        }

        /// <summary>
        /// PGP verify a given file.
        /// </summary>
        /// <param name="inputFilePath">Plain data file path to be verified</param>
        public bool VerifyFile(string inputFilePath)
        {
            if (String.IsNullOrEmpty(inputFilePath))
                throw new ArgumentException("InputFilePath");
            if (EncryptionKeys == null)
                throw new ArgumentException("EncryptionKeys");

            if (!File.Exists(inputFilePath))
                throw new FileNotFoundException(String.Format("Encrypted File [{0}] not found.", inputFilePath));

            using (Stream inputStream = File.OpenRead(inputFilePath))
                return Verify(inputStream);
        }

        /// <summary>
        /// PGP verify a given file.
        /// </summary>
        /// <param name="inputFile">Plain data file to be verified</param>
        /// <param name="publicKeyFile">PGP public key file</param>
        public bool VerifyFile(FileInfo inputFile, FileInfo publicKeyFile)
        {
            EncryptionKeys = new EncryptionKeys(publicKeyFile);
            return VerifyFile(inputFile);
        }

        /// <summary>
        /// PGP verify a given file.
        /// </summary>
        /// <param name="inputFile">Plain data file to be verified</param>
        /// <param name="encryptionKeys">IEncryptionKeys object containing public keys</param>
        public bool VerifyFile(FileInfo inputFile, IEncryptionKeys encryptionKeys)
        {
            EncryptionKeys = encryptionKeys;
            return VerifyFile(inputFile);
        }

        /// <summary>
        /// PGP verify a given file.
        /// </summary>
        /// <param name="inputFile">Plain data file to be verified</param>
        public bool VerifyFile(FileInfo inputFile)
        {
            if (inputFile == null)
                throw new ArgumentException("InputFile");
            if (EncryptionKeys == null)
                throw new ArgumentException("EncryptionKeys");

            if (!inputFile.Exists)
                throw new FileNotFoundException(String.Format("Encrypted File [{0}] not found.", inputFile.FullName));

            using (Stream inputStream = inputFile.OpenRead())
                return Verify(inputStream);
        }

        #endregion VerifyFile
        #region VerifyStreamAsync

        /// <summary>
        /// PGP verify a given stream.
        /// </summary>
        /// <param name="inputStream">Plain data stream to be verified</param>
        /// <param name="publicKeyStream">PGP public key stream</param>
        public async Task<bool> VerifyStreamAsync(Stream inputStream, Stream publicKeyStream)
        {
            EncryptionKeys = new EncryptionKeys(publicKeyStream);
            return await VerifyStreamAsync(inputStream);
        }

        /// <summary>
        /// PGP verify a given stream.
        /// </summary>
        /// <param name="inputStream">Plain data stream to be verified</param>
        /// <param name="encryptionKeys">Encryption keys</param>
        public async Task<bool> VerifyStreamAsync(Stream inputStream, IEncryptionKeys encryptionKeys)
        {
            EncryptionKeys = encryptionKeys;
            return await VerifyStreamAsync(inputStream);
        }

        /// <summary>
        /// PGP verify a given stream.
        /// </summary>
        /// <param name="inputStream">Plain data stream to be verified</param>
        public async Task<bool> VerifyStreamAsync(Stream inputStream)
        {
            if (inputStream == null)
                throw new ArgumentException("InputStream");
            if (EncryptionKeys == null)
                throw new ArgumentNullException("EncryptionKeys");
            if (inputStream.Position != 0)
                throw new ArgumentException("inputStream should be at start of stream");

            return await VerifyAsync(inputStream);
        }

        #endregion VerifyStreamAsync
        #region VerifyStream

        /// <summary>
        /// PGP verify a given stream.
        /// </summary>
        /// <param name="inputStream">Plain data stream to be verified</param>
        /// <param name="publicKeyStream">PGP public key stream</param>
        public bool VerifyStream(Stream inputStream, Stream publicKeyStream)
        {
            EncryptionKeys = new EncryptionKeys(publicKeyStream);
            return Verify(inputStream);
        }

        /// <summary>
        /// PGP verify a given stream.
        /// </summary>
        /// <param name="inputStream">Plain data stream to be verified</param>
        /// <param name="encryptionKeys">Encryption keys</param>
        public bool VerifyStream(Stream inputStream, IEncryptionKeys encryptionKeys)
        {
            EncryptionKeys = encryptionKeys;
            return Verify(inputStream);
        }

        /// <summary>
        /// PGP verify a given stream.
        /// </summary>
        /// <param name="inputStream">Plain data stream to be verified</param>
        public bool VerifyStream(Stream inputStream)
        {
            if (inputStream == null)
                throw new ArgumentException("InputStream");
            if (EncryptionKeys == null)
                throw new ArgumentNullException("EncryptionKeys");
            if (inputStream.Position != 0)
                throw new ArgumentException("inputStream should be at start of stream");

            return Verify(inputStream);
        }

        #endregion VerifyStream
        #region VerifyArmoredStringAsync
        /// <summary>
        /// PGP verify a given string.
        /// </summary>
        /// <param name="input">Plain string to be verified</param>
        /// <param name="publicKey">PGP public key stream</param>
        public async Task<bool> VerifyArmoredStringAsync(string input, string publicKey)
        {
            EncryptionKeys = new EncryptionKeys(await publicKey.GetStreamAsync());

            using (Stream inputStream = await input.GetStreamAsync())
            {
                return await VerifyStreamAsync(inputStream);
            }
        }

        /// <summary>
        /// PGP verify a given string.
        /// </summary>
        /// <param name="input">Plain string to be verified</param>
        /// <param name="encryptionKeys">Encryption keys</param>
        public async Task<bool> VerifyArmoredStringAsync(string input, IEncryptionKeys encryptionKeys)
        {
            EncryptionKeys = encryptionKeys;

            using (Stream inputStream = await input.GetStreamAsync())
            {
                return await VerifyStreamAsync(inputStream);
            }
        }

        /// <summary>
        /// PGP verify a given string.
        /// </summary>
        /// <param name="input">Plain string to be verified</param>
        public async Task<bool> VerifyArmoredStringAsync(string input)
        {
            using (Stream inputStream = await input.GetStreamAsync())
            {
                return await VerifyStreamAsync(inputStream);
            }
        }
        #endregion VerifyArmoredStringAsync
        #region VerifyArmoredString
        /// <summary>
        /// PGP verify a given string.
        /// </summary>
        /// <param name="input">Plain string to be verified</param>
        /// <param name="publicKey">PGP public key</param>
        public bool VerifyArmoredString(string input, string publicKey)
        {
            EncryptionKeys = new EncryptionKeys(publicKey.GetStream());

            using (Stream inputStream = input.GetStream())
            {
                return VerifyStream(inputStream);
            }
        }

        /// <summary>
        /// PGP verify a given string.
        /// </summary>
        /// <param name="input">Plain string to be verified</param>
        /// <param name="encryptionKeys">Encryption keys</param>
        public bool VerifyArmoredString(string input, IEncryptionKeys encryptionKeys)
        {
            EncryptionKeys = encryptionKeys;

            using (Stream inputStream = input.GetStream())
            {
                return VerifyStream(inputStream);
            }
        }

        /// <summary>
        /// PGP verify a given string.
        /// </summary>
        /// <param name="input">Plain string to be verified</param>
        public bool VerifyArmoredString(string input)
        {
            using (Stream inputStream = input.GetStream())
            {
                return VerifyStream(inputStream);
            }
        }
        #endregion VerifyArmoredString
        #region VerifyClearFileAsync

        /// <summary>
        /// PGP verify a given clear signed file.
        /// </summary>
        /// <param name="inputFilePath">Plain data file path to be verified</param>
        /// <param name="publicKeyFilePath">PGP public key file path</param>
        public async Task<bool> VerifyClearFileAsync(string inputFilePath, string publicKeyFilePath)
        {
            EncryptionKeys = new EncryptionKeys(new FileInfo(publicKeyFilePath));
            return await VerifyClearFileAsync(inputFilePath);
        }

        /// <summary>
        /// PGP verify a given clear signed file.
        /// </summary>
        /// <param name="inputFilePath">Plain data file path to be verified</param>
        /// <param name="encryptionKeys">Encryption keys</param>
        public async Task<bool> VerifyClearFileAsync(string inputFilePath, IEncryptionKeys encryptionKeys)
        {
            EncryptionKeys = encryptionKeys;
            return await VerifyClearFileAsync(inputFilePath);
        }

        /// <summary>
        /// PGP verify a given clear signed file.
        /// </summary>
        /// <param name="inputFilePath">Plain data file path to be verified</param>
        public async Task<bool> VerifyClearFileAsync(string inputFilePath)
        {
            if (String.IsNullOrEmpty(inputFilePath))
                throw new ArgumentException("InputFilePath");
            if (EncryptionKeys == null)
                throw new ArgumentNullException("EncryptionKeys");

            using (Stream inputStream = File.OpenRead(inputFilePath))
                return await VerifyClearAsync(inputStream);
        }

        /// <summary>
        /// PGP verify a given clear signed file.
        /// </summary>
        /// <param name="inputFile">Plain data file to be verified</param>
        /// <param name="publicKeyFile">PGP public key file</param>
        public async Task<bool> VerifyClearFileAsync(FileInfo inputFile, FileInfo publicKeyFile)
        {
            EncryptionKeys = new EncryptionKeys(publicKeyFile);
            return await VerifyClearFileAsync(inputFile);
        }

        /// <summary>
        /// PGP verify a given clear signed file.
        /// </summary>
        /// <param name="inputFile">Plain data file to be verified</param>
        /// <param name="encryptionKeys">Encryption keys</param>
        public async Task<bool> VerifyClearFileAsync(FileInfo inputFile, IEncryptionKeys encryptionKeys)
        {
            EncryptionKeys = encryptionKeys;
            return await VerifyClearFileAsync(inputFile);
        }

        /// <summary>
        /// PGP verify a given clear signed file.
        /// </summary>
        /// <param name="inputFile">Plain data file to be verified</param>
        public async Task<bool> VerifyClearFileAsync(FileInfo inputFile)
        {
            if (inputFile == null)
                throw new ArgumentException("InputFile");
            if (EncryptionKeys == null)
                throw new ArgumentNullException("EncryptionKeys");

            using (Stream inputStream = inputFile.OpenRead())
                return await VerifyClearAsync(inputStream);
        }

        #endregion VerifyClearFileAsync
        #region VerifyClearFile

        /// <summary>
        /// PGP verify a given clear signed file.
        /// </summary>
        /// <param name="inputFilePath">Plain data file path to be verified</param>
        /// <param name="publicKeyFilePath">PGP public key file path</param>
        public bool VerifyClearFile(string inputFilePath, string publicKeyFilePath)
        {
            EncryptionKeys = new EncryptionKeys(new FileInfo(publicKeyFilePath));
            return VerifyClearFile(inputFilePath);
        }

        /// <summary>
        /// PGP verify a given clear signed file.
        /// </summary>
        /// <param name="inputFilePath">Plain data file path to be verified</param>
        /// <param name="encryptionKeys">Encryption keys</param>
        public bool VerifyClearFile(string inputFilePath, IEncryptionKeys encryptionKeys)
        {
            EncryptionKeys = encryptionKeys;
            return VerifyClearFile(inputFilePath);
        }

        /// <summary>
        /// PGP verify a given clear signed file.
        /// </summary>
        /// <param name="inputFilePath">Plain data file path to be verified</param>
        public bool VerifyClearFile(string inputFilePath)
        {
            if (String.IsNullOrEmpty(inputFilePath))
                throw new ArgumentException("InputFilePath");
            if (EncryptionKeys == null)
                throw new ArgumentNullException("Encryption Key not found.");

            if (!File.Exists(inputFilePath))
                throw new FileNotFoundException(String.Format("Encrypted File [{0}] not found.", inputFilePath));

            using (Stream inputStream = File.OpenRead(inputFilePath))
                return VerifyClear(inputStream);
        }

        /// <summary>
        /// PGP verify a given clear signed file.
        /// </summary>
        /// <param name="inputFile">Plain data file to be verified</param>
        /// <param name="publicKeyFile">PGP public key file</param>
        public bool VerifyClearFile(FileInfo inputFile, FileInfo publicKeyFile)
        {
            EncryptionKeys = new EncryptionKeys(publicKeyFile);
            return VerifyClearFile(inputFile);
        }

        /// <summary>
        /// PGP verify a given clear signed file.
        /// </summary>
        /// <param name="inputFile">Plain data file to be verified</param>
        /// <param name="encryptionKeys">Encryption keys</param>
        public bool VerifyClearFile(FileInfo inputFile, IEncryptionKeys encryptionKeys)
        {
            EncryptionKeys = encryptionKeys;
            return VerifyClearFile(inputFile);
        }

        /// <summary>
        /// PGP verify a given clear signed file.
        /// </summary>
        /// <param name="inputFile">Plain data file to be verified</param>
        public bool VerifyClearFile(FileInfo inputFile)
        {
            if (inputFile == null)
                throw new ArgumentException("InputFile");
            if (EncryptionKeys == null)
                throw new ArgumentNullException("EncryptionKeys");

            using (Stream inputStream = inputFile.OpenRead())
                return VerifyClear(inputStream);
        }

        #endregion VerifyClearFile
        #region VerifyClearStreamAsync

        /// <summary>
        /// PGP verify a given clear signed stream.
        /// </summary>
        /// <param name="inputStream">Clear signed data stream to be verified</param>
        /// <param name="publicKeyStream">PGP public key stream</param>
        public async Task<bool> VerifyClearStreamAsync(Stream inputStream, Stream publicKeyStream)
        {
            EncryptionKeys = new EncryptionKeys(publicKeyStream);
            return await VerifyClearStreamAsync(inputStream);
        }

        /// <summary>
        /// PGP verify a given clear signed stream.
        /// </summary>
        /// <param name="inputStream">Clear signed data stream to be verified</param>
        /// <param name="encryptionKeys">Encryption keys</param>
        public async Task<bool> VerifyClearStreamAsync(Stream inputStream, IEncryptionKeys encryptionKeys)
        {
            EncryptionKeys = encryptionKeys;
            return await VerifyClearStreamAsync(inputStream);
        }

        /// <summary>
        /// PGP verify a given clear signed stream.
        /// </summary>
        /// <param name="inputStream">Clear signed data stream to be verified</param>
        public async Task<bool> VerifyClearStreamAsync(Stream inputStream)
        {
            if (inputStream == null)
                throw new ArgumentException("InputStream");
            if (EncryptionKeys == null)
                throw new ArgumentNullException("EncryptionKeys");
            if (inputStream.Position != 0)
                throw new ArgumentException("inputStream should be at start of stream");

            return await VerifyClearAsync(inputStream);
        }

        #endregion VerifyClearStreamAsync
        #region VerifyClearStream

        /// <summary>
        /// PGP verify a given clear signed stream.
        /// </summary>
        /// <param name="inputStream">Clear signed stream to be verified</param>
        /// <param name="publicKeyStream">PGP public key stream</param>
        public bool VerifyClearStream(Stream inputStream, Stream publicKeyStream)
        {
            EncryptionKeys = new EncryptionKeys(publicKeyStream);
            return VerifyClearStream(inputStream);
        }

        /// <summary>
        /// PGP verify a given clear signed stream.
        /// </summary>
        /// <param name="inputStream">Clear signed stream to be verified</param>
        /// <param name="encryptionKeys">Encryption keys</param>
        public bool VerifyClearStream(Stream inputStream, IEncryptionKeys encryptionKeys)
        {
            EncryptionKeys = encryptionKeys;
            return VerifyClearStream(inputStream);
        }

        /// <summary>
        /// PGP verify a given clear signed stream.
        /// </summary>
        /// <param name="inputStream">Clear signed stream to be verified</param>
        public bool VerifyClearStream(Stream inputStream)
        {
            if (inputStream == null)
                throw new ArgumentException("InputStream");
            if (EncryptionKeys == null)
                throw new ArgumentNullException("EncryptionKeys");
            if (inputStream.Position != 0)
                throw new ArgumentException("inputStream should be at start of stream");

            return VerifyClear(inputStream);
        }

        #endregion VerifyClearStream
        #region VerifyClearArmoredStringAsync
        /// <summary>
        /// PGP verify a given clear signed string.
        /// </summary>
        /// <param name="input">Clear signed string to be verified</param>
        /// <param name="publicKey">PGP public key</param>
        public async Task<bool> VerifyClearArmoredStringAsync(string input, string publicKey)
        {
            EncryptionKeys = new EncryptionKeys(await publicKey.GetStreamAsync());

            using (Stream inputStream = await input.GetStreamAsync())
            using (Stream outputStream = new MemoryStream())
            {
                return await VerifyClearStreamAsync(inputStream);
            }
        }

        /// <summary>
        /// PGP verify a given clear signed string.
        /// </summary>
        /// <param name="input">Clear signed string to be verified</param>
        /// <param name="encryptionKeys">Encryption keys</param>
        public async Task<bool> VerifyClearArmoredStringAsync(string input, IEncryptionKeys encryptionKeys)
        {
            EncryptionKeys = encryptionKeys;

            using (Stream inputStream = await input.GetStreamAsync())
            using (Stream outputStream = new MemoryStream())
            {
                return await VerifyClearStreamAsync(inputStream);
            }
        }

        /// <summary>
        /// PGP verify a given clear signed string.
        /// </summary>
        /// <param name="input">Clear signed string to be verified</param>
        public async Task<bool> VerifyClearArmoredStringAsync(string input)
        {
            using (Stream inputStream = await input.GetStreamAsync())
            using (Stream outputStream = new MemoryStream())
            {
                return await VerifyClearStreamAsync(inputStream);
            }
        }
        #endregion VerifyClearArmoredStringAsync
        #region VerifyClearArmoredString
        /// <summary>
        /// PGP verify a given clear signed string.
        /// </summary>
        /// <param name="input">Clear signed string to be verified</param>
        /// <param name="publicKey">PGP public key</param>
        public bool VerifyClearArmoredString(string input, string publicKey)
        {
            EncryptionKeys = new EncryptionKeys(publicKey.GetStream());

            using (Stream inputStream = input.GetStream())
            using (Stream outputStream = new MemoryStream())
            {
                return VerifyClearStream(inputStream);
            }
        }

        /// <summary>
        /// PGP verify a given clear signed string.
        /// </summary>
        /// <param name="input">Clear signed string to be verified</param>
        /// <param name="encryptionKeys">Encryption keys</param>
        public bool VerifyClearArmoredString(string input, IEncryptionKeys encryptionKeys)
        {
            EncryptionKeys = encryptionKeys;

            using (Stream inputStream = input.GetStream())
            using (Stream outputStream = new MemoryStream())
            {
                return VerifyClearStream(inputStream);
            }
        }

        /// <summary>
        /// PGP verify a given clear signed string.
        /// </summary>
        /// <param name="input">Clear signed string to be verified</param>
        public bool VerifyClearArmoredString(string input)
        {
            using (Stream inputStream = input.GetStream())
            using (Stream outputStream = new MemoryStream())
            {
                return VerifyClearStream(inputStream);
            }
        }
        #endregion VerifyClearArmoredString
        #region VerifyAndReadClearArmoredStringAsync
        /// <summary>
        /// PGP verify a given clear signed string.
        /// </summary>
        /// <param name="input">Clear signed string to be verified</param>
        /// <param name="publicKey">PGP public key</param>
        public async Task<(bool, string)> VerifyAndReadClearArmoredStringAsync(string input, string publicKey)
        {
            if (publicKey == null)
                throw new ArgumentNullException("publicKey");

            EncryptionKeys = new EncryptionKeys(await publicKey.GetStreamAsync());

            return await VerifyAndReadClearArmoredStringAsync(input);
        }

        /// <summary>
        /// PGP verify a given clear signed string.
        /// </summary>
        /// <param name="input">Clear signed string to be verified</param>
        /// <param name="encryptionKeys">Encryption keys</param>
        public async Task<(bool, string)> VerifyAndReadClearArmoredStringAsync(string input, IEncryptionKeys encryptionKeys)
        {
            EncryptionKeys = encryptionKeys;

            return await VerifyAndReadClearArmoredStringAsync(input);
        }

        /// <summary>
        /// PGP verify a given clear signed string.
        /// </summary>
        /// <param name="input">Clear signed string to be verified</param>
        public async Task<(bool, string)> VerifyAndReadClearArmoredStringAsync(string input)
        {
            if (input == null)
                throw new ArgumentNullException("input");

            using (Stream inputStream = await input.GetStreamAsync())
            using (Stream outputStream = new MemoryStream())
            {
                bool verified = await VerifyClearAsync(inputStream, outputStream);

                outputStream.Position = 0;
                using (StreamReader reader = new StreamReader(outputStream))
                {
                    string message = reader.ReadToEnd();
                    return (verified, message);
                }
            }
        }
        #endregion VerifyAndReadClearArmoredStringAsync
        #region VerifyAndReadClearArmoredString
        /// <summary>
        /// PGP verify a given clear signed string.
        /// </summary>
        /// <param name="input">Clear signed string to be verified</param>
        /// <param name="message">On return, contains the clear text.</param>
        /// <param name="publicKey">PGP public key</param>
        public bool VerifyAndReadClearArmoredString(string input, out string message, string publicKey)
        {
            if (publicKey == null)
                throw new ArgumentNullException("publicKey");

            EncryptionKeys = new EncryptionKeys(publicKey.GetStream());

            return VerifyAndReadClearArmoredString(input, out message);
        }

        /// <summary>
        /// PGP verify a given clear signed string.
        /// </summary>
        /// <param name="input">Clear signed string to be verified</param>
        /// <param name="message">On return, contains the clear text.</param>
        /// <param name="encryptionKeys">Encryption keys</param>
        public bool VerifyAndReadClearArmoredString(string input, out string message, IEncryptionKeys encryptionKeys)
        {
            EncryptionKeys = encryptionKeys;

            return VerifyAndReadClearArmoredString(input, out message);
        }

        /// <summary>
        /// PGP verify a given clear signed string.
        /// </summary>
        /// <param name="input">Clear signed string to be verified</param>
        /// <param name="message">On return, contains the clear text.</param>
        public bool VerifyAndReadClearArmoredString(string input, out string message)
        {
            if (input == null)
                throw new ArgumentNullException("input");

            using (Stream inputStream = input.GetStream())
            using (Stream outputStream = new MemoryStream())
            {
                bool verified = VerifyClear(inputStream, outputStream);

                outputStream.Position = 0;
                using (StreamReader reader = new StreamReader(outputStream))
                {
                    message = reader.ReadToEnd();
                    return verified;
                }
            }
        }
        #endregion VerifyAndReadClearArmoredString
        #endregion DecryptAndVerify

        #region GetRecipients

        /// <summary>
        /// PGP get a recipients keys id of an encrypted file.
        /// </summary>
        /// <param name="inputFilePath">PGP encrypted data file path</param>
        /// <returns>Enumerable of public key ids. Value "0" means that the recipient is hidden.</returns>
        public IEnumerable<long> GetFileRecipients(string inputFilePath)
        {
            if (String.IsNullOrEmpty(inputFilePath))
                throw new ArgumentException("InputFilePath");

            if (!File.Exists(inputFilePath))
                throw new FileNotFoundException(String.Format("Encrypted File [{0}] not found.", inputFilePath));

            using (Stream inputStream = File.OpenRead(inputFilePath))
                return GetStreamRecipients(inputStream);
        }

        /// <summary>
        /// PGP get a recipients keys id of an encrypted stream.
        /// </summary>
        /// <param name="inputStream">PGP encrypted data stream</param>
        /// <returns>Enumerable of public key ids. Value "0" means that the recipient is hidden.</returns>
        public IEnumerable<long> GetStreamRecipients(Stream inputStream)
        {
            if (inputStream == null)
                throw new ArgumentException("InputStream");

            PgpObjectFactory objFactory = new PgpObjectFactory(PgpUtilities.GetDecoderStream(inputStream));

            PgpObject obj = null;
            if (objFactory != null)
                obj = objFactory.NextPgpObject();

            // the first object might be a PGP marker packet.
            PgpEncryptedDataList enc = null;

            if (obj is PgpEncryptedDataList list)
                enc = list;
            else
                enc = (PgpEncryptedDataList)objFactory.NextPgpObject();

            // If enc is null at this point, we failed to detect the contents of the encrypted stream.
            if (enc == null)
                throw new ArgumentException("Failed to detect encrypted content format.", nameof(inputStream));

            // Return keys id
            return enc.GetEncryptedDataObjects().OfType<PgpPublicKeyEncryptedData>().Select(k => k.KeyId);
        }

        /// <summary>
        /// PGP get a recipients keys id of an encrypted file.
        /// </summary>
        /// <param name="input">PGP encrypted string</param>
        /// <returns>Enumerable of public key ids. Value "0" means that the recipient is hidden.</returns>
        public IEnumerable<long> GetArmoredStringRecipients(string input)
        {
            if (String.IsNullOrEmpty(input))
                throw new ArgumentException("Input");

            using (Stream inputStream = input.GetStream())
                return GetStreamRecipients(inputStream);
        }

        #endregion GetRecipients

        #region GenerateKey

        public async Task GenerateKeyAsync(string publicKeyFilePath, string privateKeyFilePath, string username = null, string password = null, int strength = 1024, int certainty = 8, bool emitVersion = true)
        {
            await Task.Run(() => GenerateKey(publicKeyFilePath, privateKeyFilePath, username, password, strength, certainty, emitVersion));
        }

        public void GenerateKey(string publicKeyFilePath, string privateKeyFilePath, string username = null, string password = null, int strength = 1024, int certainty = 8, bool emitVersion = true)
        {
            if (String.IsNullOrEmpty(publicKeyFilePath))
                throw new ArgumentException("PublicKeyFilePath");
            if (String.IsNullOrEmpty(privateKeyFilePath))
                throw new ArgumentException("PrivateKeyFilePath");

            using (Stream pubs = File.Open(publicKeyFilePath, FileMode.Create))
            using (Stream pris = File.Open(privateKeyFilePath, FileMode.Create))
                GenerateKey(pubs, pris, username, password, strength, certainty, emitVersion: emitVersion);
        }

        public void GenerateKey(Stream publicKeyStream, Stream privateKeyStream, string username = null, string password = null, int strength = 1024, int certainty = 8, bool armor = true, bool emitVersion = true)
        {
            username = username == null ? string.Empty : username;
            password = password == null ? string.Empty : password;

            IAsymmetricCipherKeyPairGenerator kpg = new RsaKeyPairGenerator();
            kpg.Init(new RsaKeyGenerationParameters(BigInteger.ValueOf(0x13), new SecureRandom(), strength, certainty));
            AsymmetricCipherKeyPair kp = kpg.GenerateKeyPair();

            ExportKeyPair(privateKeyStream, publicKeyStream, kp.Public, kp.Private, username, password.ToCharArray(), armor, emitVersion);
        }

        #endregion GenerateKey

        #region Private helpers
        #region OutputEncryptedAsync

        private async Task OutputEncryptedAsync(string inputFilePath, Stream outputStream, bool withIntegrityCheck, string name)
        {
            await OutputEncryptedAsync(new FileInfo(inputFilePath), outputStream, withIntegrityCheck, name);
        }

        private async Task OutputEncryptedAsync(FileInfo inputFile, Stream outputStream, bool withIntegrityCheck, string name)
        {
            using (Stream encryptedOut = ChainEncryptedOut(outputStream, withIntegrityCheck))
            {
                using (Stream compressedOut = ChainCompressedOut(encryptedOut))
                {
                    PgpSignatureGenerator signatureGenerator = InitSignatureGenerator(compressedOut);
                    using (Stream literalOut = ChainLiteralOut(compressedOut, inputFile))
                    {
                        using (FileStream inputFileStream = inputFile.OpenRead())
                        {
                            await WriteOutputAndSignAsync(compressedOut, literalOut, inputFileStream, signatureGenerator);
                        }
                    }
                }
            }
        }

        private async Task OutputEncryptedAsync(Stream inputStream, Stream outputStream, bool withIntegrityCheck, string name)
        {
            using (Stream encryptedOut = ChainEncryptedOut(outputStream, withIntegrityCheck))
            {
                using (Stream compressedOut = ChainCompressedOut(encryptedOut))
                {
                    PgpSignatureGenerator signatureGenerator = InitSignatureGenerator(compressedOut);
                    using (Stream literalOut = ChainLiteralStreamOut(compressedOut, inputStream, name))
                    {
                        await WriteOutputAndSignAsync(compressedOut, literalOut, inputStream, signatureGenerator);
                    }
                }
            }
        }

        #endregion OutputEncryptedAsync
        #region OutputEncrypted

        private void OutputEncrypted(string inputFilePath, Stream outputStream, bool withIntegrityCheck, string name)
        {
            OutputEncrypted(new FileInfo(inputFilePath), outputStream, withIntegrityCheck, name);
        }

        private void OutputEncrypted(FileInfo inputFile, Stream outputStream, bool withIntegrityCheck, string name)
        {
            using (Stream encryptedOut = ChainEncryptedOut(outputStream, withIntegrityCheck))
            {
                using (Stream compressedOut = ChainCompressedOut(encryptedOut))
                {
                    PgpSignatureGenerator signatureGenerator = InitSignatureGenerator(compressedOut);
                    using (Stream literalOut = ChainLiteralOut(compressedOut, inputFile))
                    {
                        using (FileStream inputFileStream = inputFile.OpenRead())
                        {
                            WriteOutputAndSign(compressedOut, literalOut, inputFileStream, signatureGenerator);
                        }
                    }
                }
            }
        }

        private void OutputEncrypted(Stream inputStream, Stream outputStream, bool withIntegrityCheck, string name)
        {
            using (Stream encryptedOut = ChainEncryptedOut(outputStream, withIntegrityCheck))
            {
                using (Stream compressedOut = ChainCompressedOut(encryptedOut))
                {
                    PgpSignatureGenerator signatureGenerator = InitSignatureGenerator(compressedOut);
                    using (Stream literalOut = ChainLiteralStreamOut(compressedOut, inputStream, name))
                    {
                        WriteOutputAndSign(compressedOut, literalOut, inputStream, signatureGenerator);
                    }
                }
            }
        }

        #endregion OutputEncrypted
        #region OutputSignedAsync

        private async Task OutputSignedAsync(string inputFilePath, Stream outputStream, bool withIntegrityCheck, string name)
        {
            await OutputSignedAsync(new FileInfo(inputFilePath), outputStream, withIntegrityCheck, name);
        }

        private async Task OutputSignedAsync(FileInfo inputFile, Stream outputStream, bool withIntegrityCheck, string name)
        {
            using (Stream compressedOut = ChainCompressedOut(outputStream))
            {
                PgpSignatureGenerator signatureGenerator = InitSignatureGenerator(compressedOut);
                using (Stream literalOut = ChainLiteralOut(compressedOut, inputFile))
                {
                    using (FileStream inputFileStream = inputFile.OpenRead())
                    {
                        await WriteOutputAndSignAsync(compressedOut, literalOut, inputFileStream, signatureGenerator);
                    }
                }
            }
        }

        private async Task OutputSignedAsync(Stream inputStream, Stream outputStream, bool withIntegrityCheck, string name)
        {
            using (Stream compressedOut = ChainCompressedOut(outputStream))
            {
                PgpSignatureGenerator signatureGenerator = InitSignatureGenerator(compressedOut);
                using (Stream literalOut = ChainLiteralStreamOut(compressedOut, inputStream, name))
                {
                    await WriteOutputAndSignAsync(compressedOut, literalOut, inputStream, signatureGenerator);
                }
            }
        }

        #endregion OutputSignedAsync
        #region OutputSigned

        private void OutputSigned(string inputFilePath, Stream outputStream, bool withIntegrityCheck, string name)
        {
            OutputSigned(new FileInfo(inputFilePath), outputStream, withIntegrityCheck, name);
        }

        private void OutputSigned(FileInfo inputFile, Stream outputStream, bool withIntegrityCheck, string name)
        {
            using (Stream compressedOut = ChainCompressedOut(outputStream))
            {
                PgpSignatureGenerator signatureGenerator = InitSignatureGenerator(compressedOut);
                using (Stream literalOut = ChainLiteralOut(compressedOut, inputFile))
                {
                    using (FileStream inputFileStream = inputFile.OpenRead())
                    {
                        WriteOutputAndSign(compressedOut, literalOut, inputFileStream, signatureGenerator);
                    }
                }
            }
        }

        private void OutputSigned(Stream inputStream, Stream outputStream, bool withIntegrityCheck, string name)
        {
            using (Stream compressedOut = ChainCompressedOut(outputStream))
            {
                PgpSignatureGenerator signatureGenerator = InitSignatureGenerator(compressedOut);
                using (Stream literalOut = ChainLiteralStreamOut(compressedOut, inputStream, name))
                {
                    WriteOutputAndSign(compressedOut, literalOut, inputStream, signatureGenerator);
                }
            }
        }

        #endregion OutputSigned
        #region OutputClearSignedAsync

        private async Task OutputClearSignedAsync(string inputFilePath, Stream outputStream)
        {
            await OutputClearSignedAsync(new FileInfo(inputFilePath), outputStream);
        }

        private async Task OutputClearSignedAsync(FileInfo inputFile, Stream outputStream)
        {
            using (FileStream inputFileStream = inputFile.OpenRead())
            {
                await OutputClearSignedAsync(inputFileStream, outputStream);
            }
        }

        private async Task OutputClearSignedAsync(Stream inputStream, Stream outputStream)
        {
            using (StreamReader streamReader = new StreamReader(inputStream))
            using (ArmoredOutputStream armoredOutputStream = new ArmoredOutputStream(outputStream))
            {
                PgpSignatureGenerator pgpSignatureGenerator = InitClearSignatureGenerator(armoredOutputStream);

                while (streamReader.Peek() >= 0)
                {
                    string line = await streamReader.ReadLineAsync();
                    byte[] lineByteArray = Encoding.ASCII.GetBytes(line);
                    // Does the line end with whitespace?
                    // Trailing white space needs to be removed from the end of the document for a valid signature RFC 4880 Section 7.1
                    string cleanLine = line.TrimEnd();
                    byte[] cleanLineByteArray = Encoding.ASCII.GetBytes(cleanLine);

                    pgpSignatureGenerator.Update(cleanLineByteArray, 0, cleanLineByteArray.Length);
                    await armoredOutputStream.WriteAsync(lineByteArray, 0, lineByteArray.Length);

                    // Add a line break back to the stream
                    armoredOutputStream.Write((byte)'\r');
                    armoredOutputStream.Write((byte)'\n');

                    // Update signature with line breaks unless we're on the last line
                    if (streamReader.Peek() >= 0)
                    {
                        pgpSignatureGenerator.Update((byte)'\r');
                        pgpSignatureGenerator.Update((byte)'\n');
                    }
                }

                armoredOutputStream.EndClearText();

                BcpgOutputStream bcpgOutputStream = new BcpgOutputStream(armoredOutputStream);
                pgpSignatureGenerator.Generate().Encode(bcpgOutputStream);
            }
        }

        #endregion OutputClearSignedAsync
        #region OutputClearSigned

        private void OutputClearSigned(string inputFilePath, Stream outputStream)
        {
            OutputClearSigned(new FileInfo(inputFilePath), outputStream);
        }

        private void OutputClearSigned(FileInfo inputFile, Stream outputStream)
        {
            using (FileStream inputFileStream = inputFile.OpenRead())
            {
                OutputClearSigned(inputFileStream, outputStream);
            }
        }

        private void OutputClearSigned(Stream inputStream, Stream outputStream)
        {
            using (StreamReader streamReader = new StreamReader(inputStream))
            using (ArmoredOutputStream armoredOutputStream = new ArmoredOutputStream(outputStream))
            {
                PgpSignatureGenerator pgpSignatureGenerator = InitClearSignatureGenerator(armoredOutputStream);

                while (streamReader.Peek() >= 0)
                {
                    string line = streamReader.ReadLine();
                    byte[] lineByteArray = Encoding.ASCII.GetBytes(line);
                    // Does the line end with whitespace?
                    // Trailing white space needs to be removed from the end of the document for a valid signature RFC 4880 Section 7.1
                    string cleanLine = line.TrimEnd();
                    byte[] cleanLineByteArray = Encoding.ASCII.GetBytes(cleanLine);

                    pgpSignatureGenerator.Update(cleanLineByteArray, 0, cleanLineByteArray.Length);
                    armoredOutputStream.Write(lineByteArray, 0, lineByteArray.Length);

                    // Add a line break back to the stream
                    armoredOutputStream.Write((byte)'\r');
                    armoredOutputStream.Write((byte)'\n');

                    // Update signature with line breaks unless we're on the last line
                    if (streamReader.Peek() >= 0)
                    {
                        pgpSignatureGenerator.Update((byte)'\r');
                        pgpSignatureGenerator.Update((byte)'\n');
                    }
                }

                armoredOutputStream.EndClearText();

                BcpgOutputStream bcpgOutputStream = new BcpgOutputStream(armoredOutputStream);
                pgpSignatureGenerator.Generate().Encode(bcpgOutputStream);
            }
        }

        #endregion OutputClearSigned
        #region DecryptAsync

        /// <summary>
        /// PGP decrypt a given stream.
        /// </summary>
        /// <param name="inputStream">PGP encrypted data stream</param>
        /// <param name="outputStream">Output PGP decrypted stream</param>
        /// <returns></returns>
        private async Task DecryptAsync(Stream inputStream, Stream outputStream)
        {
            if (inputStream == null)
                throw new ArgumentException("InputStream");
            if (outputStream == null)
                throw new ArgumentException("OutputStream");

            PgpObjectFactory objFactory = new PgpObjectFactory(PgpUtilities.GetDecoderStream(inputStream));

            PgpObject obj = null;
            if (objFactory != null)
                obj = objFactory.NextPgpObject();

            // the first object might be a PGP marker packet.
            PgpEncryptedDataList enc = null;
            PgpObject message = null;

            if (obj is PgpEncryptedDataList)
                enc = (PgpEncryptedDataList)obj;
            else if (obj is PgpCompressedData)
                message = (PgpCompressedData)obj;
            else
                enc = (PgpEncryptedDataList)objFactory.NextPgpObject();

            // If enc and message are null at this point, we failed to detect the contents of the encrypted stream.
            if (enc == null && message == null)
                throw new ArgumentException("Failed to detect encrypted content format.", nameof(inputStream));

            // decrypt
            PgpPrivateKey privateKey = null;
            PgpPublicKeyEncryptedData pbe = null;
            if (enc != null)
            {
                foreach (PgpPublicKeyEncryptedData pked in enc.GetEncryptedDataObjects())
                {
                    privateKey = EncryptionKeys.FindSecretKey(pked.KeyId);

                    if (privateKey != null)
                    {
                        pbe = pked;
                        break;
                    }
                }

                if (privateKey == null)
                    throw new ArgumentException("Secret key for message not found.");

                PgpObjectFactory plainFact = null;

                using (Stream clear = pbe.GetDataStream(privateKey))
                {
                    plainFact = new PgpObjectFactory(clear);
                }

                message = plainFact.NextPgpObject();

                if (message is PgpOnePassSignatureList)
                {
                    message = plainFact.NextPgpObject();
                }
            }

            if (message is PgpCompressedData)
            {
                PgpCompressedData cData = (PgpCompressedData)message;
                PgpObjectFactory of = null;

                using (Stream compDataIn = cData.GetDataStream())
                {
                    of = new PgpObjectFactory(compDataIn);
                    message = of.NextPgpObject();
                }

                if (message is PgpOnePassSignatureList)
                {
                    message = of.NextPgpObject();
                    PgpLiteralData Ld = null;
                    Ld = (PgpLiteralData)message;
                    Stream unc = Ld.GetInputStream();
                    await Streams.PipeAllAsync(unc, outputStream);
                }
                else
                {
                    PgpLiteralData Ld = null;
                    Ld = (PgpLiteralData)message;
                    Stream unc = Ld.GetInputStream();
                    await Streams.PipeAllAsync(unc, outputStream);
                }
            }
            else if (message is PgpLiteralData)
            {
                PgpLiteralData ld = (PgpLiteralData)message;
                string outFileName = ld.FileName;

                Stream unc = ld.GetInputStream();
                await Streams.PipeAllAsync(unc, outputStream);

                if (pbe.IsIntegrityProtected())
                {
                    if (!pbe.Verify())
                    {
                        throw new PgpException("Message failed integrity check.");
                    }
                }
            }
            else if (message is PgpOnePassSignatureList)
                throw new PgpException("Encrypted message contains a signed message - not literal data.");
            else
                throw new PgpException("Message is not a simple encrypted file.");
        }

        #endregion DecryptAsync
        #region Decrypt

        /// <summary>
        /// PGP decrypt a given stream.
        /// </summary>
        /// <param name="inputStream">PGP encrypted data stream</param>
        /// <param name="outputStream">Output PGP decrypted stream</param>
        /// <returns></returns>
        private void Decrypt(Stream inputStream, Stream outputStream)
        {
            if (inputStream == null)
                throw new ArgumentException("InputStream");
            if (outputStream == null)
                throw new ArgumentException("OutputStream");

            PgpObjectFactory objFactory = new PgpObjectFactory(PgpUtilities.GetDecoderStream(inputStream));

            PgpObject obj = null;
            if (objFactory != null)
                obj = objFactory.NextPgpObject();

            // the first object might be a PGP marker packet.
            PgpEncryptedDataList enc = null;
            PgpObject message = null;

            if (obj is PgpEncryptedDataList)
                enc = (PgpEncryptedDataList)obj;
            else if (obj is PgpCompressedData)
                message = (PgpCompressedData)obj;
            else
                enc = (PgpEncryptedDataList)objFactory.NextPgpObject();

            // If enc and message are null at this point, we failed to detect the contents of the encrypted stream.
            if (enc == null && message == null)
                throw new ArgumentException("Failed to detect encrypted content format.", nameof(inputStream));

            // decrypt
            PgpPrivateKey privateKey = null;
            PgpPublicKeyEncryptedData pbe = null;
            if (enc != null)
            {
                foreach (PgpPublicKeyEncryptedData pked in enc.GetEncryptedDataObjects())
                {
                    privateKey = EncryptionKeys.FindSecretKey(pked.KeyId);

                    if (privateKey != null)
                    {
                        pbe = pked;
                        break;
                    }
                }

                if (privateKey == null)
                    throw new ArgumentException("Secret key for message not found.");

                PgpObjectFactory plainFact = null;

                using (Stream clear = pbe.GetDataStream(privateKey))
                {
                    plainFact = new PgpObjectFactory(clear);
                }

                message = plainFact.NextPgpObject();

                if (message is PgpOnePassSignatureList)
                {
                    message = plainFact.NextPgpObject();
                }
            }

            if (message is PgpCompressedData)
            {
                PgpCompressedData cData = (PgpCompressedData)message;
                PgpObjectFactory of = null;

                using (Stream compDataIn = cData.GetDataStream())
                {
                    of = new PgpObjectFactory(compDataIn);
                    message = of.NextPgpObject();
                }
                
                if (message is PgpOnePassSignatureList)
                {
                    message = of.NextPgpObject();
                    PgpLiteralData Ld = null;
                    Ld = (PgpLiteralData)message;
                    Stream unc = Ld.GetInputStream();
                    Streams.PipeAll(unc, outputStream);
                }
                else
                {
                    PgpLiteralData Ld = null;
                    Ld = (PgpLiteralData)message;
                    Stream unc = Ld.GetInputStream();
                    Streams.PipeAll(unc, outputStream);
                }
            }
            else if (message is PgpLiteralData)
            {
                PgpLiteralData ld = (PgpLiteralData)message;
                string outFileName = ld.FileName;

                Stream unc = ld.GetInputStream();
                Streams.PipeAll(unc, outputStream);

                if (pbe.IsIntegrityProtected())
                {
                    if (!pbe.Verify())
                    {
                        throw new PgpException("Message failed integrity check.");
                    }
                }
            }
            else if (message is PgpOnePassSignatureList)
                throw new PgpException("Encrypted message contains a signed message - not literal data.");
            else
                throw new PgpException("Message is not a simple encrypted file.");
        }

        #endregion Decrypt
        #region DecryptAndVerifyAsync

        /// <summary>
        /// PGP decrypt and verify a given stream.
        /// </summary>
        /// <param name="inputStream">PGP encrypted data stream to be decrypted and verified</param>
        /// <param name="outputStream">Output PGP decrypted and verified stream</param>
        private async Task DecryptAndVerifyAsync(Stream inputStream, Stream outputStream)
        {
            PgpObjectFactory objFactory = new PgpObjectFactory(PgpUtilities.GetDecoderStream(inputStream));

            PgpObject obj = null;
            if (objFactory != null)
                obj = objFactory.NextPgpObject();

            // the first object might be a PGP marker packet.
            PgpEncryptedDataList encryptedDataList = null;
            PgpObject message = null;

            if (obj is PgpEncryptedDataList)
                encryptedDataList = (PgpEncryptedDataList)obj;
            else if (obj is PgpCompressedData)
                message = (PgpCompressedData)obj;
            else
                encryptedDataList = (PgpEncryptedDataList)objFactory.NextPgpObject();

            // If enc and message are null at this point, we failed to detect the contents of the encrypted stream.
            if (encryptedDataList == null && message == null)
                throw new ArgumentException("Failed to detect encrypted content format.", nameof(inputStream));

            // decrypt
            PgpPrivateKey privateKey = null;
            PgpPublicKeyEncryptedData pbe = null;
            if (encryptedDataList != null)
            {
                foreach (PgpPublicKeyEncryptedData pked in encryptedDataList.GetEncryptedDataObjects())
                {
                    privateKey = EncryptionKeys.FindSecretKey(pked.KeyId);

                    if (privateKey != null)
                    {
                        pbe = pked;
                        break;
                    }
                }

                if (privateKey == null)
                    throw new ArgumentException("Secret key for message not found.");

                PgpObjectFactory plainFact = null;

                using (Stream clear = pbe.GetDataStream(privateKey))
                {
                    plainFact = new PgpObjectFactory(clear);
                }

                message = plainFact.NextPgpObject();

                if (message is PgpOnePassSignatureList pgpOnePassSignatureList)
                {
                    PgpOnePassSignature pgpOnePassSignature = pgpOnePassSignatureList[0];

                    var verified = EncryptionKeys.PublicKey.KeyId == pgpOnePassSignature.KeyId || EncryptionKeys.PublicKey.GetKeySignatures().Cast<PgpSignature>().Select(x => x.KeyId).Contains(pgpOnePassSignature.KeyId);
                    if (verified == false)
                        throw new PgpException("Failed to verify file.");

                    message = plainFact.NextPgpObject();
                }
                else if (!(message is PgpCompressedData))
                    throw new PgpException("File was not signed.");
            }

            if (message is PgpCompressedData cData)
            {
                PgpObjectFactory of = null;

                using (Stream compDataIn = cData.GetDataStream())
                {
                    of = new PgpObjectFactory(compDataIn);
                    message = of.NextPgpObject();
                }

                if (message is PgpOnePassSignatureList pgpOnePassSignatureList)
                {
                    PgpOnePassSignature pgpOnePassSignature = pgpOnePassSignatureList[0];

                    var verified = EncryptionKeys.PublicKey.KeyId == pgpOnePassSignature.KeyId || EncryptionKeys.PublicKey.GetKeySignatures().Cast<PgpSignature>().Select(x => x.KeyId).Contains(pgpOnePassSignature.KeyId);
                    if (verified == false)
                        throw new PgpException("Failed to verify file.");

                    message = of.NextPgpObject();
                    PgpLiteralData Ld = null;
                    Ld = (PgpLiteralData)message;
                    Stream unc = Ld.GetInputStream();
                    await Streams.PipeAllAsync(unc, outputStream);
                }
                else
                {
                    throw new PgpException("File was not signed.");
                }
            }
            else if (message is PgpLiteralData)
            {
                PgpLiteralData ld = (PgpLiteralData)message;
                string outFileName = ld.FileName;

                Stream unc = ld.GetInputStream();
                await Streams.PipeAllAsync(unc, outputStream);

                if (pbe.IsIntegrityProtected())
                {
                    if (!pbe.Verify())
                    {
                        throw new PgpException("Message failed integrity check.");
                    }
                }
            }
            else
                throw new PgpException("File was not signed.");
        }

        #endregion DecryptAndVerifyAsync
        #region DecryptAndVerify

        /// <summary>
        /// PGP decrypt and verify a given stream.
        /// </summary>
        /// <param name="inputStream">PGP encrypted data stream to be decrypted and verified</param>
        /// <param name="outputStream">Output PGP decrypted and verified stream</param>
        private void DecryptAndVerify(Stream inputStream, Stream outputStream)
        {
            PgpObjectFactory objFactory = new PgpObjectFactory(PgpUtilities.GetDecoderStream(inputStream));

            PgpObject obj = null;
            if (objFactory != null)
                obj = objFactory.NextPgpObject();

            // the first object might be a PGP marker packet.
            PgpEncryptedDataList encryptedDataList = null;
            PgpObject message = null;

            if (obj is PgpEncryptedDataList)
                encryptedDataList = (PgpEncryptedDataList)obj;
            else if (obj is PgpCompressedData)
                message = (PgpCompressedData)obj;
            else
                encryptedDataList = (PgpEncryptedDataList)objFactory.NextPgpObject();

            // If enc and message are null at this point, we failed to detect the contents of the encrypted stream.
            if (encryptedDataList == null && message == null)
                throw new ArgumentException("Failed to detect encrypted content format.", nameof(inputStream));

            // decrypt
            PgpPrivateKey privateKey = null;
            PgpPublicKeyEncryptedData pbe = null;
            if (encryptedDataList != null)
            {
                foreach (PgpPublicKeyEncryptedData pked in encryptedDataList.GetEncryptedDataObjects())
                {
                    privateKey = EncryptionKeys.FindSecretKey(pked.KeyId);

                    if (privateKey != null)
                    {
                        pbe = pked;
                        break;
                    }
                }

                if (privateKey == null)
                    throw new ArgumentException("Secret key for message not found.");

                PgpObjectFactory plainFact = null;

                using (Stream clear = pbe.GetDataStream(privateKey))
                {
                    plainFact = new PgpObjectFactory(clear);
                }

                message = plainFact.NextPgpObject();

                if (message is PgpOnePassSignatureList pgpOnePassSignatureList)
                {
                    PgpOnePassSignature pgpOnePassSignature = pgpOnePassSignatureList[0];

                    var verified = EncryptionKeys.PublicKey.KeyId == pgpOnePassSignature.KeyId || EncryptionKeys.PublicKey.GetKeySignatures().Cast<PgpSignature>().Select(x => x.KeyId).Contains(pgpOnePassSignature.KeyId);
                    if (verified == false)
                        throw new PgpException("Failed to verify file.");

                    message = plainFact.NextPgpObject();
                }
                else if (!(message is PgpCompressedData))
                    throw new PgpException("File was not signed.");
            }

            if (message is PgpCompressedData cData)
            {
                PgpObjectFactory of = null;

                using (Stream compDataIn = cData.GetDataStream())
                {
                    of = new PgpObjectFactory(compDataIn);
                    message = of.NextPgpObject();
                }

                if (message is PgpOnePassSignatureList pgpOnePassSignatureList)
                {
                    PgpOnePassSignature pgpOnePassSignature = pgpOnePassSignatureList[0];

                    var verified = EncryptionKeys.PublicKey.KeyId == pgpOnePassSignature.KeyId || EncryptionKeys.PublicKey.GetKeySignatures().Cast<PgpSignature>().Select(x => x.KeyId).Contains(pgpOnePassSignature.KeyId);
                    if (verified == false)
                        throw new PgpException("Failed to verify file.");

                    message = of.NextPgpObject();
                    PgpLiteralData Ld = null;
                    Ld = (PgpLiteralData)message;
                    Stream unc = Ld.GetInputStream();
                    Streams.PipeAll(unc, outputStream);
                }
                else
                {
                    throw new PgpException("File was not signed.");
                }
            }
            else if (message is PgpLiteralData)
            {
                PgpLiteralData ld = (PgpLiteralData)message;
                string outFileName = ld.FileName;

                Stream unc = ld.GetInputStream();
                Streams.PipeAll(unc, outputStream);

                if (pbe.IsIntegrityProtected())
                {
                    if (!pbe.Verify())
                    {
                        throw new PgpException("Message failed integrity check.");
                    }
                }
            }
            else
                throw new PgpException("File was not signed.");
        }

        #endregion DecryptAndVerify
        #region VerifyAsync

        private async Task<bool> VerifyAsync(Stream inputStream)
        {
            PgpPublicKey publicKey = EncryptionKeys.PublicKey;
            bool verified = false;

            System.IO.Stream encodedFile = PgpUtilities.GetDecoderStream(inputStream);
            PgpObjectFactory factory = new PgpObjectFactory(encodedFile);
            PgpObject pgpObject = factory.NextPgpObject();

            if (pgpObject is PgpCompressedData)
            {
                PgpPublicKeyEncryptedData publicKeyED = Utilities.ExtractPublicKeyEncryptedData(encodedFile);

                // Verify against public key ID and that of any sub keys
                if (publicKey.KeyId == publicKeyED.KeyId || publicKey.GetKeySignatures().Cast<PgpSignature>().Select(x => x.KeyId).Contains(publicKeyED.KeyId))
                {
                    verified = true;
                }
                else
                {
                    verified = false;
                }
            }
            else if (pgpObject is PgpEncryptedDataList)
            {
                PgpEncryptedDataList encryptedDataList = (PgpEncryptedDataList)pgpObject;
                PgpPublicKeyEncryptedData publicKeyED = Utilities.ExtractPublicKey(encryptedDataList);

                // Verify against public key ID and that of any sub keys
                if (publicKey.KeyId == publicKeyED.KeyId || publicKey.GetKeySignatures().Cast<PgpSignature>().Select(x => x.KeyId).Contains(publicKeyED.KeyId))
                {
                    verified = true;
                }
                else
                {
                    verified = false;
                }
                //PgpEncryptedDataList encryptedDataList = (PgpEncryptedDataList)pgpObject;

                //foreach (PgpPublicKeyEncryptedData encryptedData in encryptedDataList.GetEncryptedDataObjects())
                //{
                //    encryptedData.GetDataStream(EncryptionKeys.PrivateKey);
                //    if (encryptedData.Verify())
                //    {
                //        verified = true;
                //        break;
                //    }
                //}
            }
            else if (pgpObject is PgpOnePassSignatureList)
            {
                PgpOnePassSignatureList pgpOnePassSignatureList = (PgpOnePassSignatureList)pgpObject;
                PgpOnePassSignature pgpOnePassSignature = pgpOnePassSignatureList[0];
                PgpLiteralData pgpLiteralData = (PgpLiteralData)factory.NextPgpObject();
                Stream pgpLiteralStream = pgpLiteralData.GetInputStream();

                // Verify against public key ID and that of any sub keys
                if (publicKey.KeyId == pgpOnePassSignature.KeyId || publicKey.GetKeySignatures().Cast<PgpSignature>().Select(x => x.KeyId).Contains(pgpOnePassSignature.KeyId))
                {
                    pgpOnePassSignature.InitVerify(publicKey);

                    int ch;
                    while ((ch = pgpLiteralStream.ReadByte()) >= 0)
                    {
                        pgpOnePassSignature.Update((byte)ch);
                    }

                    try
                    {
                        PgpSignatureList pgpSignatureList = (PgpSignatureList)factory.NextPgpObject();

                        for (int i = 0; i < pgpSignatureList.Count; i++)
                        {
                            PgpSignature pgpSignature = pgpSignatureList[i];

                            if (pgpOnePassSignature.Verify(pgpSignature))
                            {
                                verified = true;
                                break;
                            }
                        }
                    }
                    catch
                    {
                        verified = false;
                    }
                }
                else
                {
                    verified = false;
                }
            }
            else if (pgpObject is PgpSignatureList)
            {
                PgpSignatureList pgpSignatureList = (PgpSignatureList)pgpObject;
                PgpSignature pgpSignature = pgpSignatureList[0];
                PgpLiteralData pgpLiteralData = (PgpLiteralData)factory.NextPgpObject();
                Stream pgpLiteralStream = pgpLiteralData.GetInputStream();

                // Verify against public key ID and that of any sub keys
                if (publicKey.KeyId == pgpSignature.KeyId || publicKey.GetKeySignatures().Cast<PgpSignature>().Select(x => x.KeyId).Contains(pgpSignature.KeyId))
                {
                    foreach (PgpSignature signature in publicKey.GetSignatures())
                    {
                        if (!verified)
                        {
                            pgpSignature.InitVerify(publicKey);

                            int ch;
                            while ((ch = pgpLiteralStream.ReadByte()) >= 0)
                            {
                                pgpSignature.Update((byte)ch);
                            }

                            verified = pgpSignature.Verify();
                        }
                        else
                        {
                            break;
                        }
                    }
                }
                else
                {
                    verified = false;
                }
            }
            else
                throw new PgpException("Message is not a encrypted and signed file or simple signed file.");

            return verified;
        }

        #endregion VerifyAsync
        #region Verify

        private bool Verify(Stream inputStream)
        {
            PgpPublicKey publicKey = EncryptionKeys.PublicKey;
            bool verified = false;

            ArmoredInputStream encodedFile = new ArmoredInputStream(inputStream);
            PgpObjectFactory factory = new PgpObjectFactory(encodedFile);
            PgpObject pgpObject = factory.NextPgpObject();

            if (pgpObject is PgpCompressedData)
            {
                PgpCompressedData pgpCompressedData = (PgpCompressedData)pgpObject;
                PgpObjectFactory pgpCompressedFactory = new PgpObjectFactory(pgpCompressedData.GetDataStream());

                PgpOnePassSignatureList pgpOnePassSignatureList = (PgpOnePassSignatureList)pgpCompressedFactory.NextPgpObject();
                PgpOnePassSignature pgpOnePassSignature = pgpOnePassSignatureList[0];
                PgpLiteralData pgpLiteralData = (PgpLiteralData)factory.NextPgpObject();
                Stream pgpLiteralStream = pgpLiteralData.GetInputStream();

                // Verify against public key ID and that of any sub keys
                if (publicKey.KeyId == pgpOnePassSignature.KeyId || publicKey.GetKeySignatures().Cast<PgpSignature>().Select(x => x.KeyId).Contains(pgpOnePassSignature.KeyId))
                {
                    foreach (PgpSignature signature in publicKey.GetSignatures())
                    {
                        if (!verified)
                        {
                            pgpOnePassSignature.InitVerify(publicKey);

                            int ch;
                            while ((ch = pgpLiteralStream.ReadByte()) >= 0)
                            {
                                pgpOnePassSignature.Update((byte)ch);
                            }

                            try
                            {
                                PgpSignatureList pgpSignatureList = (PgpSignatureList)factory.NextPgpObject();

                                for (int i = 0; i < pgpSignatureList.Count; i++)
                                {
                                    PgpSignature pgpSignature = pgpSignatureList[i];

                                    if (pgpOnePassSignature.Verify(pgpSignature))
                                    {
                                        verified = true;
                                        break;
                                    }
                                }
                            }
                            catch
                            {
                                verified = false;
                                break;
                            }
                        }
                        else
                        {
                            break;
                        }
                    }
                }
                else
                {
                    verified = false;
                }
            }
            else if (pgpObject is PgpEncryptedDataList)
            {
                PgpEncryptedDataList encryptedDataList = (PgpEncryptedDataList)pgpObject;
                PgpPublicKeyEncryptedData publicKeyED = Utilities.ExtractPublicKey(encryptedDataList);

                // Verify against public key ID and that of any sub keys
                if (publicKey.KeyId == publicKeyED.KeyId || publicKey.GetKeySignatures().Cast<PgpSignature>().Select(x => x.KeyId).Contains(publicKeyED.KeyId))
                {
                    verified = true;
                }
                else
                {
                    verified = false;
                }
                //PgpEncryptedDataList encryptedDataList = (PgpEncryptedDataList)pgpObject;

                //foreach (PgpPublicKeyEncryptedData encryptedData in encryptedDataList.GetEncryptedDataObjects())
                //{
                //    using (encryptedData.GetDataStream(EncryptionKeys.PrivateKey))
                //    {
                //        if (encryptedData.Verify())
                //        {
                //            verified = true;
                //            break;
                //        }
                //    }
                //}
            }
            else if (pgpObject is PgpOnePassSignatureList)
            {
                PgpOnePassSignatureList pgpOnePassSignatureList = (PgpOnePassSignatureList)pgpObject;
                PgpOnePassSignature pgpOnePassSignature = pgpOnePassSignatureList[0];
                PgpLiteralData pgpLiteralData = (PgpLiteralData)factory.NextPgpObject();
                Stream pgpLiteralStream = pgpLiteralData.GetInputStream();

                // Verify against public key ID and that of any sub keys
                if (publicKey.KeyId == pgpOnePassSignature.KeyId || publicKey.GetKeySignatures().Cast<PgpSignature>().Select(x => x.KeyId).Contains(pgpOnePassSignature.KeyId))
                {
                    pgpOnePassSignature.InitVerify(publicKey);

                    int ch;
                    while ((ch = pgpLiteralStream.ReadByte()) >= 0)
                    {
                        pgpOnePassSignature.Update((byte)ch);
                    }

                    try
                    {
                        PgpSignatureList pgpSignatureList = (PgpSignatureList)factory.NextPgpObject();

                        for (int i = 0; i < pgpSignatureList.Count; i++)
                        {
                            PgpSignature pgpSignature = pgpSignatureList[i];

                            if (pgpOnePassSignature.Verify(pgpSignature))
                            {
                                verified = true;
                                break;
                            }
                        }
                    }
                    catch
                    {
                        verified = false;
                    }
                }
                else
                {
                    verified = false;
                }
            }
            else if (pgpObject is PgpSignatureList)
            {
               PgpSignatureList pgpSignatureList = (PgpSignatureList)pgpObject;
               PgpSignature pgpSignature = pgpSignatureList[0];
               PgpLiteralData pgpLiteralData = (PgpLiteralData)factory.NextPgpObject();
               Stream pgpLiteralStream = pgpLiteralData.GetInputStream();

               // Verify against public key ID and that of any sub keys
               if (publicKey.KeyId == pgpSignature.KeyId || publicKey.GetKeySignatures().Cast<PgpSignature>().Select(x => x.KeyId).Contains(pgpSignature.KeyId))
               {
                   foreach (PgpSignature signature in publicKey.GetSignatures())
                   {
                       if (!verified)
                       {
                           pgpSignature.InitVerify(publicKey);

                           int ch;
                           while ((ch = pgpLiteralStream.ReadByte()) >= 0)
                           {
                               pgpSignature.Update((byte)ch);
                           }

                            verified = pgpSignature.Verify();
                       }
                       else
                       {
                           break;
                       }
                   }
               }
               else
               {
                   verified = false;
               }
            }
            else
                throw new PgpException("Message is not a encrypted and signed file or simple signed file.");

            return verified;
        }

        #endregion Verify
        #region VerifyClearAsync

        // https://github.com/bcgit/bc-csharp/blob/master/crypto/test/src/openpgp/examples/ClearSignedFileProcessor.cs
        private async Task<bool> VerifyClearAsync(Stream inputStream, Stream outputStream=null)
        {
            bool verified = false;

            using (MemoryStream outStream = new MemoryStream())
            {
                var publicKey = EncryptionKeys.PublicKey;
                PgpSignature pgpSignature;

                using (ArmoredInputStream armoredInputStream = new ArmoredInputStream(inputStream))
                {
                    MemoryStream lineOut = new MemoryStream();
                    byte[] lineSep = LineSeparator;
                    int lookAhead = ReadInputLine(lineOut, armoredInputStream);

                    // Read past message to signature and store message in stream
                    if (lookAhead != -1 && armoredInputStream.IsClearText())
                    {
                        byte[] line = lineOut.ToArray();
                        await outStream.WriteAsync(line, 0, GetLengthWithoutSeparatorOrTrailingWhitespace(line));
                        await outStream.WriteAsync(lineSep, 0, lineSep.Length);

                        while (lookAhead != -1 && armoredInputStream.IsClearText())
                        {
                            lookAhead = ReadInputLine(lineOut, lookAhead, armoredInputStream);

                            line = lineOut.ToArray();
                            await outStream.WriteAsync(line, 0, GetLengthWithoutSeparatorOrTrailingWhitespace(line));
                            await outStream.WriteAsync(lineSep, 0, lineSep.Length);
                        }
                    }
                    else if (lookAhead != -1)
                    {
                        byte[] line = lineOut.ToArray();
                        await outStream.WriteAsync(line, 0, GetLengthWithoutSeparatorOrTrailingWhitespace(line));
                        await outStream.WriteAsync(lineSep, 0, lineSep.Length);
                    }

                    // Get public key from correctly positioned stream and initialise for verification
                    PgpObjectFactory pgpObjectFactory = new PgpObjectFactory(armoredInputStream);
                    PgpSignatureList pgpSignatureList = (PgpSignatureList)pgpObjectFactory.NextPgpObject();
                    pgpSignature = pgpSignatureList[0];
                    pgpSignature.InitVerify(publicKey);

                    // Read through message again and calculate signature
                    outStream.Position = 0;
                    lookAhead = ReadInputLine(lineOut, outStream);

                    ProcessLine(pgpSignature, lineOut.ToArray());

                    if (lookAhead != -1)
                    {
                        do
                        {
                            lookAhead = ReadInputLine(lineOut, lookAhead, outStream);

                            pgpSignature.Update((byte)'\r');
                            pgpSignature.Update((byte)'\n');

                            ProcessLine(pgpSignature, lineOut.ToArray());
                        }
                        while (lookAhead != -1);
                    }

                    verified = pgpSignature.Verify();
                }

                // Copy the message to the outputStream, if supplied
                if (outputStream != null)
                {
                    outStream.Position = 0;
                    await outStream.CopyToAsync(outputStream);
                }
            }

            return verified;
        }

        #endregion VerifyClearAsync
        #region VerifyClear

        // https://github.com/bcgit/bc-csharp/blob/master/crypto/test/src/openpgp/examples/ClearSignedFileProcessor.cs
        private bool VerifyClear(Stream inputStream, Stream outputStream=null)
        {
            bool verified = false;

            using (MemoryStream outStream = new MemoryStream())
            {
                var publicKey = EncryptionKeys.PublicKey;
                PgpSignature pgpSignature;

                using (ArmoredInputStream armoredInputStream = new ArmoredInputStream(inputStream))
                {
                    MemoryStream lineOut = new MemoryStream();
                    byte[] lineSep = LineSeparator;
                    int lookAhead = ReadInputLine(lineOut, armoredInputStream);

                    // Read past message to signature and store message in stream
                    if (lookAhead != -1 && armoredInputStream.IsClearText())
                    {
                        byte[] line = lineOut.ToArray();
                        outStream.Write(line, 0, GetLengthWithoutSeparatorOrTrailingWhitespace(line));
                        outStream.Write(lineSep, 0, lineSep.Length);

                        while (lookAhead != -1 && armoredInputStream.IsClearText())
                        {
                            lookAhead = ReadInputLine(lineOut, lookAhead, armoredInputStream);

                            line = lineOut.ToArray();
                            outStream.Write(line, 0, GetLengthWithoutSeparatorOrTrailingWhitespace(line));
                            outStream.Write(lineSep, 0, lineSep.Length);
                        }
                    }
                    else if (lookAhead != -1)
                    {
                        byte[] line = lineOut.ToArray();
                        outStream.Write(line, 0, GetLengthWithoutSeparatorOrTrailingWhitespace(line));
                        outStream.Write(lineSep, 0, lineSep.Length);
                    }

                    // Get public key from correctly positioned stream and initialise for verification
                    PgpObjectFactory pgpObjectFactory = new PgpObjectFactory(armoredInputStream);
                    PgpSignatureList pgpSignatureList = (PgpSignatureList)pgpObjectFactory.NextPgpObject();
                    pgpSignature = pgpSignatureList[0];
                    pgpSignature.InitVerify(publicKey);

                    // Read through message again and calculate signature
                    outStream.Position = 0;
                    lookAhead = ReadInputLine(lineOut, outStream);

                    ProcessLine(pgpSignature, lineOut.ToArray());

                    if (lookAhead != -1)
                    {
                        do
                        {
                            lookAhead = ReadInputLine(lineOut, lookAhead, outStream);

                            pgpSignature.Update((byte)'\r');
                            pgpSignature.Update((byte)'\n');

                            ProcessLine(pgpSignature, lineOut.ToArray());
                        }
                        while (lookAhead != -1);
                    }

                    verified = pgpSignature.Verify();

                    // Copy the message to the outputStream, if supplied
                    if (outputStream != null)
                    {
                        outStream.Position = 0;
                        outStream.CopyTo(outputStream);
                    }
                }
            }

            return verified;
        }

        #endregion VerifyClear
        #region WriteOutputAndSign

        private async Task WriteOutputAndSignAsync(Stream compressedOut, Stream literalOut, FileStream inputFilePath, PgpSignatureGenerator signatureGenerator)
        {
            int length = 0;
            byte[] buf = new byte[BufferSize];
            while ((length = await inputFilePath.ReadAsync(buf, 0, buf.Length)) > 0)
            {
                await literalOut.WriteAsync(buf, 0, length);
                signatureGenerator.Update(buf, 0, length);
            }
            signatureGenerator.Generate().Encode(compressedOut);
        }

        private void WriteOutputAndSign(Stream compressedOut, Stream literalOut, FileStream inputFilePath, PgpSignatureGenerator signatureGenerator)
        {
            int length = 0;
            byte[] buf = new byte[BufferSize];
            while ((length = inputFilePath.Read(buf, 0, buf.Length)) > 0)
            {
                literalOut.Write(buf, 0, length);
                signatureGenerator.Update(buf, 0, length);
            }
            signatureGenerator.Generate().Encode(compressedOut);
        }

        private async Task WriteOutputAndSignAsync(Stream compressedOut, Stream literalOut, Stream inputStream, PgpSignatureGenerator signatureGenerator)
        {
            int length = 0;
            byte[] buf = new byte[BufferSize];
            while ((length = await inputStream.ReadAsync(buf, 0, buf.Length)) > 0)
            {
                await literalOut.WriteAsync(buf, 0, length);
                signatureGenerator.Update(buf, 0, length);
            }
            signatureGenerator.Generate().Encode(compressedOut);
        }

        private void WriteOutputAndSign(Stream compressedOut, Stream literalOut, Stream inputStream, PgpSignatureGenerator signatureGenerator)
        {
            int length = 0;
            byte[] buf = new byte[BufferSize];
            while ((length = inputStream.Read(buf, 0, buf.Length)) > 0)
            {
                literalOut.Write(buf, 0, length);
                signatureGenerator.Update(buf, 0, length);
            }
            signatureGenerator.Generate().Encode(compressedOut);
        }

        #endregion WriteOutputAndSign
        #region ChainEncryptedOut

        private Stream ChainEncryptedOut(Stream outputStream, IEncryptionKeys encryptionKeys, bool withIntegrityCheck)
        {
            PgpEncryptedDataGenerator encryptedDataGenerator;
            encryptedDataGenerator = new PgpEncryptedDataGenerator(SymmetricKeyAlgorithm, withIntegrityCheck, new SecureRandom());

            foreach (PgpPublicKey publicKey in encryptionKeys.PublicKeys)
            {
                encryptedDataGenerator.AddMethod(publicKey);
            }

            return encryptedDataGenerator.Open(outputStream, new byte[BufferSize]);
        }

        private Stream ChainEncryptedOut(Stream outputStream, bool withIntegrityCheck)
        {
            PgpEncryptedDataGenerator encryptedDataGenerator;
            encryptedDataGenerator = new PgpEncryptedDataGenerator(SymmetricKeyAlgorithm, withIntegrityCheck, new SecureRandom());

            foreach (PgpPublicKey publicKey in EncryptionKeys.PublicKeys)
            {
                encryptedDataGenerator.AddMethod(publicKey);
            }

            return encryptedDataGenerator.Open(outputStream, new byte[BufferSize]);
        }

        #endregion ChainEncryptedOut
        #region ChainCompressedOut

        private Stream ChainCompressedOut(Stream encryptedOut)
        {
            if (CompressionAlgorithm != CompressionAlgorithmTag.Uncompressed)
            {
                PgpCompressedDataGenerator compressedDataGenerator = new PgpCompressedDataGenerator(CompressionAlgorithmTag.Zip);
                return compressedDataGenerator.Open(encryptedOut);
            }
            else
                return encryptedOut;
        }

        #endregion ChainCompressedOut
        #region ChainLiteralOut

        private Stream ChainLiteralOut(Stream compressedOut, FileInfo file)
        {
            PgpLiteralDataGenerator pgpLiteralDataGenerator = new PgpLiteralDataGenerator();
            return pgpLiteralDataGenerator.Open(compressedOut, FileTypeToChar(), file.Name, file.Length, DateTime.UtcNow);
        }

        #endregion ChainLiteralOut
        #region ChainLiteralStreamOut

        private Stream ChainLiteralStreamOut(Stream compressedOut, Stream inputStream, string name)
        {
            PgpLiteralDataGenerator pgpLiteralDataGenerator = new PgpLiteralDataGenerator();
            return pgpLiteralDataGenerator.Open(compressedOut, FileTypeToChar(), name, inputStream.Length, DateTime.UtcNow);
        }

        #endregion ChainLiteralStreamOut
        #region InitSignatureGenerator

        private PgpSignatureGenerator InitSignatureGenerator(Stream compressedOut, IEncryptionKeys encryptionKeys)
        {
            PublicKeyAlgorithmTag tag = encryptionKeys.SecretKey.PublicKey.Algorithm;
            PgpSignatureGenerator pgpSignatureGenerator = new PgpSignatureGenerator(tag, HashAlgorithmTag);
            pgpSignatureGenerator.InitSign(PgpSignature.BinaryDocument, encryptionKeys.PrivateKey);
            foreach (string userId in encryptionKeys.SecretKey.PublicKey.GetUserIds())
            {
                PgpSignatureSubpacketGenerator subPacketGenerator = new PgpSignatureSubpacketGenerator();
                subPacketGenerator.SetSignerUserId(false, userId);
                pgpSignatureGenerator.SetHashedSubpackets(subPacketGenerator.Generate());
                // Just the first one!
                break;
            }
            pgpSignatureGenerator.GenerateOnePassVersion(false).Encode(compressedOut);
            return pgpSignatureGenerator;
        }

        private PgpSignatureGenerator InitSignatureGenerator(Stream compressedOut)
        {
            PublicKeyAlgorithmTag tag = EncryptionKeys.SecretKey.PublicKey.Algorithm;
            PgpSignatureGenerator pgpSignatureGenerator = new PgpSignatureGenerator(tag, HashAlgorithmTag);
            pgpSignatureGenerator.InitSign(PgpSignature.BinaryDocument, EncryptionKeys.PrivateKey);
            foreach (string userId in EncryptionKeys.SecretKey.PublicKey.GetUserIds())
            {
                PgpSignatureSubpacketGenerator subPacketGenerator = new PgpSignatureSubpacketGenerator();
                subPacketGenerator.SetSignerUserId(false, userId);
                pgpSignatureGenerator.SetHashedSubpackets(subPacketGenerator.Generate());
                // Just the first one!
                break;
            }
            pgpSignatureGenerator.GenerateOnePassVersion(false).Encode(compressedOut);
            return pgpSignatureGenerator;
        }

        #endregion InitSignatureGenerator
        #region InitClearSignatureGenerator

        private PgpSignatureGenerator InitClearSignatureGenerator(ArmoredOutputStream armoredOutputStream, IEncryptionKeys encryptionKeys)
        {
            PublicKeyAlgorithmTag tag = encryptionKeys.SecretKey.PublicKey.Algorithm;
            PgpSignatureGenerator pgpSignatureGenerator = new PgpSignatureGenerator(tag, HashAlgorithmTag);
            pgpSignatureGenerator.InitSign(PgpSignature.CanonicalTextDocument, encryptionKeys.PrivateKey);
            armoredOutputStream.BeginClearText(HashAlgorithmTag);
            foreach (string userId in encryptionKeys.SecretKey.PublicKey.GetUserIds())
            {
                PgpSignatureSubpacketGenerator subPacketGenerator = new PgpSignatureSubpacketGenerator();
                subPacketGenerator.SetSignerUserId(false, userId);
                pgpSignatureGenerator.SetHashedSubpackets(subPacketGenerator.Generate());
                // Just the first one!
                break;
            }
            return pgpSignatureGenerator;
        }

        private PgpSignatureGenerator InitClearSignatureGenerator(ArmoredOutputStream armoredOutputStream)
        {
            PublicKeyAlgorithmTag tag = EncryptionKeys.SecretKey.PublicKey.Algorithm;
            PgpSignatureGenerator pgpSignatureGenerator = new PgpSignatureGenerator(tag, HashAlgorithmTag);
            pgpSignatureGenerator.InitSign(PgpSignature.CanonicalTextDocument, EncryptionKeys.PrivateKey);
            armoredOutputStream.BeginClearText(HashAlgorithmTag);
            foreach (string userId in EncryptionKeys.SecretKey.PublicKey.GetUserIds())
            {
                PgpSignatureSubpacketGenerator subPacketGenerator = new PgpSignatureSubpacketGenerator();
                subPacketGenerator.SetSignerUserId(false, userId);
                pgpSignatureGenerator.SetHashedSubpackets(subPacketGenerator.Generate());
                // Just the first one!
                break;
            }
            return pgpSignatureGenerator;
        }

        #endregion InitClearSignatureGenerator
        #region Misc Utilities
        private char FileTypeToChar()
        {
            if (FileType == PGPFileType.UTF8)
                return PgpLiteralData.Utf8;
            else if (FileType == PGPFileType.Text)
                return PgpLiteralData.Text;
            else
                return PgpLiteralData.Binary;

        }

        private void ExportKeyPair(
                    Stream secretOut,
                    Stream publicOut,
                    AsymmetricKeyParameter publicKey,
                    AsymmetricKeyParameter privateKey,
                    string identity,
                    char[] passPhrase,
                    bool armor, bool emitVersion)
        {
            if (secretOut == null)
                throw new ArgumentException("secretOut");
            if (publicOut == null)
                throw new ArgumentException("publicOut");

            ArmoredOutputStream secretOutArmored;
            if (armor)
            {
                secretOutArmored = new ArmoredOutputStream(secretOut);
                if (!emitVersion)
                {
                    secretOutArmored.SetHeader(ArmoredOutputStream.HeaderVersion, null);
                }
                secretOut = secretOutArmored;
            }
            else
            {
                secretOutArmored = null;
            }

            PgpSecretKey secretKey = new PgpSecretKey(
                PgpSignatureType,
                PublicKeyAlgorithm,
                publicKey,
                privateKey,
                DateTime.UtcNow,
                identity,
                SymmetricKeyAlgorithm,
                passPhrase,
                null,
                null,
                new SecureRandom()
                //                ,"BC"
                );

                secretKey.Encode(secretOut);

            secretOutArmored?.Dispose();

            ArmoredOutputStream publicOutArmored;
            if (armor)
            {
                publicOutArmored = new ArmoredOutputStream(publicOut);
                if (!emitVersion)
                {
                    publicOutArmored.SetHeader(ArmoredOutputStream.HeaderVersion, null);
                }
                publicOut = publicOutArmored;
            }
            else
            {
                publicOutArmored = null;
            }

            PgpPublicKey key = secretKey.PublicKey;

            key.Encode(publicOut);

            publicOutArmored?.Dispose();
        }

        /*
        * Search a secret key ring collection for a secret key corresponding to keyId if it exists.
        */
        private PgpPrivateKey FindSecretKey(PgpSecretKeyRingBundle pgpSec, long keyId, char[] pass)
        {
            PgpSecretKey pgpSecKey = pgpSec.GetSecretKey(keyId);

            if (pgpSecKey == null)
                return null;

            return pgpSecKey.ExtractPrivateKey(pass);
        }

        private static int ReadInputLine(Stream encodedFile)
        {
            int lookAhead = -1;
            int character;

            while ((character = encodedFile.ReadByte()) >= 0)
            {
                if (character == '\r' || character == '\n')
                {
                    lookAhead = ReadPassedEol(character, encodedFile);
                    break;
                }
            }

            return lookAhead;
        }

        private static int ReadInputLine(MemoryStream streamOut, Stream encodedFile)
        {
            streamOut.SetLength(0);

            int lookAhead = -1;
            int character;

            while ((character = encodedFile.ReadByte()) >= 0)
            {
                streamOut.WriteByte((byte)character);
                if (character == '\r' || character == '\n')
                {
                    lookAhead = ReadPassedEol(streamOut, character, encodedFile);
                    break;
                }
            }

            return lookAhead;
        }

        private static int ReadInputLine(MemoryStream streamOut, int lookAhead, Stream encodedFile)
        {
            streamOut.SetLength(0);

            int character = lookAhead;

            do
            {
                streamOut.WriteByte((byte)character);
                if (character == '\r' || character == '\n')
                {
                    lookAhead = ReadPassedEol(streamOut, character, encodedFile);
                    break;
                }
            }
            while ((character = encodedFile.ReadByte()) >= 0);

            if (character < 0)
            {
                lookAhead = -1;
            }

            return lookAhead;
        }

        private static int ReadPassedEol(int lastCharacter, Stream encodedFile)
        {
            int lookAhead = encodedFile.ReadByte();

            if (lastCharacter == '\r' && lookAhead == '\n')
            {
                lookAhead = encodedFile.ReadByte();
            }

            return lookAhead;
        }

        private static int ReadPassedEol(MemoryStream streamOut, int lastCharacter, Stream encodedFile)
        {
            int lookAhead = encodedFile.ReadByte();

            if (lastCharacter == '\r' && lookAhead == '\n')
            {
                streamOut.WriteByte((byte)lookAhead);
                lookAhead = encodedFile.ReadByte();
            }

            return lookAhead;
        }

        private static int GetLengthWithoutSeparatorOrTrailingWhitespace(byte[] line)
        {
            int end = line.Length - 1;

            while (end >= 0 && IsWhiteSpace(line[end]))
            {
                end--;
            }

            return end + 1;
        }

        private static int GetLengthWithoutWhiteSpace(byte[] line)
        {
            int end = line.Length - 1;

            while (end >= 0 && IsWhiteSpace(line[end]))
            {
                end--;
            }

            return end + 1;
        }

        private static bool IsWhiteSpace(byte b)
        {
            return IsLineEnding(b) || b == '\t' || b == ' ';
        }

        private static bool IsLineEnding(byte b)
        {
            return b == '\r' || b == '\n';
        }

        private static void ProcessLine(PgpSignature sig, byte[] line)
        {
            // note: trailing white space needs to be removed from the end of
            // each line for signature calculation RFC 4880 Section 7.1
            int length = GetLengthWithoutWhiteSpace(line);
            if (length > 0)
            {
                sig.Update(line, 0, length);
            }
        }

        private static byte[] LineSeparator
        {
            get { return Encoding.ASCII.GetBytes(Environment.NewLine); }
        }

        public void Dispose()
        {
        }

        # endregion Misc Utilities
        #endregion Private helpers
    }
=======
	public enum PGPFileType
	{
		Binary,
		Text,
		UTF8
	}

	public class PGP : IPGPEncrypt, IPGPEncryptAsync, IPGPSign, IPGPSignAsync
	{
		public static PGP Instance => _instance ?? (_instance = new PGP());
		private static PGP _instance;

		private const int BufferSize = 0x10000;
		private const string DefaultFileName = "name";

		public CompressionAlgorithmTag CompressionAlgorithm { get; set; } = CompressionAlgorithmTag.Uncompressed;

		public SymmetricKeyAlgorithmTag SymmetricKeyAlgorithm { get; set; } = SymmetricKeyAlgorithmTag.TripleDes;

		public int PgpSignatureType { get; set; } = PgpSignature.DefaultCertification;

		public PublicKeyAlgorithmTag PublicKeyAlgorithm { get; set; } = PublicKeyAlgorithmTag.RsaGeneral;

		public PGPFileType FileType { get; set; } = PGPFileType.Binary;

		public HashAlgorithmTag HashAlgorithmTag { get; set; } = HashAlgorithmTag.Sha1;

		public IEncryptionKeys EncryptionKeys { get; private set; }

		#region Constructor

		public PGP()
		{ }

		public PGP(IEncryptionKeys encryptionKeys)
		{
			EncryptionKeys = encryptionKeys;
		}

		#endregion Constructor

		#region Encrypt

		#region EncryptFileAsync

		/// <summary>
		/// PGP Encrypt the file.
		/// </summary>
		/// <param name="inputFilePath">Plain data file path to be encrypted</param>
		/// <param name="outputFilePath">Output PGP encrypted file path</param>
		/// <param name="publicKeyFilePath">PGP public key file path</param>
		/// <param name="armor">True, means a binary data representation as an ASCII-only text. Otherwise, false</param>
		/// <param name="withIntegrityCheck">True, to perform integrity packet check on input file. Otherwise, false</param>
		/// <param name="name">Name of encrypted file in message, defaults to the input file name</param>
		public async Task EncryptFileAsync(
			string inputFilePath,
			string outputFilePath,
			string publicKeyFilePath,
			bool armor = true,
			bool withIntegrityCheck = true,
			string name = DefaultFileName)
		{
			EncryptionKeys = new EncryptionKeys(new FileInfo(publicKeyFilePath));
			await EncryptFileAsync(inputFilePath, outputFilePath, armor, withIntegrityCheck, name);
		}

		/// <summary>
		/// PGP Encrypt the file.
		/// </summary>
		/// <param name="inputFilePath">Plain data file path to be encrypted</param>
		/// <param name="outputFilePath">Output PGP encrypted file path</param>
		/// <param name="publicKeyFilePaths">PGP public key file paths</param>
		/// <param name="armor">True, means a binary data representation as an ASCII-only text. Otherwise, false</param>
		/// <param name="withIntegrityCheck">True, to perform integrity packet check on input file. Otherwise, false</param>
		/// <param name="name">Name of encrypted file in message, defaults to the input file name</param>
		public async Task EncryptFileAsync(
			string inputFilePath,
			string outputFilePath,
			IEnumerable<string> publicKeyFilePaths,
			bool armor = true,
			bool withIntegrityCheck = true,
			string name = DefaultFileName)
		{
			EncryptionKeys = new EncryptionKeys(publicKeyFilePaths.Select(x => new FileInfo(x)).ToList());
			await EncryptFileAsync(inputFilePath, outputFilePath, armor, withIntegrityCheck, name);
		}

		/// <summary>
		/// PGP Encrypt the file.
		/// </summary>
		/// <param name="inputFilePath">Plain data file path to be encrypted</param>
		/// <param name="outputFilePath">Output PGP encrypted file path</param>
		/// <param name="encryptionKeys">IEncryptionKeys object containing public keys</param>
		/// <param name="armor">True, means a binary data representation as an ASCII-only text. Otherwise, false</param>
		/// <param name="withIntegrityCheck">True, to perform integrity packet check on input file. Otherwise, false</param>
		/// <param name="name">Name of encrypted file in message, defaults to the input file name</param>
		public async Task EncryptFileAsync(
			string inputFilePath,
			string outputFilePath,
			IEncryptionKeys encryptionKeys,
			bool armor = true,
			bool withIntegrityCheck = true,
			string name = DefaultFileName)
		{
			EncryptionKeys = encryptionKeys;
			await EncryptFileAsync(inputFilePath, outputFilePath, armor, withIntegrityCheck, name);
		}

		/// <summary>
		/// PGP Encrypt the file.
		/// </summary>
		/// <param name="inputFilePath">Plain data file path to be encrypted</param>
		/// <param name="outputFilePath">Output PGP encrypted file path</param>
		/// <param name="armor">True, means a binary data representation as an ASCII-only text. Otherwise, false</param>
		/// <param name="withIntegrityCheck">True, to perform integrity packet check on input file. Otherwise, false</param>
		/// <param name="name">Name of encrypted file in message, defaults to the input file name</param>
		public async Task EncryptFileAsync(
			string inputFilePath,
			string outputFilePath,
			bool armor = true,
			bool withIntegrityCheck = true,
			string name = DefaultFileName)
		{
			if (string.IsNullOrEmpty(inputFilePath))
				throw new ArgumentException("InputFilePath");
			if (string.IsNullOrEmpty(outputFilePath))
				throw new ArgumentException("OutputFilePath");
			if (EncryptionKeys == null)
				throw new ArgumentException("EncryptionKeys");
			if (!File.Exists(inputFilePath))
				throw new FileNotFoundException($"Input file [{inputFilePath}] does not exist.");

			using (FileStream inputStream = new FileStream(inputFilePath, FileMode.Open, FileAccess.Read))
			using (Stream outputStream = File.Create(outputFilePath))
				await EncryptStreamAsync(inputStream, outputStream, armor, withIntegrityCheck, name);
		}

		/// <summary>
		/// PGP Encrypt the file.
		/// </summary>
		/// <param name="inputFile">Plain data file to be encrypted</param>
		/// <param name="outputFile">Output PGP encrypted file</param>
		/// <param name="publicKeyFile">PGP public key file</param>
		/// <param name="armor">True, means a binary data representation as an ASCII-only text. Otherwise, false</param>
		/// <param name="withIntegrityCheck">True, to perform integrity packet check on input file. Otherwise, false</param>
		/// <param name="name">Name of encrypted file in message, defaults to the input file name</param>
		public async Task EncryptFileAsync(
			FileInfo inputFile,
			FileInfo outputFile,
			FileInfo publicKeyFile,
			bool armor = true,
			bool withIntegrityCheck = true,
			string name = DefaultFileName)
		{
			EncryptionKeys = new EncryptionKeys(publicKeyFile);
			await EncryptFileAsync(inputFile, outputFile, armor, withIntegrityCheck, name);
		}

		/// <summary>
		/// PGP Encrypt the file.
		/// </summary>
		/// <param name="inputFile">Plain data file to be encrypted</param>
		/// <param name="outputFile">Output PGP encrypted file</param>
		/// <param name="publicKeyFiles">PGP public key files</param>
		/// <param name="armor">True, means a binary data representation as an ASCII-only text. Otherwise, false</param>
		/// <param name="withIntegrityCheck">True, to perform integrity packet check on input file. Otherwise, false</param>
		/// <param name="name">Name of encrypted file in message, defaults to the input file name</param>
		public async Task EncryptFileAsync(
			FileInfo inputFile,
			FileInfo outputFile,
			IEnumerable<FileInfo> publicKeyFiles,
			bool armor = true,
			bool withIntegrityCheck = true,
			string name = DefaultFileName)
		{
			EncryptionKeys = new EncryptionKeys(publicKeyFiles);
			await EncryptFileAsync(inputFile, outputFile, armor, withIntegrityCheck, name);
		}

		/// <summary>
		/// PGP Encrypt the file.
		/// </summary>
		/// <param name="inputFile">Plain data file to be encrypted</param>
		/// <param name="outputFile">Output PGP encrypted file</param>
		/// <param name="encryptionKeys">IEncryptionKeys object containing public keys</param>
		/// <param name="armor">True, means a binary data representation as an ASCII-only text. Otherwise, false</param>
		/// <param name="withIntegrityCheck">True, to perform integrity packet check on input file. Otherwise, false</param>
		/// <param name="name">Name of encrypted file in message, defaults to the input file name</param>
		public async Task EncryptFileAsync(
			FileInfo inputFile,
			FileInfo outputFile,
			IEncryptionKeys encryptionKeys,
			bool armor = true,
			bool withIntegrityCheck = true,
			string name = DefaultFileName)
		{
			EncryptionKeys = encryptionKeys;
			await EncryptFileAsync(inputFile, outputFile, armor, withIntegrityCheck, name);
		}

		/// <summary>
		/// PGP Encrypt the file.
		/// </summary>
		/// <param name="inputFile">Plain data file to be encrypted</param>
		/// <param name="outputFile">Output PGP encrypted file</param>
		/// <param name="armor">True, means a binary data representation as an ASCII-only text. Otherwise, false</param>
		/// <param name="withIntegrityCheck">True, to perform integrity packet check on input file. Otherwise, false</param>
		/// <param name="name">Name of encrypted file in message, defaults to the input file name</param>
		public async Task EncryptFileAsync(
			FileInfo inputFile,
			FileInfo outputFile,
			bool armor = true,
			bool withIntegrityCheck = true,
			string name = DefaultFileName)
		{
			if (inputFile == null)
				throw new ArgumentException("InputFile");
			if (outputFile == null)
				throw new ArgumentException("OutputFile");
			if (EncryptionKeys == null)
				throw new ArgumentException("EncryptionKeys");
			if (!inputFile.Exists)
				throw new FileNotFoundException($"Input file [{inputFile.FullName}] does not exist.");

			using (FileStream inputStream = inputFile.OpenRead())
			using (Stream outputStream = outputFile.OpenWrite())
				await EncryptStreamAsync(inputStream, outputStream, armor, withIntegrityCheck, name);
		}

		#endregion EncryptFileAsync

		#region EncryptFile

		/// <summary>
		/// PGP Encrypt the file.
		/// </summary>
		/// <param name="inputFilePath">Plain data file path to be encrypted</param>
		/// <param name="outputFilePath">Output PGP encrypted file path</param>
		/// <param name="publicKeyFilePath">PGP public key file path</param>
		/// <param name="armor">True, means a binary data representation as an ASCII-only text. Otherwise, false</param>
		/// <param name="withIntegrityCheck">True, to perform integrity packet check on input file. Otherwise, false</param>
		/// <param name="name">Name of encrypted file in message, defaults to the input file name</param>
		public void EncryptFile(
			string inputFilePath,
			string outputFilePath,
			string publicKeyFilePath,
			bool armor = true,
			bool withIntegrityCheck = true,
			string name = DefaultFileName)
		{
			EncryptionKeys = new EncryptionKeys(new FileInfo(publicKeyFilePath));
			EncryptFile(inputFilePath, outputFilePath, armor, withIntegrityCheck, name);
		}

		/// <summary>
		/// PGP Encrypt the file.
		/// </summary>
		/// <param name="inputFilePath">Plain data file path to be encrypted</param>
		/// <param name="outputFilePath">Output PGP encrypted file path</param>
		/// <param name="publicKeyFilePaths">IEnumerable of PGP public key file paths</param>
		/// <param name="armor">True, means a binary data representation as an ASCII-only text. Otherwise, false</param>
		/// <param name="withIntegrityCheck">True, to perform integrity packet check on input file. Otherwise, false</param>
		/// <param name="name">Name of encrypted file in message, defaults to the input file name</param>
		public void EncryptFile(
			string inputFilePath,
			string outputFilePath,
			IEnumerable<string> publicKeyFilePaths,
			bool armor = true,
			bool withIntegrityCheck = true,
			string name = DefaultFileName)
		{
			EncryptionKeys = new EncryptionKeys(publicKeyFilePaths.Select(x => new FileInfo(x)).ToList());
			EncryptFile(inputFilePath, outputFilePath, armor, withIntegrityCheck, name);
		}

		/// <summary>
		/// PGP Encrypt the file.
		/// </summary>
		/// <param name="inputFilePath">Plain data file path to be encrypted</param>
		/// <param name="outputFilePath">Output PGP encrypted file path</param>
		/// <param name="encryptionKeys">IEncryptionKeys object containing public keys</param>
		/// <param name="armor">True, means a binary data representation as an ASCII-only text. Otherwise, false</param>
		/// <param name="withIntegrityCheck">True, to perform integrity packet check on input file. Otherwise, false</param>
		/// <param name="name">Name of encrypted file in message, defaults to the input file name</param>
		public void EncryptFile(
			string inputFilePath,
			string outputFilePath,
			IEncryptionKeys encryptionKeys,
			bool armor = true,
			bool withIntegrityCheck = true,
			string name = DefaultFileName)
		{
			EncryptionKeys = encryptionKeys;
			EncryptFile(inputFilePath, outputFilePath, armor, withIntegrityCheck, name);
		}

		/// <summary>
		/// PGP Encrypt the file.
		/// </summary>
		/// <param name="inputFilePath">Plain data file path to be encrypted</param>
		/// <param name="outputFilePath">Output PGP encrypted file path</param>
		/// <param name="armor">True, means a binary data representation as an ASCII-only text. Otherwise, false</param>
		/// <param name="withIntegrityCheck">True, to perform integrity packet check on input file. Otherwise, false</param>
		/// <param name="name">Name of encrypted file in message, defaults to the input file name</param>
		public void EncryptFile(
			string inputFilePath,
			string outputFilePath,
			bool armor = true,
			bool withIntegrityCheck = true,
			string name = DefaultFileName)
		{
			if (string.IsNullOrEmpty(inputFilePath))
				throw new ArgumentException("InputFilePath");
			if (string.IsNullOrEmpty(outputFilePath))
				throw new ArgumentException("OutputFilePath");
			if (EncryptionKeys == null)
				throw new ArgumentException("EncryptionKeys");
			if (!File.Exists(inputFilePath))
				throw new FileNotFoundException($"Input file [{inputFilePath}] does not exist.");

			using (FileStream inputStream = new FileStream(inputFilePath, FileMode.Open, FileAccess.Read))
			using (Stream outputStream = File.Create(outputFilePath))
				EncryptStream(inputStream, outputStream, armor, withIntegrityCheck, name);
		}

		/// <summary>
		/// PGP Encrypt the file.
		/// </summary>
		/// <param name="inputFile">Plain data file to be encrypted</param>
		/// <param name="outputFile">Output PGP encrypted file</param>
		/// <param name="publicKeyFile">PGP public key file</param>
		/// <param name="armor">True, means a binary data representation as an ASCII-only text. Otherwise, false</param>
		/// <param name="withIntegrityCheck">True, to perform integrity packet check on input file. Otherwise, false</param>
		/// <param name="name">Name of encrypted file in message, defaults to the input file name</param>
		public void EncryptFile(
			FileInfo inputFile,
			FileInfo outputFile,
			FileInfo publicKeyFile,
			bool armor = true,
			bool withIntegrityCheck = true,
			string name = DefaultFileName)
		{
			EncryptionKeys = new EncryptionKeys(publicKeyFile);
			EncryptFile(inputFile, outputFile, armor, withIntegrityCheck, name);
		}

		/// <summary>
		/// PGP Encrypt the file.
		/// </summary>
		/// <param name="inputFile">Plain data file to be encrypted</param>
		/// <param name="outputFile">Output PGP encrypted file</param>
		/// <param name="publicKeyFiles">PGP public key files</param>
		/// <param name="armor">True, means a binary data representation as an ASCII-only text. Otherwise, false</param>
		/// <param name="withIntegrityCheck">True, to perform integrity packet check on input file. Otherwise, false</param>
		/// <param name="name">Name of encrypted file in message, defaults to the input file name</param>
		public void EncryptFile(
			FileInfo inputFile,
			FileInfo outputFile,
			IEnumerable<FileInfo> publicKeyFiles,
			bool armor = true,
			bool withIntegrityCheck = true,
			string name = DefaultFileName)
		{
			EncryptionKeys = new EncryptionKeys(publicKeyFiles);
			EncryptFile(inputFile, outputFile, armor, withIntegrityCheck, name);
		}

		/// <summary>
		/// PGP Encrypt the file.
		/// </summary>
		/// <param name="inputFile">Plain data file to be encrypted</param>
		/// <param name="outputFile">Output PGP encrypted file</param>
		/// <param name="encryptionKeys">IEncryptionKeys object containing public keys</param>
		/// <param name="armor">True, means a binary data representation as an ASCII-only text. Otherwise, false</param>
		/// <param name="withIntegrityCheck">True, to perform integrity packet check on input file. Otherwise, false</param>
		/// <param name="name">Name of encrypted file in message, defaults to the input file name</param>
		public void EncryptFile(
			FileInfo inputFile,
			FileInfo outputFile,
			IEncryptionKeys encryptionKeys,
			bool armor = true,
			bool withIntegrityCheck = true,
			string name = DefaultFileName)
		{
			EncryptionKeys = encryptionKeys;
			EncryptFile(inputFile, outputFile, armor, withIntegrityCheck, name);
		}

		/// <summary>
		/// PGP Encrypt the file.
		/// </summary>
		/// <param name="inputFile">Plain data file to be encrypted</param>
		/// <param name="outputFile">Output PGP encrypted file</param>
		/// <param name="armor">True, means a binary data representation as an ASCII-only text. Otherwise, false</param>
		/// <param name="withIntegrityCheck">True, to perform integrity packet check on input file. Otherwise, false</param>
		/// <param name="name">Name of encrypted file in message, defaults to the input file name</param>
		public void EncryptFile(
			FileInfo inputFile,
			FileInfo outputFile,
			bool armor = true,
			bool withIntegrityCheck = true,
			string name = DefaultFileName)
		{
			if (inputFile == null)
				throw new ArgumentException("InputFile");
			if (outputFile == null)
				throw new ArgumentException("OutputFile");
			if (EncryptionKeys == null)
				throw new ArgumentException("EncryptionKeys");
			if (!inputFile.Exists)
				throw new FileNotFoundException($"Input file [{inputFile.FullName}] does not exist.");

			using (FileStream inputStream = inputFile.OpenRead())
			using (Stream outputStream = outputFile.OpenWrite())
				EncryptStream(inputStream, outputStream, armor, withIntegrityCheck, name);
		}

		#endregion EncryptFile

		#region EncryptStreamAsync

		/// <summary>
		/// PGP Encrypt the stream.
		/// </summary>
		/// <param name="inputStream">Plain data stream to be encrypted</param>
		/// <param name="outputStream">Output PGP encrypted stream</param>
		/// <param name="publicKeyStream">PGP public key stream</param>
		/// <param name="armor">True, means a binary data representation as an ASCII-only text. Otherwise, false</param>
		/// <param name="withIntegrityCheck">True, to perform integrity packet check on input file. Otherwise, false</param>
		/// <param name="name">Name of encrypted file in message, defaults to the input file name</param>
		public async Task EncryptStreamAsync(
			Stream inputStream,
			Stream outputStream,
			Stream publicKeyStream,
			bool armor = true,
			bool withIntegrityCheck = true,
			string name = DefaultFileName)
		{
			EncryptionKeys = new EncryptionKeys(publicKeyStream);
			await EncryptStreamAsync(inputStream, outputStream, armor, withIntegrityCheck, name);
		}

		/// <summary>
		/// PGP Encrypt the stream.
		/// </summary>
		/// <param name="inputStream">Plain data stream to be encrypted</param>
		/// <param name="outputStream">Output PGP encrypted stream</param>
		/// <param name="publicKeyStreams">IEnumerable of PGP public key streams</param>
		/// <param name="armor">True, means a binary data representation as an ASCII-only text. Otherwise, false</param>
		/// <param name="withIntegrityCheck">True, to perform integrity packet check on input file. Otherwise, false</param>
		/// <param name="name">Name of encrypted file in message, defaults to the input file name</param>
		public async Task EncryptStreamAsync(Stream inputStream, Stream outputStream,
			IEnumerable<Stream> publicKeyStreams, bool armor = true, bool withIntegrityCheck = true,
			string name = DefaultFileName)
		{
			EncryptionKeys = new EncryptionKeys(publicKeyStreams);
			await EncryptStreamAsync(inputStream, outputStream, armor, withIntegrityCheck, name);
		}

		/// <summary>
		/// PGP Encrypt the stream.
		/// </summary>
		/// <param name="inputStream">Plain data stream to be encrypted</param>
		/// <param name="outputStream">Output PGP encrypted stream</param>
		/// <param name="encryptionKeys">IEncryptionKeys object containing public keys</param>
		/// <param name="armor">True, means a binary data representation as an ASCII-only text. Otherwise, false</param>
		/// <param name="withIntegrityCheck">True, to perform integrity packet check on input file. Otherwise, false</param>
		/// <param name="name">Name of encrypted file in message, defaults to the input file name</param>
		public async Task EncryptStreamAsync(Stream inputStream, Stream outputStream, IEncryptionKeys encryptionKeys,
			bool armor = true, bool withIntegrityCheck = true, string name = DefaultFileName)
		{
			EncryptionKeys = encryptionKeys;
			await EncryptStreamAsync(inputStream, outputStream, armor, withIntegrityCheck, name);
		}

		/// <summary>
		/// PGP Encrypt the stream.
		/// </summary>
		/// <param name="inputStream">Plain data stream to be encrypted</param>
		/// <param name="outputStream">Output PGP encrypted stream</param>
		/// <param name="armor">True, means a binary data representation as an ASCII-only text. Otherwise, false</param>
		/// <param name="withIntegrityCheck">True, to perform integrity packet check on input file. Otherwise, false</param>
		/// <param name="name">Name of encrypted file in message, defaults to the input file name</param>
		public async Task EncryptStreamAsync(Stream inputStream, Stream outputStream, bool armor = true,
			bool withIntegrityCheck = true, string name = DefaultFileName)
		{
			if (inputStream == null)
				throw new ArgumentException("InputStream");
			if (outputStream == null)
				throw new ArgumentException("OutputStream");
			if (EncryptionKeys == null)
				throw new ArgumentException("EncryptionKeys");
			if (inputStream.Position != 0)
				throw new ArgumentException("inputStream should be at start of stream");

			if (name == DefaultFileName && inputStream is FileStream fileStream)
			{
				string inputFilePath = fileStream.Name;
				name = Path.GetFileName(inputFilePath);
			}

			if (armor)
			{
				outputStream = new ArmoredOutputStream(outputStream);
			}

			PgpEncryptedDataGenerator pk =
				new PgpEncryptedDataGenerator(SymmetricKeyAlgorithm, withIntegrityCheck, new SecureRandom());
			foreach (PgpPublicKey publicKey in EncryptionKeys.EncryptKeys)
			{
				pk.AddMethod(publicKey);
			}

			Stream @out = pk.Open(outputStream, new byte[1 << 16]);

			if (CompressionAlgorithm != CompressionAlgorithmTag.Uncompressed)
			{
				PgpCompressedDataGenerator comData = new PgpCompressedDataGenerator(CompressionAlgorithm);
				await Utilities.WriteStreamToLiteralDataAsync(comData.Open(@out), FileTypeToChar(), inputStream, name);
				comData.Close();
			}
			else
				await Utilities.WriteStreamToLiteralDataAsync(@out, FileTypeToChar(), inputStream, name);

			@out.Close();

			if (armor)
			{
				outputStream.Close();
			}
		}

		#endregion EncryptStreamAsync

		#region EncryptStream

		/// <summary>
		/// PGP Encrypt the stream.
		/// </summary>
		/// <param name="inputStream">Plain data stream to be encrypted</param>
		/// <param name="outputStream">Output PGP encrypted stream</param>
		/// <param name="publicKeyStream">PGP public key stream</param>
		/// <param name="armor">True, means a binary data representation as an ASCII-only text. Otherwise, false</param>
		/// <param name="withIntegrityCheck">True, to perform integrity packet check on input file. Otherwise, false</param>
		/// <param name="name">Name of encrypted file in message, defaults to the input file name</param>
		public void EncryptStream(
			Stream inputStream,
			Stream outputStream,
			Stream publicKeyStream,
			bool armor = true,
			bool withIntegrityCheck = true,
			string name = DefaultFileName)
		{
			EncryptionKeys = new EncryptionKeys(publicKeyStream);
			EncryptStream(inputStream, outputStream, armor, withIntegrityCheck, name);
		}

		/// <summary>
		/// PGP Encrypt the stream.
		/// </summary>
		/// <param name="inputStream">Plain data stream to be encrypted</param>
		/// <param name="outputStream">Output PGP encrypted stream</param>
		/// <param name="publicKeyStreams">IEnumerable of PGP public key streams</param>
		/// <param name="armor">True, means a binary data representation as an ASCII-only text. Otherwise, false</param>
		/// <param name="withIntegrityCheck">True, to perform integrity packet check on input file. Otherwise, false</param>
		/// <param name="name">Name of encrypted file in message, defaults to the input file name</param>
		public void EncryptStream(Stream inputStream, Stream outputStream, IEnumerable<Stream> publicKeyStreams,
			bool armor = true, bool withIntegrityCheck = true, string name = DefaultFileName)
		{
			EncryptionKeys = new EncryptionKeys(publicKeyStreams);
			EncryptStream(inputStream, outputStream, armor, withIntegrityCheck, name);
		}

		/// <summary>
		/// PGP Encrypt the stream.
		/// </summary>
		/// <param name="inputStream">Plain data stream to be encrypted</param>
		/// <param name="outputStream">Output PGP encrypted stream</param>
		/// <param name="encryptionKeys">IEncryptionKeys object containing public keys</param>
		/// <param name="armor">True, means a binary data representation as an ASCII-only text. Otherwise, false</param>
		/// <param name="withIntegrityCheck">True, to perform integrity packet check on input file. Otherwise, false</param>
		/// <param name="name">Name of encrypted file in message, defaults to the input file name</param>
		public void EncryptStream(Stream inputStream, Stream outputStream, IEncryptionKeys encryptionKeys,
			bool armor = true, bool withIntegrityCheck = true, string name = DefaultFileName)
		{
			EncryptionKeys = encryptionKeys;
			EncryptStream(inputStream, outputStream, armor, withIntegrityCheck, name);
		}

		/// <summary>
		/// PGP Encrypt the stream.
		/// </summary>
		/// <param name="inputStream">Plain data stream to be encrypted</param>
		/// <param name="outputStream">Output PGP encrypted stream</param>
		/// <param name="armor">True, means a binary data representation as an ASCII-only text. Otherwise, false</param>
		/// <param name="withIntegrityCheck">True, to perform integrity packet check on input file. Otherwise, false</param>
		/// <param name="name">Name of encrypted file in message, defaults to the input file name</param>
		public void EncryptStream(Stream inputStream, Stream outputStream, bool armor = true,
			bool withIntegrityCheck = true, string name = DefaultFileName)
		{
			if (inputStream == null)
				throw new ArgumentException("InputStream");
			if (outputStream == null)
				throw new ArgumentException("OutputStream");
			if (EncryptionKeys == null)
				throw new ArgumentException("EncryptionKeys");
			if (inputStream.Position != 0)
				throw new ArgumentException("inputStream should be at start of stream");

			if (name == DefaultFileName && inputStream is FileStream fileStream)
			{
				string inputFilePath = fileStream.Name;
				name = Path.GetFileName(inputFilePath);
			}

			if (armor)
			{
				outputStream = new ArmoredOutputStream(outputStream);
			}

			PgpEncryptedDataGenerator pk =
				new PgpEncryptedDataGenerator(SymmetricKeyAlgorithm, withIntegrityCheck, new SecureRandom());

			foreach (PgpPublicKey publicKey in EncryptionKeys.EncryptKeys)
			{
				pk.AddMethod(publicKey);
			}

			Stream @out = pk.Open(outputStream, new byte[1 << 16]);

			if (CompressionAlgorithm != CompressionAlgorithmTag.Uncompressed)
			{
				PgpCompressedDataGenerator comData = new PgpCompressedDataGenerator(CompressionAlgorithm);
				Utilities.WriteStreamToLiteralData(comData.Open(@out), FileTypeToChar(), inputStream, name);
				comData.Close();
			}
			else
				Utilities.WriteStreamToLiteralData(@out, FileTypeToChar(), inputStream, name);

			@out.Close();

			if (armor)
			{
				outputStream.Close();
			}
		}

		#endregion EncryptStream

		#region EncryptArmoredStringAsync

		/// <summary>
		/// PGP Encrypt the string.
		/// </summary>
		/// <param name="input">Plain string to be encrypted</param>
		/// <param name="publicKey">PGP public key</param>
		/// <param name="withIntegrityCheck">True, to perform integrity packet check on input file. Otherwise, false</param>
		/// <param name="name">Name of encrypted file in message, defaults to the input file name</param>
		public async Task<string> EncryptArmoredStringAsync(
			string input,
			string publicKey,
			bool withIntegrityCheck = true,
			string name = DefaultFileName)
		{
			EncryptionKeys = new EncryptionKeys(await publicKey.GetStreamAsync());

			using (Stream inputStream = await input.GetStreamAsync())
			using (Stream outputStream = new MemoryStream())
			{
				await EncryptStreamAsync(inputStream, outputStream, true, withIntegrityCheck, name);
				outputStream.Seek(0, SeekOrigin.Begin);
				return await outputStream.GetStringAsync();
			}
		}

		/// <summary>
		/// PGP Encrypt the string.
		/// </summary>
		/// <param name="input">Plain string to be encrypted</param>
		/// <param name="publicKeys">IEnumerable of PGP public keys</param>
		/// <param name="withIntegrityCheck">True, to perform integrity packet check on input file. Otherwise, false</param>
		/// <param name="name">Name of encrypted file in message, defaults to the input file name</param>
		public async Task<string> EncryptArmoredStringAsync(string input, IEnumerable<string> publicKeys,
			bool withIntegrityCheck = true, string name = DefaultFileName)
		{
			EncryptionKeys =
				new EncryptionKeys(await Task.WhenAll(publicKeys.Select(x => x.GetStreamAsync()).ToList()));

			using (Stream inputStream = await input.GetStreamAsync())
			using (Stream outputStream = new MemoryStream())
			{
				await EncryptStreamAsync(inputStream, outputStream, true, withIntegrityCheck, name);
				outputStream.Seek(0, SeekOrigin.Begin);
				return await outputStream.GetStringAsync();
			}
		}

		/// <summary>
		/// PGP Encrypt the string.
		/// </summary>
		/// <param name="input">Plain string to be encrypted</param>
		/// <param name="encryptionKeys">IEncryptionKeys object containing public keys</param>
		/// <param name="withIntegrityCheck">True, to perform integrity packet check on input file. Otherwise, false</param>
		/// <param name="name">Name of encrypted file in message, defaults to the input file name</param>
		public async Task<string> EncryptArmoredStringAsync(string input, IEncryptionKeys encryptionKeys,
			bool withIntegrityCheck = true, string name = DefaultFileName)
		{
			EncryptionKeys = encryptionKeys;

			using (Stream inputStream = await input.GetStreamAsync())
			using (Stream outputStream = new MemoryStream())
			{
				await EncryptStreamAsync(inputStream, outputStream, true, withIntegrityCheck, name);
				outputStream.Seek(0, SeekOrigin.Begin);
				return await outputStream.GetStringAsync();
			}
		}

		/// <summary>
		/// PGP Encrypt the string.
		/// </summary>
		/// <param name="input">Plain string to be encrypted</param>
		/// <param name="withIntegrityCheck">True, to perform integrity packet check on input file. Otherwise, false</param>
		/// <param name="name">Name of encrypted file in message, defaults to the input file name</param>
		public async Task<string> EncryptArmoredStringAsync(string input, bool withIntegrityCheck = true,
			string name = DefaultFileName)
		{
			using (Stream inputStream = await input.GetStreamAsync())
			using (Stream outputStream = new MemoryStream())
			{
				await EncryptStreamAsync(inputStream, outputStream, true, withIntegrityCheck, name);
				outputStream.Seek(0, SeekOrigin.Begin);
				return await outputStream.GetStringAsync();
			}
		}

		#endregion EncryptArmoredStringAsync

		#region EncryptArmoredString

		/// <summary>
		/// PGP Encrypt the string.
		/// </summary>
		/// <param name="input">Plain string to be encrypted</param>
		/// <param name="publicKey">PGP public key</param>
		/// <param name="withIntegrityCheck">True, to perform integrity packet check on input file. Otherwise, false</param>
		/// <param name="name">Name of encrypted file in message, defaults to the input file name</param>
		public string EncryptArmoredString(
			string input,
			string publicKey,
			bool withIntegrityCheck = true,
			string name = DefaultFileName)
		{
			EncryptionKeys = new EncryptionKeys(publicKey.GetStream());

			using (Stream inputStream = input.GetStream())
			using (Stream outputStream = new MemoryStream())
			{
				EncryptStream(inputStream, outputStream, true, withIntegrityCheck, name);
				outputStream.Seek(0, SeekOrigin.Begin);
				return outputStream.GetString();
			}
		}

		/// <summary>
		/// PGP Encrypt the string.
		/// </summary>
		/// <param name="input">Plain string to be encrypted</param>
		/// <param name="publicKeys">IEnumerable of PGP public keys</param>
		/// <param name="withIntegrityCheck">True, to perform integrity packet check on input file. Otherwise, false</param>
		/// <param name="name">Name of encrypted file in message, defaults to the input file name</param>
		public string EncryptArmoredString(string input, IEnumerable<string> publicKeys, bool withIntegrityCheck = true,
			string name = DefaultFileName)
		{
			EncryptionKeys = new EncryptionKeys(publicKeys.Select(x => x.GetStream()).ToList());

			using (Stream inputStream = input.GetStream())
			using (Stream outputStream = new MemoryStream())
			{
				EncryptStream(inputStream, outputStream, true, withIntegrityCheck, name);
				outputStream.Seek(0, SeekOrigin.Begin);
				return outputStream.GetString();
			}
		}

		/// <summary>
		/// PGP Encrypt the string.
		/// </summary>
		/// <param name="input">Plain string to be encrypted</param>
		/// <param name="encryptionKeys">IEncryptionKeys object containing public keys</param>
		/// <param name="withIntegrityCheck">True, to perform integrity packet check on input file. Otherwise, false</param>
		/// <param name="name">Name of encrypted file in message, defaults to the input file name</param>
		public string EncryptArmoredString(string input, IEncryptionKeys encryptionKeys, bool withIntegrityCheck = true,
			string name = DefaultFileName)
		{
			EncryptionKeys = encryptionKeys;

			using (Stream inputStream = input.GetStream())
			using (Stream outputStream = new MemoryStream())
			{
				EncryptStream(inputStream, outputStream, true, withIntegrityCheck, name);
				outputStream.Seek(0, SeekOrigin.Begin);
				return outputStream.GetString();
			}
		}

		/// <summary>
		/// PGP Encrypt the string.
		/// </summary>
		/// <param name="input">Plain string to be encrypted</param>
		/// <param name="withIntegrityCheck">True, to perform integrity packet check on input file. Otherwise, false</param>
		/// <param name="name">Name of encrypted file in message, defaults to the input file name</param>
		public string EncryptArmoredString(string input, bool withIntegrityCheck = true, string name = DefaultFileName)
		{
			using (Stream inputStream = input.GetStream())
			using (Stream outputStream = new MemoryStream())
			{
				EncryptStream(inputStream, outputStream, true, withIntegrityCheck, name);
				outputStream.Seek(0, SeekOrigin.Begin);
				return outputStream.GetString();
			}
		}

		#endregion EncryptArmoredString

		#endregion Encrypt

		#region Encrypt and Sign

		#region EncryptFileAndSignAsync

		/// <summary>
		/// Encrypt and sign the file pointed to by unencryptedFileInfo and
		/// </summary>
		/// <param name="inputFilePath">Plain data file path to be encrypted and signed</param>
		/// <param name="outputFilePath">Output PGP encrypted and signed file path</param>
		/// <param name="publicKeyFilePath">PGP public key file path</param>
		/// <param name="privateKeyFilePath">PGP secret key file path</param>
		/// <param name="passPhrase">PGP secret key password</param>
		/// <param name="armor">True, means a binary data representation as an ASCII-only text. Otherwise, false</param>
		/// <param name="withIntegrityCheck">True to include integrity packet during signing</param>
		public async Task EncryptFileAndSignAsync(string inputFilePath, string outputFilePath, string publicKeyFilePath,
			string privateKeyFilePath, string passPhrase, bool armor = true, bool withIntegrityCheck = true)
		{
			EncryptionKeys = new EncryptionKeys(new FileInfo(publicKeyFilePath), new FileInfo(privateKeyFilePath),
				passPhrase);
			await EncryptFileAndSignAsync(inputFilePath, outputFilePath, armor, withIntegrityCheck);
		}

		/// <summary>
		/// Encrypt and sign the file pointed to by unencryptedFileInfo and
		/// </summary>
		/// <param name="inputFilePath">Plain data file path to be encrypted and signed</param>
		/// <param name="outputFilePath">Output PGP encrypted and signed file path</param>
		/// <param name="publicKeyFilePaths">IEnumerable of PGP public key file paths</param>
		/// <param name="privateKeyFilePath">PGP secret key file path</param>
		/// <param name="passPhrase">PGP secret key password</param>
		/// <param name="armor">True, means a binary data representation as an ASCII-only text. Otherwise, false</param>
		/// <param name="withIntegrityCheck">True to include integrity packet during signing</param>
		public async Task EncryptFileAndSignAsync(string inputFilePath, string outputFilePath,
			IEnumerable<string> publicKeyFilePaths,
			string privateKeyFilePath, string passPhrase, bool armor = true, bool withIntegrityCheck = true)
		{
			EncryptionKeys = new EncryptionKeys(publicKeyFilePaths.Select(x => new FileInfo(x)).ToList(),
				new FileInfo(privateKeyFilePath), passPhrase);
			await EncryptFileAndSignAsync(inputFilePath, outputFilePath, armor, withIntegrityCheck);
		}

		/// <summary>
		/// Encrypt and sign the file pointed to by unencryptedFileInfo and
		/// </summary>
		/// <param name="inputFilePath">Plain data file path to be encrypted and signed</param>
		/// <param name="outputFilePath">Output PGP encrypted and signed file path</param>
		/// <param name="encryptionKeys">Encryption keys</param>
		/// <param name="armor">True, means a binary data representation as an ASCII-only text. Otherwise, false</param>
		/// <param name="withIntegrityCheck">True to include integrity packet during signing</param>
		public async Task EncryptFileAndSignAsync(string inputFilePath, string outputFilePath,
			IEncryptionKeys encryptionKeys, bool armor = true, bool withIntegrityCheck = true)
		{
			EncryptionKeys = encryptionKeys;
			await EncryptFileAndSignAsync(inputFilePath, outputFilePath, armor, withIntegrityCheck);
		}

		/// <summary>
		/// Encrypt and sign the file pointed to by unencryptedFileInfo and
		/// </summary>
		/// <param name="inputFilePath">Plain data file path to be encrypted and signed</param>
		/// <param name="outputFilePath">Output PGP encrypted and signed file path</param>
		/// <param name="armor">True, means a binary data representation as an ASCII-only text. Otherwise, false</param>
		/// <param name="withIntegrityCheck">True to include integrity packet during signing</param>
		public async Task EncryptFileAndSignAsync(string inputFilePath, string outputFilePath, bool armor = true,
			bool withIntegrityCheck = true)
		{
			if (string.IsNullOrEmpty(inputFilePath))
				throw new ArgumentException("InputFilePath");
			if (string.IsNullOrEmpty(outputFilePath))
				throw new ArgumentException("OutputFilePath");
			if (EncryptionKeys == null)
				throw new ArgumentException("EncryptionKeys");

			if (!File.Exists(inputFilePath))
				throw new FileNotFoundException($"Input file [{inputFilePath}] does not exist.");


			using (Stream outputStream = File.Create(outputFilePath))
			{
				if (armor)
				{
					using (ArmoredOutputStream armoredOutputStream = new ArmoredOutputStream(outputStream))
					{
						await OutputEncryptedAsync(inputFilePath, armoredOutputStream, withIntegrityCheck);
					}
				}
				else
					await OutputEncryptedAsync(inputFilePath, outputStream, withIntegrityCheck);
			}
		}

		/// <summary>
		/// Encrypt and sign the file pointed to by unencryptedFileInfo and
		/// </summary>
		/// <param name="inputFile">Plain data file to be encrypted and signed</param>
		/// <param name="outputFile">Output PGP encrypted and signed file</param>
		/// <param name="publicKeyFile">PGP public key file</param>
		/// <param name="privateKeyFile">PGP secret key file</param>
		/// <param name="passPhrase">PGP secret key password</param>
		/// <param name="armor">True, means a binary data representation as an ASCII-only text. Otherwise, false</param>
		/// <param name="withIntegrityCheck">True to include integrity packet during signing</param>
		public async Task EncryptFileAndSignAsync(FileInfo inputFile, FileInfo outputFile, FileInfo publicKeyFile,
			FileInfo privateKeyFile, string passPhrase, bool armor = true, bool withIntegrityCheck = true)
		{
			EncryptionKeys = new EncryptionKeys(publicKeyFile, privateKeyFile, passPhrase);
			await EncryptFileAndSignAsync(inputFile, outputFile, armor, withIntegrityCheck);
		}

		/// <summary>
		/// Encrypt and sign the file pointed to by unencryptedFileInfo and
		/// </summary>
		/// <param name="inputFile">Plain data file to be encrypted and signed</param>
		/// <param name="outputFile">Output PGP encrypted and signed file</param>
		/// <param name="publicKeyFiles">IEnumerable of PGP public key files</param>
		/// <param name="privateKeyFile">PGP secret key file</param>
		/// <param name="passPhrase">PGP secret key password</param>
		/// <param name="armor">True, means a binary data representation as an ASCII-only text. Otherwise, false</param>
		/// <param name="withIntegrityCheck">True to include integrity packet during signing</param>
		public async Task EncryptFileAndSignAsync(FileInfo inputFile, FileInfo outputFile,
			IEnumerable<FileInfo> publicKeyFiles,
			FileInfo privateKeyFile, string passPhrase, bool armor = true, bool withIntegrityCheck = true)
		{
			EncryptionKeys = new EncryptionKeys(publicKeyFiles, privateKeyFile, passPhrase);
			await EncryptFileAndSignAsync(inputFile, outputFile, armor, withIntegrityCheck);
		}

		/// <summary>
		/// Encrypt and sign the file pointed to by unencryptedFileInfo and
		/// </summary>
		/// <param name="inputFile">Plain data file to be encrypted and signed</param>
		/// <param name="outputFile">Output PGP encrypted and signed file</param>
		/// <param name="encryptionKeys">Encryption keys</param>
		/// <param name="armor">True, means a binary data representation as an ASCII-only text. Otherwise, false</param>
		/// <param name="withIntegrityCheck">True to include integrity packet during signing</param>
		public async Task EncryptFileAndSignAsync(FileInfo inputFile, FileInfo outputFile,
			IEncryptionKeys encryptionKeys, bool armor = true, bool withIntegrityCheck = true)
		{
			EncryptionKeys = encryptionKeys;
			await EncryptFileAndSignAsync(inputFile, outputFile, armor, withIntegrityCheck);
		}

		/// <summary>
		/// Encrypt and sign the file pointed to by unencryptedFileInfo and
		/// </summary>
		/// <param name="inputFile">Plain data file path to be encrypted and signed</param>
		/// <param name="outputFile">Output PGP encrypted and signed file path</param>
		/// <param name="armor">True, means a binary data representation as an ASCII-only text. Otherwise, false</param>
		/// <param name="withIntegrityCheck">True to include integrity packet during signing</param>
		public async Task EncryptFileAndSignAsync(FileInfo inputFile, FileInfo outputFile, bool armor = true,
			bool withIntegrityCheck = true)
		{
			if (inputFile == null)
				throw new ArgumentException("InputFilePath");
			if (outputFile == null)
				throw new ArgumentException("OutputFilePath");
			if (EncryptionKeys == null)
				throw new ArgumentException("EncryptionKeys");

			if (!inputFile.Exists)
				throw new FileNotFoundException($"Input file [{inputFile.FullName}] does not exist.");

			using (Stream outputStream = outputFile.OpenWrite())
			{
				if (armor)
				{
					using (ArmoredOutputStream armoredOutputStream = new ArmoredOutputStream(outputStream))
					{
						await OutputEncryptedAsync(inputFile, armoredOutputStream, withIntegrityCheck);
					}
				}
				else
					await OutputEncryptedAsync(inputFile, outputStream, withIntegrityCheck);
			}
		}

		#endregion EncryptFileAndSignAsync

		#region EncryptFileAndSign

		/// <summary>
		/// Encrypt and sign the file pointed to by unencryptedFileInfo and
		/// </summary>
		/// <param name="inputFilePath">Plain data file path to be encrypted and signed</param>
		/// <param name="outputFilePath">Output PGP encrypted and signed file path</param>
		/// <param name="publicKeyFilePath">PGP public key file path</param>
		/// <param name="privateKeyFilePath">PGP secret key file path</param>
		/// <param name="passPhrase">PGP secret key password</param>
		/// <param name="armor">True, means a binary data representation as an ASCII-only text. Otherwise, false</param>
		/// <param name="withIntegrityCheck">True to include integrity packet during signing</param>
		public void EncryptFileAndSign(string inputFilePath, string outputFilePath, string publicKeyFilePath,
			string privateKeyFilePath, string passPhrase, bool armor = true, bool withIntegrityCheck = true)
		{
			EncryptionKeys = new EncryptionKeys(new FileInfo(publicKeyFilePath), new FileInfo(privateKeyFilePath),
				passPhrase);
			EncryptFileAndSign(inputFilePath, outputFilePath, armor, withIntegrityCheck);
		}

		/// <summary>
		/// Encrypt and sign the file pointed to by unencryptedFileInfo and
		/// </summary>
		/// <param name="inputFilePath">Plain data file path to be encrypted and signed</param>
		/// <param name="outputFilePath">Output PGP encrypted and signed file path</param>
		/// <param name="publicKeyFilePaths">IEnumerable of PGP public key file paths</param>
		/// <param name="privateKeyFilePath">PGP secret key file path</param>
		/// <param name="passPhrase">PGP secret key password</param>
		/// <param name="armor">True, means a binary data representation as an ASCII-only text. Otherwise, false</param>
		/// <param name="withIntegrityCheck">True to include integrity packet during signing</param>
		public void EncryptFileAndSign(string inputFilePath, string outputFilePath,
			IEnumerable<string> publicKeyFilePaths,
			string privateKeyFilePath, string passPhrase, bool armor = true, bool withIntegrityCheck = true)
		{
			EncryptionKeys = new EncryptionKeys(publicKeyFilePaths.Select(x => new FileInfo(x)).ToList(),
				new FileInfo(privateKeyFilePath), passPhrase);
			EncryptFileAndSign(inputFilePath, outputFilePath, armor, withIntegrityCheck);
		}

		/// <summary>
		/// Encrypt and sign the file pointed to by unencryptedFileInfo and
		/// </summary>
		/// <param name="inputFilePath">Plain data file path to be encrypted and signed</param>
		/// <param name="outputFilePath">Output PGP encrypted and signed file path</param>
		/// <param name="encryptionKeys">Encryption keys</param>
		/// <param name="armor">True, means a binary data representation as an ASCII-only text. Otherwise, false</param>
		/// <param name="withIntegrityCheck">True to include integrity packet during signing</param>
		public void EncryptFileAndSign(string inputFilePath, string outputFilePath, IEncryptionKeys encryptionKeys,
			bool armor = true, bool withIntegrityCheck = true)
		{
			EncryptionKeys = encryptionKeys;
			EncryptFileAndSign(inputFilePath, outputFilePath, armor, withIntegrityCheck);
		}

		/// <summary>
		/// Encrypt and sign the file pointed to by unencryptedFileInfo and
		/// </summary>
		/// <param name="inputFilePath">Plain data file path to be encrypted and signed</param>
		/// <param name="outputFilePath">Output PGP encrypted and signed file path</param>
		/// <param name="armor">True, means a binary data representation as an ASCII-only text. Otherwise, false</param>
		/// <param name="withIntegrityCheck">True to include integrity packet during signing</param>
		public void EncryptFileAndSign(string inputFilePath, string outputFilePath, bool armor = true,
			bool withIntegrityCheck = true)
		{
			if (string.IsNullOrEmpty(inputFilePath))
				throw new ArgumentException("InputFilePath");
			if (string.IsNullOrEmpty(outputFilePath))
				throw new ArgumentException("OutputFilePath");
			if (EncryptionKeys == null)
				throw new ArgumentException("EncryptionKeys");

			if (!File.Exists(inputFilePath))
				throw new FileNotFoundException($"Input file [{inputFilePath}] does not exist.");

			using (Stream outputStream = File.Create(outputFilePath))
			{
				if (armor)
				{
					using (ArmoredOutputStream armoredOutputStream = new ArmoredOutputStream(outputStream))
					{
						OutputEncrypted(inputFilePath, armoredOutputStream, withIntegrityCheck);
					}
				}
				else
					OutputEncrypted(inputFilePath, outputStream, withIntegrityCheck);
			}
		}

		/// <summary>
		/// Encrypt and sign the file pointed to by unencryptedFileInfo and
		/// </summary>
		/// <param name="inputFile">Plain data file to be encrypted and signed</param>
		/// <param name="outputFile">Output PGP encrypted and signed file</param>
		/// <param name="publicKeyFile">PGP public key file</param>
		/// <param name="privateKeyFile">PGP secret key file</param>
		/// <param name="passPhrase">PGP secret key password</param>
		/// <param name="armor">True, means a binary data representation as an ASCII-only text. Otherwise, false</param>
		/// <param name="withIntegrityCheck">True to include integrity packet during signing</param>
		public void EncryptFileAndSign(FileInfo inputFile, FileInfo outputFile, FileInfo publicKeyFile,
			FileInfo privateKeyFile, string passPhrase, bool armor = true, bool withIntegrityCheck = true)
		{
			EncryptionKeys = new EncryptionKeys(publicKeyFile, privateKeyFile, passPhrase);
			EncryptFileAndSign(inputFile, outputFile, armor, withIntegrityCheck);
		}

		/// <summary>
		/// Encrypt and sign the file pointed to by unencryptedFileInfo and
		/// </summary>
		/// <param name="inputFile">Plain data file to be encrypted and signed</param>
		/// <param name="outputFile">Output PGP encrypted and signed file</param>
		/// <param name="publicKeyFiles">IEnumerable of PGP public key files</param>
		/// <param name="privateKeyFile">PGP secret key file</param>
		/// <param name="passPhrase">PGP secret key password</param>
		/// <param name="armor">True, means a binary data representation as an ASCII-only text. Otherwise, false</param>
		/// <param name="withIntegrityCheck">True to include integrity packet during signing</param>
		public void EncryptFileAndSign(FileInfo inputFile, FileInfo outputFile, IEnumerable<FileInfo> publicKeyFiles,
			FileInfo privateKeyFile, string passPhrase, bool armor = true, bool withIntegrityCheck = true)
		{
			EncryptionKeys = new EncryptionKeys(publicKeyFiles, privateKeyFile, passPhrase);
			EncryptFileAndSign(inputFile, outputFile, armor, withIntegrityCheck);
		}

		/// <summary>
		/// Encrypt and sign the file pointed to by unencryptedFileInfo and
		/// </summary>
		/// <param name="inputFile">Plain data file to be encrypted and signed</param>
		/// <param name="outputFile">Output PGP encrypted and signed file</param>
		/// <param name="encryptionKeys">Encryption keys</param>
		/// <param name="armor">True, means a binary data representation as an ASCII-only text. Otherwise, false</param>
		/// <param name="withIntegrityCheck">True to include integrity packet during signing</param>
		public void EncryptFileAndSign(FileInfo inputFile, FileInfo outputFile, IEncryptionKeys encryptionKeys,
			bool armor = true, bool withIntegrityCheck = true)
		{
			EncryptionKeys = encryptionKeys;
			EncryptFileAndSign(inputFile, outputFile, armor, withIntegrityCheck);
		}

		/// <summary>
		/// Encrypt and sign the file pointed to by unencryptedFileInfo and
		/// </summary>
		/// <param name="inputFile">Plain data file path to be encrypted and signed</param>
		/// <param name="outputFile">Output PGP encrypted and signed file</param>
		/// <param name="armor">True, means a binary data representation as an ASCII-only text. Otherwise, false</param>
		/// <param name="withIntegrityCheck">True to include integrity packet during signing</param>
		public void EncryptFileAndSign(FileInfo inputFile, FileInfo outputFile, bool armor = true,
			bool withIntegrityCheck = true)
		{
			if (inputFile == null)
				throw new ArgumentException("InputFilePath");
			if (outputFile == null)
				throw new ArgumentException("OutputFilePath");
			if (EncryptionKeys == null)
				throw new ArgumentException("EncryptionKeys");

			if (!inputFile.Exists)
				throw new FileNotFoundException($"Input file [{inputFile.FullName}] does not exist.");

			using (Stream outputStream = outputFile.OpenWrite())
			{
				if (armor)
				{
					using (var armoredOutputStream = new ArmoredOutputStream(outputStream))
					{
						OutputEncrypted(inputFile, armoredOutputStream, withIntegrityCheck);
					}
				}
				else
					OutputEncrypted(inputFile, outputStream, withIntegrityCheck);
			}
		}

		#endregion EncryptFileAndSign

		#region EncryptStreamAndSignAsync

		/// <summary>
		/// Encrypt and sign the stream pointed to by unencryptedFileInfo and
		/// </summary>
		/// <param name="inputStream">Plain data stream to be encrypted and signed</param>
		/// <param name="outputStream">Output PGP encrypted and signed stream</param>
		/// <param name="publicKeyStream">PGP public key stream</param>
		/// <param name="privateKeyStream">PGP secret key stream</param>
		/// <param name="passPhrase">PGP secret key password</param>
		/// <param name="armor">True, means a binary data representation as an ASCII-only text. Otherwise, false</param>
		/// <param name="withIntegrityCheck">True to include integrity packet during signing</param>
		/// <param name="name">Name of encrypted file in message, defaults to the input file name</param>
		public async Task EncryptStreamAndSignAsync(Stream inputStream, Stream outputStream, Stream publicKeyStream,
			Stream privateKeyStream, string passPhrase, bool armor = true, bool withIntegrityCheck = true,
			string name = DefaultFileName)
		{
			EncryptionKeys = new EncryptionKeys(publicKeyStream, privateKeyStream, passPhrase);
			await EncryptStreamAndSignAsync(inputStream, outputStream, armor, withIntegrityCheck, name);
		}

		/// <summary>
		/// Encrypt and sign the stream pointed to by unencryptedFileInfo and
		/// </summary>
		/// <param name="inputStream">Plain data stream to be encrypted and signed</param>
		/// <param name="outputStream">Output PGP encrypted and signed stream</param>
		/// <param name="publicKeyStreams">IEnumerable of PGP public key streams</param>
		/// <param name="privateKeyStream">PGP secret key stream</param>
		/// <param name="passPhrase">PGP secret key password</param>
		/// <param name="armor">True, means a binary data representation as an ASCII-only text. Otherwise, false</param>
		/// <param name="withIntegrityCheck">True to include integrity packet during signing</param>
		/// <param name="name">Name of encrypted file in message, defaults to the input file name</param>
		public async Task EncryptStreamAndSignAsync(Stream inputStream, Stream outputStream,
			IEnumerable<Stream> publicKeyStreams,
			Stream privateKeyStream, string passPhrase, bool armor = true, bool withIntegrityCheck = true,
			string name = DefaultFileName)
		{
			EncryptionKeys = new EncryptionKeys(publicKeyStreams, privateKeyStream, passPhrase);
			await EncryptStreamAndSignAsync(inputStream, outputStream, armor, withIntegrityCheck, name);
		}

		/// <summary>
		/// Encrypt and sign the stream pointed to by unencryptedFileInfo and
		/// </summary>
		/// <param name="inputStream">Plain data stream to be encrypted and signed</param>
		/// <param name="outputStream">Output PGP encrypted and signed stream</param>
		/// <param name="encryptionKeys">Encryption keys</param>
		/// <param name="armor">True, means a binary data representation as an ASCII-only text. Otherwise, false</param>
		/// <param name="withIntegrityCheck">True to include integrity packet during signing</param>
		/// <param name="name">Name of encrypted file in message, defaults to the input file name</param>
		public async Task EncryptStreamAndSignAsync(Stream inputStream, Stream outputStream,
			IEncryptionKeys encryptionKeys, bool armor = true, bool withIntegrityCheck = true,
			string name = DefaultFileName)
		{
			EncryptionKeys = encryptionKeys;
			await EncryptStreamAndSignAsync(inputStream, outputStream, armor, withIntegrityCheck, name);
		}

		/// <summary>
		/// Encrypt and sign the stream pointed to by unencryptedFileInfo and
		/// </summary>
		/// <param name="inputStream">Plain data stream to be encrypted and signed</param>
		/// <param name="outputStream">Output PGP encrypted and signed stream</param>
		/// <param name="armor">True, means a binary data representation as an ASCII-only text. Otherwise, false</param>
		/// <param name="withIntegrityCheck">True to include integrity packet during signing</param>
		/// <param name="name">Name of encrypted file in message, defaults to the input file name</param>
		public async Task EncryptStreamAndSignAsync(Stream inputStream, Stream outputStream, bool armor = true,
			bool withIntegrityCheck = true, string name = DefaultFileName)
		{
			if (inputStream == null)
				throw new ArgumentException("InputStream");
			if (outputStream == null)
				throw new ArgumentException("OutputStream");
			if (EncryptionKeys == null)
				throw new ArgumentException("EncryptionKeys");
			if (inputStream.Position != 0)
				throw new ArgumentException("inputStream should be at start of stream");

			if (name == DefaultFileName && inputStream is FileStream fileStream)
			{
				string inputFilePath = fileStream.Name;
				name = Path.GetFileName(inputFilePath);
			}

			if (armor)
			{
				using (var armoredOutputStream = new ArmoredOutputStream(outputStream))
				{
					await OutputEncryptedAsync(inputStream, armoredOutputStream, withIntegrityCheck, name);
				}
			}
			else
				await OutputEncryptedAsync(inputStream, outputStream, withIntegrityCheck, name);
		}

		#endregion EncryptStreamAndSignAsync

		#region EncryptStreamAndSign

		/// <summary>
		/// Encrypt and sign the stream pointed to by unencryptedFileInfo and
		/// </summary>
		/// <param name="inputStream">Plain data stream to be encrypted and signed</param>
		/// <param name="outputStream">Output PGP encrypted and signed stream</param>
		/// <param name="publicKeyStream">PGP public key stream</param>
		/// <param name="privateKeyStream">PGP secret key stream</param>
		/// <param name="passPhrase">PGP secret key password</param>
		/// <param name="armor">True, means a binary data representation as an ASCII-only text. Otherwise, false</param>
		/// <param name="withIntegrityCheck">True to include integrity packet during signing</param>
		/// <param name="name">Name of encrypted file in message, defaults to the input file name</param>
		public void EncryptStreamAndSign(Stream inputStream, Stream outputStream, Stream publicKeyStream,
			Stream privateKeyStream, string passPhrase, bool armor = true, bool withIntegrityCheck = true,
			string name = DefaultFileName)
		{
			EncryptionKeys = new EncryptionKeys(publicKeyStream, privateKeyStream, passPhrase);
			EncryptStreamAndSign(inputStream, outputStream, armor, withIntegrityCheck, name);
		}

		/// <summary>
		/// Encrypt and sign the stream pointed to by unencryptedFileInfo and
		/// </summary>
		/// <param name="inputStream">Plain data stream to be encrypted and signed</param>
		/// <param name="outputStream">Output PGP encrypted and signed stream</param>
		/// <param name="publicKeyStreams">IEnumerable of PGP public key streams</param>
		/// <param name="privateKeyStream">PGP secret key stream</param>
		/// <param name="passPhrase">PGP secret key password</param>
		/// <param name="armor">True, means a binary data representation as an ASCII-only text. Otherwise, false</param>
		/// <param name="withIntegrityCheck">True to include integrity packet during signing</param>
		/// <param name="name">Name of encrypted file in message, defaults to the input file name</param>
		public void EncryptStreamAndSign(Stream inputStream, Stream outputStream, IEnumerable<Stream> publicKeyStreams,
			Stream privateKeyStream, string passPhrase, bool armor = true, bool withIntegrityCheck = true,
			string name = DefaultFileName)
		{
			EncryptionKeys = new EncryptionKeys(publicKeyStreams, privateKeyStream, passPhrase);
			EncryptStreamAndSign(inputStream, outputStream, armor, withIntegrityCheck, name);
		}

		/// <summary>
		/// Encrypt and sign the stream pointed to by unencryptedFileInfo and
		/// </summary>
		/// <param name="inputStream">Plain data stream to be encrypted and signed</param>
		/// <param name="outputStream">Output PGP encrypted and signed stream</param>
		/// <param name="encryptionKeys">Encryption keys</param>
		/// <param name="armor">True, means a binary data representation as an ASCII-only text. Otherwise, false</param>
		/// <param name="withIntegrityCheck">True to include integrity packet during signing</param>
		/// <param name="name">Name of encrypted file in message, defaults to the input file name</param>
		public void EncryptStreamAndSign(Stream inputStream, Stream outputStream, IEncryptionKeys encryptionKeys,
			bool armor = true, bool withIntegrityCheck = true, string name = DefaultFileName)
		{
			EncryptionKeys = encryptionKeys;
			EncryptStreamAndSign(inputStream, outputStream, armor, withIntegrityCheck, name);
		}

		/// <summary>
		/// Encrypt and sign the stream pointed to by unencryptedFileInfo and
		/// </summary>
		/// <param name="inputStream">Plain data stream to be encrypted and signed</param>
		/// <param name="outputStream">Output PGP encrypted and signed stream</param>
		/// <param name="armor">True, means a binary data representation as an ASCII-only text. Otherwise, false</param>
		/// <param name="withIntegrityCheck">True to include integrity packet during signing</param>
		/// <param name="name">Name of encrypted file in message, defaults to the input file name</param>
		public void EncryptStreamAndSign(Stream inputStream, Stream outputStream, bool armor = true,
			bool withIntegrityCheck = true, string name = DefaultFileName)
		{
			if (inputStream == null)
				throw new ArgumentException("InputStream");
			if (outputStream == null)
				throw new ArgumentException("OutputStream");
			if (EncryptionKeys == null)
				throw new ArgumentException("EncryptionKeys");
			if (inputStream.Position != 0)
				throw new ArgumentException("inputStream should be at start of stream");

			if (name == DefaultFileName && inputStream is FileStream fileStream)
			{
				string inputFilePath = fileStream.Name;
				name = Path.GetFileName(inputFilePath);
			}

			if (armor)
			{
				using (var armoredOutputStream = new ArmoredOutputStream(outputStream))
				{
					OutputEncrypted(inputStream, armoredOutputStream, withIntegrityCheck, name);
				}
			}
			else
				OutputEncrypted(inputStream, outputStream, withIntegrityCheck, name);
		}

		#endregion EncryptStreamAndSign

		#region EncryptArmoredStringAndSignAsync

		/// <summary>
		/// Encrypt and sign the string
		/// </summary>
		/// <param name="input">Plain string to be encrypted and signed</param>
		/// <param name="publicKey">PGP public key</param>
		/// <param name="privateKey">PGP secret key</param>
		/// <param name="passPhrase">PGP secret key password</param>
		/// <param name="withIntegrityCheck">True to include integrity packet during signing</param>
		/// <param name="name">Name of encrypted file in message, defaults to the input file name</param>
		public async Task<string> EncryptArmoredStringAndSignAsync(string input, string publicKey,
			string privateKey, string passPhrase, bool withIntegrityCheck = true, string name = DefaultFileName)
		{
			EncryptionKeys = new EncryptionKeys(await publicKey.GetStreamAsync(), await privateKey.GetStreamAsync(),
				passPhrase);

			using (Stream inputStream = await input.GetStreamAsync())
			using (Stream outputStream = new MemoryStream())
			{
				await EncryptStreamAndSignAsync(inputStream, outputStream, true, withIntegrityCheck, name);
				outputStream.Seek(0, SeekOrigin.Begin);
				return await outputStream.GetStringAsync();
			}
		}

		/// <summary>
		/// Encrypt and sign the string
		/// </summary>
		/// <param name="input">Plain string to be encrypted and signed</param>
		/// <param name="publicKeys">IEnumerable of PGP public keys</param>
		/// <param name="privateKey">PGP secret key stream</param>
		/// <param name="passPhrase">PGP secret key password</param>
		/// <param name="withIntegrityCheck">True to include integrity packet during signing</param>
		/// <param name="name">Name of encrypted file in message, defaults to the input file name</param>
		public async Task<string> EncryptArmoredStringAndSignAsync(string input, List<string> publicKeys,
			string privateKey, string passPhrase, bool withIntegrityCheck = true, string name = DefaultFileName)
		{
			EncryptionKeys = new EncryptionKeys(await Task.WhenAll(publicKeys.Select(x => x.GetStreamAsync()).ToList()),
				await privateKey.GetStreamAsync(), passPhrase);

			using (Stream inputStream = await input.GetStreamAsync())
			using (Stream outputStream = new MemoryStream())
			{
				await EncryptStreamAndSignAsync(inputStream, outputStream, true, withIntegrityCheck, name);
				outputStream.Seek(0, SeekOrigin.Begin);
				return await outputStream.GetStringAsync();
			}
		}

		/// <summary>
		/// Encrypt and sign the string
		/// </summary>
		/// <param name="input">Plain string to be encrypted and signed</param>
		/// <param name="encryptionKeys">Encryption keys</param>
		/// <param name="withIntegrityCheck">True to include integrity packet during signing</param>
		/// <param name="name">Name of encrypted file in message, defaults to the input file name</param>
		public async Task<string> EncryptArmoredStringAndSignAsync(string input, IEncryptionKeys encryptionKeys,
			bool withIntegrityCheck = true, string name = DefaultFileName)
		{
			EncryptionKeys = encryptionKeys;

			using (Stream inputStream = await input.GetStreamAsync())
			using (Stream outputStream = new MemoryStream())
			{
				await EncryptStreamAndSignAsync(inputStream, outputStream, true, withIntegrityCheck, name);
				outputStream.Seek(0, SeekOrigin.Begin);
				return await outputStream.GetStringAsync();
			}
		}

		/// <summary>
		/// Encrypt and sign the string
		/// </summary>
		/// <param name="input">Plain string to be encrypted and signed</param>
		/// <param name="withIntegrityCheck">True to include integrity packet during signing</param>
		/// <param name="name">Name of encrypted file in message, defaults to the input file name</param>
		public async Task<string> EncryptArmoredStringAndSignAsync(string input, bool withIntegrityCheck = true,
			string name = DefaultFileName)
		{
			using (Stream inputStream = await input.GetStreamAsync())
			using (Stream outputStream = new MemoryStream())
			{
				await EncryptStreamAndSignAsync(inputStream, outputStream, true, withIntegrityCheck, name);
				outputStream.Seek(0, SeekOrigin.Begin);
				return await outputStream.GetStringAsync();
			}
		}

		#endregion EncryptArmoredStringAndSignAsync

		#region EncryptArmoredStringAndSign

		/// <summary>
		/// Encrypt and sign the string
		/// </summary>
		/// <param name="input">Plain string to be encrypted and signed</param>
		/// <param name="publicKey">PGP public key</param>
		/// <param name="privateKey">PGP secret key</param>
		/// <param name="passPhrase">PGP secret key password</param>
		/// <param name="withIntegrityCheck">True to include integrity packet during signing</param>
		/// <param name="name">Name of encrypted file in message, defaults to the input file name</param>
		public string EncryptArmoredStringAndSign(string input, string publicKey,
			string privateKey, string passPhrase, bool withIntegrityCheck = true, string name = DefaultFileName)
		{
			EncryptionKeys = new EncryptionKeys(publicKey.GetStream(), privateKey.GetStream(), passPhrase);

			using (Stream inputStream = input.GetStream())
			using (Stream outputStream = new MemoryStream())
			{
				EncryptStreamAndSign(inputStream, outputStream, true, withIntegrityCheck, name);
				outputStream.Seek(0, SeekOrigin.Begin);
				return outputStream.GetString();
			}
		}

		/// <summary>
		/// Encrypt and sign the string
		/// </summary>
		/// <param name="input">Plain string to be encrypted and signed</param>
		/// <param name="publicKeys">IEnumerable of PGP public keys</param>
		/// <param name="privateKey">PGP secret key stream</param>
		/// <param name="passPhrase">PGP secret key password</param>
		/// <param name="withIntegrityCheck">True to include integrity packet during signing</param>
		/// <param name="name">Name of encrypted file in message, defaults to the input file name</param>
		public string EncryptArmoredStringAndSign(string input, List<string> publicKeys,
			string privateKey, string passPhrase, bool withIntegrityCheck = true, string name = DefaultFileName)
		{
			EncryptionKeys = new EncryptionKeys(publicKeys.Select(x => x.GetStream()).ToList(), privateKey.GetStream(),
				passPhrase);

			using (Stream inputStream = input.GetStream())
			using (Stream outputStream = new MemoryStream())
			{
				EncryptStreamAndSign(inputStream, outputStream, true, withIntegrityCheck, name);
				outputStream.Seek(0, SeekOrigin.Begin);
				return outputStream.GetString();
			}
		}

		/// <summary>
		/// Encrypt and sign the string
		/// </summary>
		/// <param name="input">Plain string to be encrypted and signed</param>
		/// <param name="withIntegrityCheck">True to include integrity packet during signing</param>
		/// <param name="name">Name of encrypted file in message, defaults to the input file name</param>
		public string EncryptArmoredStringAndSign(string input, bool withIntegrityCheck = true,
			string name = DefaultFileName)
		{
			using (Stream inputStream = input.GetStream())
			using (Stream outputStream = new MemoryStream())
			{
				EncryptStreamAndSign(inputStream, outputStream, true, withIntegrityCheck, name);
				outputStream.Seek(0, SeekOrigin.Begin);
				return outputStream.GetString();
			}
		}

		#endregion EncryptArmoredStringAndSign

		#endregion Encrypt and Sign

		#region Sign

		#region SignFileAsync

		// We do not implement signing with integrity check or name. (implemented for encryption)
		public async Task SignFileAsync(string inputFilePath, string outputFilePath, IEncryptionKeys encryptionKeys,
			bool armor,
			bool withIntegrityCheck, string name)
		{
			await SignFileAsync(inputFilePath, outputFilePath, encryptionKeys, armor);
		}

		/// <summary>
		/// Sign the file pointed to by unencryptedFileInfo and
		/// </summary>
		/// <param name="inputFilePath">Plain data file path to be signed</param>
		/// <param name="outputFilePath">Output PGP signed file path</param>
		/// <param name="privateKeyFilePath">PGP secret key file path</param>
		/// <param name="passPhrase">PGP secret key password</param>
		/// <param name="armor">True, means a binary data representation as an ASCII-only text. Otherwise, false</param>
		public async Task SignFileAsync(string inputFilePath, string outputFilePath,
			string privateKeyFilePath, string passPhrase, bool armor = true)
		{
			EncryptionKeys = new EncryptionKeys(new FileInfo(privateKeyFilePath), passPhrase);
			await SignFileAsync(inputFilePath, outputFilePath, armor);
		}

		/// <summary>
		/// Sign the file pointed to by unencryptedFileInfo and
		/// </summary>
		/// <param name="inputFilePath">Plain data file path to be signed</param>
		/// <param name="outputFilePath">Output PGP signed file path</param>
		/// <param name="encryptionKeys">Encryption keys</param>
		/// <param name="armor">True, means a binary data representation as an ASCII-only text. Otherwise, false</param>
		public async Task SignFileAsync(string inputFilePath, string outputFilePath, IEncryptionKeys encryptionKeys,
			bool armor = true)
		{
			EncryptionKeys = encryptionKeys;
			await SignFileAsync(inputFilePath, outputFilePath, armor);
		}

		/// <summary>
		/// Sign the file pointed to by unencryptedFileInfo and
		/// </summary>
		/// <param name="inputFilePath">Plain data file path to be signed</param>
		/// <param name="outputFilePath">Output PGP signed file path</param>
		/// <param name="armor">True, means a binary data representation as an ASCII-only text. Otherwise, false</param>
		public async Task SignFileAsync(string inputFilePath, string outputFilePath,
			bool armor = true)
		{
			if (string.IsNullOrEmpty(inputFilePath))
				throw new ArgumentException("InputFilePath");
			if (string.IsNullOrEmpty(outputFilePath))
				throw new ArgumentException("OutputFilePath");
			if (EncryptionKeys == null)
				throw new ArgumentException("EncryptionKeys");

			if (!File.Exists(inputFilePath))
				throw new FileNotFoundException($"Input file [{inputFilePath}] does not exist.");

			using (Stream outputStream = File.Create(outputFilePath))
			{
				if (armor)
				{
					using (ArmoredOutputStream armoredOutputStream = new ArmoredOutputStream(outputStream))
					{
						await OutputSignedAsync(inputFilePath, armoredOutputStream);
					}
				}
				else
					await OutputSignedAsync(inputFilePath, outputStream);
			}
		}

		/// <summary>
		/// Sign the file pointed to by unencryptedFileInfo
		/// </summary>
		/// <param name="inputFile">Plain data file to be signed</param>
		/// <param name="outputFile">Output PGP signed file</param>
		/// <param name="privateKeyFile">PGP secret key file</param>
		/// <param name="passPhrase">PGP secret key password</param>
		/// <param name="armor">True, means a binary data representation as an ASCII-only text. Otherwise, false</param>
		public async Task SignFileAsync(FileInfo inputFile, FileInfo outputFile,
			FileInfo privateKeyFile, string passPhrase, bool armor = true)
		{
			EncryptionKeys = new EncryptionKeys(privateKeyFile, passPhrase);
			await SignFileAsync(inputFile, outputFile, armor);
		}

		/// <summary>
		/// Sign the file pointed to by unencryptedFileInfo
		/// </summary>
		/// <param name="inputFile">Plain data file to be signed</param>
		/// <param name="outputFile">Output PGP signed file</param>
		/// <param name="encryptionKeys">Encryption keys</param>
		/// <param name="armor">True, means a binary data representation as an ASCII-only text. Otherwise, false</param>
		public async Task SignFileAsync(FileInfo inputFile, FileInfo outputFile, IEncryptionKeys encryptionKeys,
			bool armor = true)
		{
			EncryptionKeys = encryptionKeys;
			await SignFileAsync(inputFile, outputFile, armor);
		}

		/// <summary>
		/// Sign the file pointed to by unencryptedFileInfo
		/// </summary>
		/// <param name="inputFile">Plain data file to be signed</param>
		/// <param name="outputFile">Output PGP signed file</param>
		/// <param name="armor">True, means a binary data representation as an ASCII-only text. Otherwise, false</param>
		public async Task SignFileAsync(FileInfo inputFile, FileInfo outputFile,
			bool armor = true)
		{
			if (inputFile == null)
				throw new ArgumentException("InputFile");
			if (outputFile == null)
				throw new ArgumentException("OutputFile");
			if (EncryptionKeys == null)
				throw new ArgumentException("EncryptionKeys");

			if (!inputFile.Exists)
				throw new FileNotFoundException($"Input file [{inputFile.FullName}] does not exist.");

			//if (name == DefaultFileName)
//			{
//				name = inputFile.Name;
//			}

			using (Stream outputStream = outputFile.OpenWrite())
			{
				if (armor)
				{
					using (ArmoredOutputStream armoredOutputStream = new ArmoredOutputStream(outputStream))
					{
						await OutputSignedAsync(inputFile, armoredOutputStream);
					}
				}
				else
					await OutputSignedAsync(inputFile, outputStream);
			}
		}

		/// <summary>
		/// Sign the file pointed to by unencryptedFileInfo
		/// </summary>
		/// <param name="inputFile">Plain data file to be signed</param>
		/// <param name="outputFile">Output PGP signed file</param>
		/// <param name="privateKeyFile">PGP secret key file</param>
		/// <param name="passPhrase">PGP secret key password</param>
		/// <param name="armor">True, means a binary data representation as an ASCII-only text. Otherwise, false</param>
		public void SignFile(FileInfo inputFile, FileInfo outputFile,
			FileInfo privateKeyFile, string passPhrase, bool armor = true)
		{
			EncryptionKeys = new EncryptionKeys(privateKeyFile, passPhrase);
			SignFile(inputFile, outputFile, armor);
		}

		/// <summary>
		/// Sign the file pointed to by unencryptedFileInfo
		/// </summary>
		/// <param name="inputFile">Plain data file to be signed</param>
		/// <param name="outputFile">Output PGP signed file</param>
		/// <param name="encryptionKeys">Encryption keys</param>
		/// <param name="armor">True, means a binary data representation as an ASCII-only text. Otherwise, false</param>
		public void SignFile(FileInfo inputFile, FileInfo outputFile, IEncryptionKeys encryptionKeys,
			bool armor = true)
		{
			EncryptionKeys = encryptionKeys;
			SignFile(inputFile, outputFile, armor);
		}

		/// <summary>
		/// Sign the file pointed to by unencryptedFileInfo
		/// </summary>
		/// <param name="inputFile">Plain data file to be signed</param>
		/// <param name="outputFile">Output PGP signed file</param>
		/// <param name="armor">True, means a binary data representation as an ASCII-only text. Otherwise, false</param>
		public void SignFile(FileInfo inputFile, FileInfo outputFile,
			bool armor = true)
		{
			if (inputFile == null)
				throw new ArgumentException("InputFile");
			if (outputFile == null)
				throw new ArgumentException("OutputFile");
			if (EncryptionKeys == null)
				throw new ArgumentException("EncryptionKeys");

			if (!inputFile.Exists)
				throw new FileNotFoundException($"Input file [{inputFile.FullName}] does not exist.");

			//if (name == DefaultFileName)
//			{
//				name = inputFile.Name;
//			}

			using (Stream outputStream = outputFile.OpenWrite())
			{
				if (armor)
				{
					using (ArmoredOutputStream armoredOutputStream = new ArmoredOutputStream(outputStream))
					{
						OutputSigned(inputFile, armoredOutputStream);
					}
				}
				else
					OutputSigned(inputFile, outputStream);
			}
		}

		#endregion SignFileAsync

		#region SignFile
		
		// We do not implement signing with integrity check or name. (implemented for encryption)
		public void SignFile(string inputFilePath, string outputFilePath, string privateKeyFilePath, string passPhrase,
			bool armor,
			bool withIntegrityCheck, string name)
		{
			SignFile(inputFilePath, outputFilePath, privateKeyFilePath, passPhrase, armor);
		}

		public void SignFile(string inputFilePath, string outputFilePath, IEncryptionKeys encryptionKeys, bool armor,
			bool withIntegrityCheck, string name)
		{
			SignFile(inputFilePath, outputFilePath, encryptionKeys, armor);
		}

		/// <summary>
		/// Sign the file pointed to by unencryptedFileInfo and
		/// </summary>
		/// <param name="inputFilePath">Plain data file path to be signed</param>
		/// <param name="outputFilePath">Output PGP signed file path</param>
		/// <param name="privateKeyFilePath">PGP secret key file path</param>
		/// <param name="passPhrase">PGP secret key password</param>
		/// <param name="armor">True, means a binary data representation as an ASCII-only text. Otherwise, false</param>
		public void SignFile(string inputFilePath, string outputFilePath,
			string privateKeyFilePath, string passPhrase, bool armor = true)
		{
			EncryptionKeys = new EncryptionKeys(new FileInfo(privateKeyFilePath), passPhrase);
			SignFile(inputFilePath, outputFilePath, armor);
		}

		/// <summary>
		/// Sign the file pointed to by unencryptedFileInfo and
		/// </summary>
		/// <param name="inputFilePath">Plain data file path to be signed</param>
		/// <param name="outputFilePath">Output PGP signed file path</param>
		/// <param name="encryptionKeys">Encryption keys</param>
		/// <param name="armor">True, means a binary data representation as an ASCII-only text. Otherwise, false</param>
		public void SignFile(string inputFilePath, string outputFilePath, IEncryptionKeys encryptionKeys,
			bool armor = true)
		{
			EncryptionKeys = encryptionKeys;
			SignFile(inputFilePath, outputFilePath, armor);
		}

		/// <summary>
		/// Sign the file pointed to by unencryptedFileInfo and
		/// </summary>
		/// <param name="inputFilePath">Plain data file path to be signed</param>
		/// <param name="outputFilePath">Output PGP signed file path</param>
		/// <param name="armor">True, means a binary data representation as an ASCII-only text. Otherwise, false</param>
		public void SignFile(string inputFilePath, string outputFilePath,
			bool armor = true)
		{
			if (string.IsNullOrEmpty(inputFilePath))
				throw new ArgumentException("InputFilePath");
			if (string.IsNullOrEmpty(outputFilePath))
				throw new ArgumentException("OutputFilePath");
			if (EncryptionKeys == null)
				throw new ArgumentException("EncryptionKeys");

			if (!File.Exists(inputFilePath))
				throw new FileNotFoundException($"Input file [{inputFilePath}] does not exist.");

			using (Stream outputStream = File.Create(outputFilePath))
			{
				if (armor)
				{
					using (ArmoredOutputStream armoredOutputStream = new ArmoredOutputStream(outputStream))
					{
						OutputSigned(inputFilePath, armoredOutputStream);
					}
				}
				else
					OutputSigned(inputFilePath, outputStream);
			}
		}

		#endregion SignFile

		#region SignStreamAsync

		// We do not implement signing with integrity check or name. (implemented for encryption)
		public async Task SignStreamAsync(Stream inputStream, Stream outputStream, bool armor, bool withIntegrityCheck,
			string name)
		{
			await SignStreamAsync(inputStream, outputStream, armor);
		}

		public async Task SignStreamAsync(Stream inputStream, Stream outputStream, IEncryptionKeys encryptionKeys,
			bool armor,
			bool withIntegrityCheck, string name)
		{
			await SignStreamAsync(inputStream, outputStream, encryptionKeys, armor);
		}

		public async Task SignStreamAsync(Stream inputStream, Stream outputStream, Stream privateKeyStream,
			string passPhrase, bool armor,
			bool withIntegrityCheck, string name)
		{
			await SignStreamAsync(inputStream, outputStream, privateKeyStream, passPhrase, armor);
		}

		/// <summary>
		/// Sign the stream pointed to by unencryptedFileInfo and
		/// </summary>
		/// <param name="inputStream">Plain data stream to be signed</param>
		/// <param name="outputStream">Output PGP signed stream</param>
		/// <param name="privateKeyStream">PGP secret key stream</param>
		/// <param name="passPhrase">PGP secret key password</param>
		/// <param name="armor">True, means a binary data representation as an ASCII-only text. Otherwise, false</param>
		/// <param name="name">Name of signed file in message, defaults to the input file name</param>
		public async Task SignStreamAsync(Stream inputStream, Stream outputStream,
			Stream privateKeyStream, string passPhrase, bool armor = true,
			string name = DefaultFileName)
		{
			EncryptionKeys = new EncryptionKeys(privateKeyStream, passPhrase);
			await SignStreamAsync(inputStream, outputStream, armor, name);
		}

		/// <summary>
		/// Sign the stream pointed to by unencryptedFileInfo and
		/// </summary>
		/// <param name="inputStream">Plain data stream to be signed</param>
		/// <param name="outputStream">Output PGP signed stream</param>
		/// <param name="encryptionKeys">Encryption keys</param>
		/// <param name="armor">True, means a binary data representation as an ASCII-only text. Otherwise, false</param>
		/// <param name="name">Name of signed file in message, defaults to the input file name</param>
		public async Task SignStreamAsync(Stream inputStream, Stream outputStream, IEncryptionKeys encryptionKeys,
			bool armor = true, string name = DefaultFileName)
		{
			EncryptionKeys = encryptionKeys;
			await SignStreamAsync(inputStream, outputStream, armor, name);
		}

		/// <summary>
		/// Sign the stream pointed to by unencryptedFileInfo and
		/// </summary>
		/// <param name="inputStream">Plain data stream to be signed</param>
		/// <param name="outputStream">Output PGP signed stream</param>
		/// <param name="armor">True, means a binary data representation as an ASCII-only text. Otherwise, false</param>
		/// <param name="name">Name of signed file in message, defaults to the input file name</param>
		public async Task SignStreamAsync(Stream inputStream, Stream outputStream,
			bool armor = true, string name = DefaultFileName)
		{
			if (inputStream == null)
				throw new ArgumentException("InputStream");
			if (outputStream == null)
				throw new ArgumentException("OutputStream");
			if (EncryptionKeys == null)
				throw new ArgumentException("EncryptionKeys");
			if (inputStream.Position != 0)
				throw new ArgumentException("inputStream should be at start of stream");

			if (name == DefaultFileName && inputStream is FileStream fileStream)
			{
				string inputFilePath = fileStream.Name;
				name = Path.GetFileName(inputFilePath);
			}

			if (armor)
			{
				using (ArmoredOutputStream armoredOutputStream = new ArmoredOutputStream(outputStream))
				{
					await OutputSignedAsync(inputStream, armoredOutputStream, name);
				}
			}
			else
				await OutputSignedAsync(inputStream, outputStream, name);
		}

		#endregion SignStreamAsync

		#region SignStream
		
		// We do not implement signing with integrity check or name. (implemented for encryption)
		public void SignStream(Stream inputStream, Stream outputStream, Stream privateKeyStream, string passPhrase,
			bool armor,
			bool withIntegrityCheck, string name)
		{
			SignStream(inputStream, outputStream, privateKeyStream, passPhrase, armor);
		}

		public void SignStream(Stream inputStream, Stream outputStream, IEncryptionKeys encryptionKeys, bool armor,
			bool withIntegrityCheck, string name)
		{
			SignStream(inputStream, outputStream, encryptionKeys, armor);
		}

		public void SignStream(Stream inputStream, Stream outputStream, bool armor, bool withIntegrityCheck,
			string name)
		{
			SignStream(inputStream, outputStream, armor);
		}

		/// <summary>
		/// Sign the stream pointed to by unencryptedFileInfo and
		/// </summary>
		/// <param name="inputStream">Plain data stream to be signed</param>
		/// <param name="outputStream">Output PGP signed stream</param>
		/// <param name="privateKeyStream">PGP secret key stream</param>
		/// <param name="passPhrase">PGP secret key password</param>
		/// <param name="armor">True, means a binary data representation as an ASCII-only text. Otherwise, false</param>
		/// <param name="name">Name of signed file in message, defaults to the input file name</param>
		public void SignStream(Stream inputStream, Stream outputStream,
			Stream privateKeyStream, string passPhrase, bool armor = true,
			string name = DefaultFileName)
		{
			EncryptionKeys = new EncryptionKeys(privateKeyStream, passPhrase);
			SignStream(inputStream, outputStream, armor, name);
		}

		/// <summary>
		/// Sign the stream pointed to by unencryptedFileInfo and
		/// </summary>
		/// <param name="inputStream">Plain data stream to be signed</param>
		/// <param name="outputStream">Output PGP signed stream</param>
		/// <param name="encryptionKeys">Encryption keys</param>
		/// <param name="armor">True, means a binary data representation as an ASCII-only text. Otherwise, false</param>
		/// <param name="name">Name of signed file in message, defaults to the input file name</param>
		public void SignStream(Stream inputStream, Stream outputStream, IEncryptionKeys encryptionKeys,
			bool armor = true, string name = DefaultFileName)
		{
			EncryptionKeys = encryptionKeys;
			SignStream(inputStream, outputStream, armor, name);
		}

		/// <summary>
		/// Sign the stream pointed to by unencryptedFileInfo and
		/// </summary>
		/// <param name="inputStream">Plain data stream to be signed</param>
		/// <param name="outputStream">Output PGP signed stream</param>
		/// <param name="armor">True, means a binary data representation as an ASCII-only text. Otherwise, false</param>
		/// <param name="name">Name of signed file in message, defaults to the input file name</param>
		public void SignStream(Stream inputStream, Stream outputStream,
			bool armor = true, string name = DefaultFileName)
		{
			if (inputStream == null)
				throw new ArgumentException("InputStream");
			if (outputStream == null)
				throw new ArgumentException("OutputStream");
			if (EncryptionKeys == null)
				throw new ArgumentException("EncryptionKeys");
			if (inputStream.Position != 0)
				throw new ArgumentException("inputStream should be at start of stream");

			if (name == DefaultFileName && inputStream is FileStream fileStream)
			{
				string inputFilePath = fileStream.Name;
				name = Path.GetFileName(inputFilePath);
			}

			if (armor)
			{
				using (ArmoredOutputStream armoredOutputStream = new ArmoredOutputStream(outputStream))
				{
					OutputSigned(inputStream, armoredOutputStream, name);
				}
			}
			else
				OutputSigned(inputStream, outputStream, name);
		}

		#endregion SignStream

		#region SignArmoredStringAsync

		/// <summary>
		/// Sign the string
		/// </summary>
		/// <param name="input">Plain string to be signed</param>
		/// <param name="privateKey">PGP secret key</param>
		/// <param name="passPhrase">PGP secret key password</param>
		/// <param name="name">Name of signed file in message, defaults to the input file name</param>
		public async Task<string> SignArmoredStringAsync(string input, string privateKey, string passPhrase,
			string name = DefaultFileName)
		{
			EncryptionKeys = new EncryptionKeys(await privateKey.GetStreamAsync(), passPhrase);

			using (Stream inputStream = await input.GetStreamAsync())
			using (Stream outputStream = new MemoryStream())
			{
				await SignStreamAsync(inputStream, outputStream, true, name);
				outputStream.Seek(0, SeekOrigin.Begin);
				return await outputStream.GetStringAsync();
			}
		}

		/// <summary>
		/// Sign the string
		/// </summary>
		/// <param name="input">Plain string to be signed</param>
		/// <param name="encryptionKeys">Encryption keys</param>
		/// <param name="name">Name of signed file in message, defaults to the input file name</param>
		public async Task<string> SignArmoredStringAsync(string input, IEncryptionKeys encryptionKeys,
			string name = DefaultFileName)
		{
			EncryptionKeys = encryptionKeys;

			using (Stream inputStream = await input.GetStreamAsync())
			using (Stream outputStream = new MemoryStream())
			{
				await SignStreamAsync(inputStream, outputStream, true, name);
				outputStream.Seek(0, SeekOrigin.Begin);
				return await outputStream.GetStringAsync();
			}
		}

		/// <summary>
		/// Sign the string
		/// </summary>
		/// <param name="input">Plain string to be signed</param>
		/// <param name="name">Name of signed file in message, defaults to the input file name</param>
		public async Task<string> SignArmoredStringAsync(string input,
			string name = DefaultFileName)
		{
			using (Stream inputStream = await input.GetStreamAsync())
			using (Stream outputStream = new MemoryStream())
			{
				await SignStreamAsync(inputStream, outputStream, true, name);
				outputStream.Seek(0, SeekOrigin.Begin);
				return await outputStream.GetStringAsync();
			}
		}

		#endregion SignArmoredStringAsync

		#region SignArmoredString

		/// <summary>
		/// Sign the string
		/// </summary>
		/// <param name="input">Plain string to be signed</param>
		/// <param name="privateKey">PGP secret key</param>
		/// <param name="passPhrase">PGP secret key password</param>
		/// <param name="name">Name of signed file in message, defaults to the input file name</param>
		public string SignArmoredString(string input, string privateKey, string passPhrase,
			string name = DefaultFileName)
		{
			EncryptionKeys = new EncryptionKeys(privateKey.GetStream(), passPhrase);

			using (Stream inputStream = input.GetStream())
			using (Stream outputStream = new MemoryStream())
			{
				SignStream(inputStream, outputStream, true, name);
				outputStream.Seek(0, SeekOrigin.Begin);
				return outputStream.GetString();
			}
		}

		/// <summary>
		/// Sign the string
		/// </summary>
		/// <param name="input">Plain string to be signed</param>
		/// <param name="encryptionKeys">Encryption keys</param>
		/// <param name="name">Name of signed file in message, defaults to the input file name</param>
		public string SignArmoredString(string input, IEncryptionKeys encryptionKeys, string name = DefaultFileName)
		{
			EncryptionKeys = encryptionKeys;

			using (Stream inputStream = input.GetStream())
			using (Stream outputStream = new MemoryStream())
			{
				SignStream(inputStream, outputStream, true, name);
				outputStream.Seek(0, SeekOrigin.Begin);
				return outputStream.GetString();
			}
		}

		/// <summary>
		/// Sign the string
		/// </summary>
		/// <param name="input">Plain string to be signed</param>
		/// <param name="name">Name of signed file in message, defaults to the input file name</param>
		public string SignArmoredString(string input, string name = DefaultFileName)
		{
			using (Stream inputStream = input.GetStream())
			using (Stream outputStream = new MemoryStream())
			{
				SignStream(inputStream, outputStream, true, name);
				outputStream.Seek(0, SeekOrigin.Begin);
				return outputStream.GetString();
			}
		}

		#endregion SignArmoredString

		#endregion Sign

		#region ClearSign

		#region ClearSignFileAsync

		// https://github.com/bcgit/bc-csharp/blob/f18a2dbbc2c1b4277e24a2e51f09cac02eedf1f5/crypto/test/src/openpgp/examples/ClearSignedFileProcessor.cs

		/// <summary>
		/// Clear sign the file pointed to by unencryptedFileInfo
		/// </summary>
		/// <param name="inputFilePath">Plain data file path to be signed</param>
		/// <param name="outputFilePath">Output PGP signed file path</param>
		/// <param name="privateKeyFilePath">PGP secret key file path</param>
		/// <param name="passPhrase">PGP secret key password</param>
		public async Task ClearSignFileAsync(string inputFilePath, string outputFilePath, string privateKeyFilePath,
			string passPhrase)
		{
			EncryptionKeys = new EncryptionKeys(new FileInfo(privateKeyFilePath), passPhrase);
			await ClearSignFileAsync(inputFilePath, outputFilePath);
		}

		/// <summary>
		/// Clear sign the file pointed to by unencryptedFileInfo
		/// </summary>
		/// <param name="inputFilePath">Plain data file path to be signed</param>
		/// <param name="outputFilePath">Output PGP signed file path</param>
		/// <param name="encryptionKeys">Encryption keys</param>
		public async Task ClearSignFileAsync(string inputFilePath, string outputFilePath,
			IEncryptionKeys encryptionKeys)
		{
			EncryptionKeys = encryptionKeys;
			await ClearSignFileAsync(inputFilePath, outputFilePath);
		}

		/// <summary>
		/// Clear sign the file pointed to by unencryptedFileInfo
		/// </summary>
		/// <param name="inputFilePath">Plain data file path to be signed</param>
		/// <param name="outputFilePath">Output PGP signed file path</param>
		public async Task ClearSignFileAsync(string inputFilePath, string outputFilePath)
		{
			if (string.IsNullOrEmpty(inputFilePath))
				throw new ArgumentException("InputFilePath");
			if (string.IsNullOrEmpty(outputFilePath))
				throw new ArgumentException("OutputFilePath");
			if (EncryptionKeys == null)
				throw new ArgumentException("EncryptionKeys");

			if (!File.Exists(inputFilePath))
				throw new FileNotFoundException($"Input file [{inputFilePath}] does not exist.");

			using (Stream outputStream = File.Create(outputFilePath))
			{
				await OutputClearSignedAsync(inputFilePath, outputStream);
			}
		}

		/// <summary>
		/// Clear sign the file pointed to by unencryptedFileInfo
		/// </summary>
		/// <param name="inputFile">Plain data file to be signed</param>
		/// <param name="outputFile">Output PGP signed file</param>
		/// <param name="privateKeyFile">PGP secret key file</param>
		/// <param name="passPhrase">PGP secret key password</param>
		public async Task ClearSignFileAsync(FileInfo inputFile, FileInfo outputFile, FileInfo privateKeyFile,
			string passPhrase)
		{
			EncryptionKeys = new EncryptionKeys(privateKeyFile, passPhrase);
			await ClearSignFileAsync(inputFile, outputFile);
		}

		/// <summary>
		/// Clear sign the file pointed to by unencryptedFileInfo
		/// </summary>
		/// <param name="inputFile">Plain data file to be signed</param>
		/// <param name="outputFile">Output PGP signed file</param>
		/// <param name="encryptionKeys">Encryption keys</param>
		public async Task ClearSignFileAsync(FileInfo inputFile, FileInfo outputFile, IEncryptionKeys encryptionKeys)
		{
			EncryptionKeys = encryptionKeys;
			await ClearSignFileAsync(inputFile, outputFile);
		}

		/// <summary>
		/// Clear sign the file pointed to by unencryptedFileInfo
		/// </summary>
		/// <param name="inputFile">Plain data file to be signed</param>
		/// <param name="outputFile">Output PGP signed file</param>
		public async Task ClearSignFileAsync(FileInfo inputFile, FileInfo outputFile)
		{
			if (inputFile == null)
				throw new ArgumentException("InputFile");
			if (outputFile == null)
				throw new ArgumentException("OutputFile");
			if (EncryptionKeys == null)
				throw new ArgumentException("EncryptionKeys");

			if (!inputFile.Exists)
				throw new FileNotFoundException($"Input file [{inputFile.Name}] does not exist.");

			using (Stream outputStream = outputFile.OpenWrite())
			{
				await OutputClearSignedAsync(inputFile, outputStream);
			}
		}

		#endregion ClearSignFileAsync

		#region ClearSignFile

		/// <summary>
		/// Clear sign the file pointed to by unencryptedFileInfo
		/// </summary>
		/// <param name="inputFilePath">Plain data file path to be signed</param>
		/// <param name="outputFilePath">Output PGP signed file path</param>
		/// <param name="privateKeyFilePath">PGP secret key file path</param>
		/// <param name="passPhrase">PGP secret key password</param>
		public void ClearSignFile(string inputFilePath, string outputFilePath, string privateKeyFilePath,
			string passPhrase)
		{
			EncryptionKeys = new EncryptionKeys(new FileInfo(privateKeyFilePath), passPhrase);
			ClearSignFile(inputFilePath, outputFilePath);
		}

		/// <summary>
		/// Clear sign the file pointed to by unencryptedFileInfo
		/// </summary>
		/// <param name="inputFilePath">Plain data file path to be signed</param>
		/// <param name="outputFilePath">Output PGP signed file path</param>
		/// <param name="encryptionKeys">Encryption keys</param>
		public void ClearSignFile(string inputFilePath, string outputFilePath, IEncryptionKeys encryptionKeys)
		{
			EncryptionKeys = encryptionKeys;
			ClearSignFile(inputFilePath, outputFilePath);
		}

		/// <summary>
		/// Clear sign the file pointed to by unencryptedFileInfo
		/// </summary>
		/// <param name="inputFilePath">Plain data file path to be signed</param>
		/// <param name="outputFilePath">Output PGP signed file path</param>
		public void ClearSignFile(string inputFilePath, string outputFilePath)
		{
			if (string.IsNullOrEmpty(inputFilePath))
				throw new ArgumentException("InputFilePath");
			if (string.IsNullOrEmpty(outputFilePath))
				throw new ArgumentException("OutputFilePath");
			if (EncryptionKeys == null)
				throw new ArgumentException("EncryptionKeys");

			if (!File.Exists(inputFilePath))
				throw new FileNotFoundException($"Input file [{inputFilePath}] does not exist.");

			using (Stream outputStream = File.Create(outputFilePath))
			{
				OutputClearSigned(inputFilePath, outputStream);
			}
		}

		/// <summary>
		/// Clear sign the file pointed to by unencryptedFileInfo
		/// </summary>
		/// <param name="inputFile">Plain data file to be signed</param>
		/// <param name="outputFile">Output PGP signed file</param>
		/// <param name="privateKeyFile">PGP secret key file</param>
		/// <param name="passPhrase">PGP secret key password</param>
		public void ClearSignFile(FileInfo inputFile, FileInfo outputFile, FileInfo privateKeyFile, string passPhrase)
		{
			EncryptionKeys = new EncryptionKeys(privateKeyFile, passPhrase);
			ClearSignFile(inputFile, outputFile);
		}

		/// <summary>
		/// Clear sign the file pointed to by unencryptedFileInfo
		/// </summary>
		/// <param name="inputFile">Plain data file to be signed</param>
		/// <param name="outputFile">Output PGP signed file</param>
		/// <param name="encryptionKeys">Encryption keys</param>
		public void ClearSignFile(FileInfo inputFile, FileInfo outputFile, IEncryptionKeys encryptionKeys)
		{
			EncryptionKeys = encryptionKeys;
			ClearSignFile(inputFile, outputFile);
		}

		/// <summary>
		/// Clear sign the file pointed to by unencryptedFileInfo
		/// </summary>
		/// <param name="inputFile">Plain data file to be signed</param>
		/// <param name="outputFile">Output PGP signed file</param>
		public void ClearSignFile(FileInfo inputFile, FileInfo outputFile)
		{
			if (inputFile == null)
				throw new ArgumentException("InputFile");
			if (outputFile == null)
				throw new ArgumentException("OutputFile");
			if (EncryptionKeys == null)
				throw new ArgumentException("EncryptionKeys");

			if (!inputFile.Exists)
				throw new FileNotFoundException($"Input file [{inputFile.Name}] does not exist.");

			using (Stream outputStream = outputFile.OpenWrite())
			{
				OutputClearSigned(inputFile, outputStream);
			}
		}

		#endregion ClearSignFile

		#region ClearSignStreamAsync

		/// <summary>
		/// Clear sign the provided stream
		/// </summary>
		/// <param name="inputStream">Plain data stream to be signed</param>
		/// <param name="outputStream">Output PGP signed stream</param>
		/// <param name="privateKeyStream">PGP secret key stream</param>
		/// <param name="passPhrase">PGP secret key password</param>
		public async Task ClearSignStreamAsync(Stream inputStream, Stream outputStream, Stream privateKeyStream,
			string passPhrase)
		{
			EncryptionKeys = new EncryptionKeys(privateKeyStream, passPhrase);
			await ClearSignStreamAsync(inputStream, outputStream);
		}

		/// <summary>
		/// Clear sign the provided stream
		/// </summary>
		/// <param name="inputStream">Plain data stream to be signed</param>
		/// <param name="outputStream">Output PGP signed stream</param>
		/// <param name="encryptionKeys">Encryption keys</param>
		public async Task ClearSignStreamAsync(Stream inputStream, Stream outputStream, IEncryptionKeys encryptionKeys)
		{
			EncryptionKeys = encryptionKeys;
			await ClearSignStreamAsync(inputStream, outputStream);
		}

		/// <summary>
		/// Clear sign the provided stream
		/// </summary>
		/// <param name="inputStream">Plain data stream to be signed</param>
		/// <param name="outputStream">Output PGP signed stream</param>
		public async Task ClearSignStreamAsync(Stream inputStream, Stream outputStream)
		{
			if (inputStream == null)
				throw new ArgumentException("InputStream");
			if (outputStream == null)
				throw new ArgumentException("OutputStream");
			if (EncryptionKeys == null)
				throw new ArgumentException("EncryptionKeys");
			if (inputStream.Position != 0)
				throw new ArgumentException("inputStream should be at start of stream");

			await OutputClearSignedAsync(inputStream, outputStream);
		}

		#endregion ClearSignStreamAsync

		#region ClearSignStream

		/// <summary>
		/// Clear sign the provided stream
		/// </summary>
		/// <param name="inputStream">Plain data stream to be signed</param>
		/// <param name="outputStream">Output PGP signed stream</param>
		/// <param name="privateKeyStream">PGP secret key stream</param>
		/// <param name="passPhrase">PGP secret key password</param>
		public void ClearSignStream(Stream inputStream, Stream outputStream, Stream privateKeyStream, string passPhrase)
		{
			EncryptionKeys = new EncryptionKeys(privateKeyStream, passPhrase);
			ClearSignStream(inputStream, outputStream);
		}

		/// <summary>
		/// Clear sign the provided stream
		/// </summary>
		/// <param name="inputStream">Plain data stream to be signed</param>
		/// <param name="outputStream">Output PGP signed stream</param>
		/// <param name="encryptionKeys">Encryption keys</param>
		public void ClearSignStream(Stream inputStream, Stream outputStream, IEncryptionKeys encryptionKeys)
		{
			EncryptionKeys = encryptionKeys;
			ClearSignStream(inputStream, outputStream);
		}

		/// <summary>
		/// Clear sign the provided stream
		/// </summary>
		/// <param name="inputStream">Plain data stream to be signed</param>
		/// <param name="outputStream">Output PGP signed stream</param>
		public void ClearSignStream(Stream inputStream, Stream outputStream)
		{
			if (inputStream == null)
				throw new ArgumentException("InputStream");
			if (outputStream == null)
				throw new ArgumentException("OutputStream");
			if (EncryptionKeys == null)
				throw new ArgumentException("EncryptionKeys");
			if (inputStream.Position != 0)
				throw new ArgumentException("inputStream should be at start of stream");

			OutputClearSigned(inputStream, outputStream);
		}

		#endregion ClearSignStream

		#region ClearSignArmoredStringAsync

		/// <summary>
		/// Clear sign the provided string
		/// </summary>
		/// <param name="input">Plain string to be signed</param>
		/// <param name="privateKey">PGP secret key</param>
		/// <param name="passPhrase">PGP secret key password</param>
		public async Task<string> ClearSignArmoredStringAsync(string input, string privateKey, string passPhrase)
		{
			EncryptionKeys = new EncryptionKeys(await privateKey.GetStreamAsync(), passPhrase);

			using (Stream inputStream = await input.GetStreamAsync())
			using (Stream outputStream = new MemoryStream())
			{
				await ClearSignStreamAsync(inputStream, outputStream);
				outputStream.Seek(0, SeekOrigin.Begin);
				return await outputStream.GetStringAsync();
			}
		}

		/// <summary>
		/// Clear sign the provided string
		/// </summary>
		/// <param name="input">Plain string to be signed</param>
		/// <param name="encryptionKeys">Encryption keys</param>
		public async Task<string> ClearSignArmoredStringAsync(string input, IEncryptionKeys encryptionKeys)
		{
			EncryptionKeys = encryptionKeys;

			using (Stream inputStream = await input.GetStreamAsync())
			using (Stream outputStream = new MemoryStream())
			{
				await ClearSignStreamAsync(inputStream, outputStream);
				outputStream.Seek(0, SeekOrigin.Begin);
				return await outputStream.GetStringAsync();
			}
		}

		/// <summary>
		/// Clear sign the provided string
		/// </summary>
		/// <param name="input">Plain string to be signed</param>
		public async Task<string> ClearSignArmoredStringAsync(string input)
		{
			using (Stream inputStream = await input.GetStreamAsync())
			using (Stream outputStream = new MemoryStream())
			{
				await ClearSignStreamAsync(inputStream, outputStream);
				outputStream.Seek(0, SeekOrigin.Begin);
				return await outputStream.GetStringAsync();
			}
		}

		#endregion ClearSignArmoredStringAsync

		#region ClearSignArmoredString

		/// <summary>
		/// Clear sign the provided string
		/// </summary>
		/// <param name="input">Plain string to be signed</param>
		/// <param name="privateKey">PGP secret key</param>
		/// <param name="passPhrase">PGP secret key password</param>
		public string ClearSignArmoredString(string input, string privateKey, string passPhrase)
		{
			EncryptionKeys = new EncryptionKeys(privateKey.GetStream(), passPhrase);

			using (Stream inputStream = input.GetStream())
			using (Stream outputStream = new MemoryStream())
			{
				ClearSignStream(inputStream, outputStream);
				outputStream.Seek(0, SeekOrigin.Begin);
				return outputStream.GetString();
			}
		}

		/// <summary>
		/// Clear sign the provided string
		/// </summary>
		/// <param name="input">Plain string to be signed</param>
		/// <param name="encryptionKeys">Encryption keys</param>
		public string ClearSignArmoredString(string input, IEncryptionKeys encryptionKeys)
		{
			EncryptionKeys = encryptionKeys;

			using (Stream inputStream = input.GetStream())
			using (Stream outputStream = new MemoryStream())
			{
				ClearSignStream(inputStream, outputStream);
				outputStream.Seek(0, SeekOrigin.Begin);
				return outputStream.GetString();
			}
		}

		/// <summary>
		/// Clear sign the provided string
		/// </summary>
		/// <param name="input">Plain string to be signed</param>
		public string ClearSignArmoredString(string input)
		{
			using (Stream inputStream = input.GetStream())
			using (Stream outputStream = new MemoryStream())
			{
				ClearSignStream(inputStream, outputStream);
				outputStream.Seek(0, SeekOrigin.Begin);
				return outputStream.GetString();
			}
		}

		#endregion ClearSignArmoredString

		#endregion ClearSign

		#region Decrypt

		#region DecryptFileAsync

		/// <summary>
		/// PGP decrypt a given file.
		/// </summary>
		/// <param name="inputFilePath">PGP encrypted data file path</param>
		/// <param name="outputFilePath">Output PGP decrypted file path</param>
		/// <param name="privateKeyFilePath">PGP secret key file path</param>
		/// <param name="passPhrase">PGP secret key password</param>
		public async Task DecryptFileAsync(string inputFilePath, string outputFilePath, string privateKeyFilePath,
			string passPhrase)
		{
			EncryptionKeys = new EncryptionKeys(new FileInfo(privateKeyFilePath), passPhrase);
			await DecryptFileAsync(inputFilePath, outputFilePath);
		}

		/// <summary>
		/// PGP decrypt a given file.
		/// </summary>
		/// <param name="inputFilePath">PGP encrypted data file path</param>
		/// <param name="outputFilePath">Output PGP decrypted file path</param>
		/// <param name="encryptionKeys">Encryption keys</param>
		public async Task DecryptFileAsync(string inputFilePath, string outputFilePath, IEncryptionKeys encryptionKeys)
		{
			EncryptionKeys = encryptionKeys;
			await DecryptFileAsync(inputFilePath, outputFilePath);
		}

		/// <summary>
		/// PGP decrypt a given file.
		/// </summary>
		/// <param name="inputFilePath">PGP encrypted data file path</param>
		/// <param name="outputFilePath">Output PGP decrypted file path</param>
		public async Task DecryptFileAsync(string inputFilePath, string outputFilePath)
		{
			if (string.IsNullOrEmpty(inputFilePath))
				throw new ArgumentException("InputFilePath");
			if (string.IsNullOrEmpty(outputFilePath))
				throw new ArgumentException("OutputFilePath");
			if (EncryptionKeys == null)
				throw new ArgumentNullException(nameof(EncryptionKeys), "Encryption Key not found.");

			if (!File.Exists(inputFilePath))
				throw new FileNotFoundException($"Encrypted File [{inputFilePath}] not found.");

			using (Stream inputStream = File.OpenRead(inputFilePath))
			using (Stream outStream = File.Create(outputFilePath))
				await DecryptStreamAsync(inputStream, outStream);
		}

		/// <summary>
		/// PGP decrypt a given file.
		/// </summary>
		/// <param name="inputFile">PGP encrypted data file</param>
		/// <param name="outputFile">Output PGP decrypted file</param>
		/// <param name="privateKeyFile">PGP secret key file</param>
		/// <param name="passPhrase">PGP secret key password</param>
		public async Task DecryptFileAsync(FileInfo inputFile, FileInfo outputFile, FileInfo privateKeyFile,
			string passPhrase)
		{
			EncryptionKeys = new EncryptionKeys(privateKeyFile, passPhrase);
			await DecryptFileAsync(inputFile, outputFile);
		}

		/// <summary>
		/// PGP decrypt a given file.
		/// </summary>
		/// <param name="inputFile">PGP encrypted data file</param>
		/// <param name="outputFile">Output PGP decrypted file</param>
		/// <param name="encryptionKeys">Encryption keys</param>
		public async Task DecryptFileAsync(FileInfo inputFile, FileInfo outputFile, IEncryptionKeys encryptionKeys)
		{
			EncryptionKeys = encryptionKeys;
			await DecryptFileAsync(inputFile, outputFile);
		}

		/// <summary>
		/// PGP decrypt a given file.
		/// </summary>
		/// <param name="inputFile">PGP encrypted data file</param>
		/// <param name="outputFile">Output PGP decrypted file</param>
		public async Task DecryptFileAsync(FileInfo inputFile, FileInfo outputFile)
		{
			if (inputFile == null)
				throw new ArgumentException("InputFile");
			if (outputFile == null)
				throw new ArgumentException("OutputFile");
			if (EncryptionKeys == null)
				throw new ArgumentNullException(nameof(EncryptionKeys), "Encryption Key not found.");

			if (!inputFile.Exists)
				throw new FileNotFoundException($"Encrypted File [{inputFile.FullName}] not found.");

			using (Stream inputStream = inputFile.OpenRead())
			using (Stream outStream = outputFile.OpenWrite())
				await DecryptStreamAsync(inputStream, outStream);
		}

		#endregion DecryptFileAsync

		#region DecryptFile

		/// <summary>
		/// PGP decrypt a given file.
		/// </summary>
		/// <param name="inputFilePath">PGP encrypted data file path</param>
		/// <param name="outputFilePath">Output PGP decrypted file path</param>
		/// <param name="privateKeyFilePath">PGP secret key file path</param>
		/// <param name="passPhrase">PGP secret key password</param>
		public void DecryptFile(string inputFilePath, string outputFilePath, string privateKeyFilePath,
			string passPhrase)
		{
			EncryptionKeys = new EncryptionKeys(new FileInfo(privateKeyFilePath), passPhrase);
			DecryptFile(inputFilePath, outputFilePath);
		}

		/// <summary>
		/// PGP decrypt a given file.
		/// </summary>
		/// <param name="inputFilePath">PGP encrypted data file path</param>
		/// <param name="outputFilePath">Output PGP decrypted file path</param>
		/// <param name="encryptionKeys">Encryption keys</param>
		public void DecryptFile(string inputFilePath, string outputFilePath, IEncryptionKeys encryptionKeys)
		{
			EncryptionKeys = encryptionKeys;
			DecryptFile(inputFilePath, outputFilePath);
		}

		/// <summary>
		/// PGP decrypt a given file.
		/// </summary>
		/// <param name="inputFilePath">PGP encrypted data file path</param>
		/// <param name="outputFilePath">Output PGP decrypted file path</param>
		public void DecryptFile(string inputFilePath, string outputFilePath)
		{
			if (string.IsNullOrEmpty(inputFilePath))
				throw new ArgumentException("InputFilePath");
			if (string.IsNullOrEmpty(outputFilePath))
				throw new ArgumentException("OutputFilePath");
			if (EncryptionKeys == null)
				throw new ArgumentNullException(nameof(EncryptionKeys), "Encryption Key not found.");

			if (!File.Exists(inputFilePath))
				throw new FileNotFoundException($"Encrypted File [{inputFilePath}] not found.");

			using (Stream inputStream = File.OpenRead(inputFilePath))
			using (Stream outStream = File.Create(outputFilePath))
				Decrypt(inputStream, outStream);
		}

		/// <summary>
		/// PGP decrypt a given file.
		/// </summary>
		/// <param name="inputFile">PGP encrypted data file</param>
		/// <param name="outputFile">Output PGP decrypted file</param>
		/// <param name="privateKeyFile">PGP secret key file</param>
		/// <param name="passPhrase">PGP secret key password</param>
		public void DecryptFile(FileInfo inputFile, FileInfo outputFile, FileInfo privateKeyFile, string passPhrase)
		{
			EncryptionKeys = new EncryptionKeys(privateKeyFile, passPhrase);
			DecryptFile(inputFile, outputFile);
		}

		/// <summary>
		/// PGP decrypt a given file.
		/// </summary>
		/// <param name="inputFile">PGP encrypted data file</param>
		/// <param name="outputFile">Output PGP decrypted file</param>
		/// <param name="encryptionKeys">Encryption keys</param>
		public void DecryptFile(FileInfo inputFile, FileInfo outputFile, IEncryptionKeys encryptionKeys)
		{
			EncryptionKeys = encryptionKeys;
			DecryptFile(inputFile, outputFile);
		}

		/// <summary>
		/// PGP decrypt a given file.
		/// </summary>
		/// <param name="inputFile">PGP encrypted data file</param>
		/// <param name="outputFile">Output PGP decrypted file</param>
		public void DecryptFile(FileInfo inputFile, FileInfo outputFile)
		{
			if (inputFile == null)
				throw new ArgumentException("InputFile");
			if (outputFile == null)
				throw new ArgumentException("OutputFile");
			if (EncryptionKeys == null)
				throw new ArgumentNullException(nameof(EncryptionKeys), "Encryption Key not found.");

			if (!inputFile.Exists)
				throw new FileNotFoundException($"Encrypted File [{inputFile.FullName}] not found.");

			using (Stream inputStream = inputFile.OpenRead())
			using (Stream outStream = outputFile.OpenWrite())
				DecryptStream(inputStream, outStream);
		}

		#endregion DecryptFile

		#region DecryptStreamAsync

		/// <summary>
		/// PGP decrypt a given stream.
		/// </summary>
		/// <param name="inputStream">PGP encrypted data stream</param>
		/// <param name="outputStream">Output PGP decrypted stream</param>
		/// <param name="privateKeyStream">PGP secret key stream</param>
		/// <param name="passPhrase">PGP secret key password</param>
		public async Task<Stream> DecryptStreamAsync(Stream inputStream, Stream outputStream, Stream privateKeyStream,
			string passPhrase)
		{
			EncryptionKeys = new EncryptionKeys(privateKeyStream, passPhrase);
			await DecryptStreamAsync(inputStream, outputStream);
			return outputStream;
		}

		/// <summary>
		/// PGP decrypt a given stream.
		/// </summary>
		/// <param name="inputStream">PGP encrypted data stream</param>
		/// <param name="outputStream">Output PGP decrypted stream</param>
		/// <param name="encryptionKeys">Encryption keys</param>
		public async Task<Stream> DecryptStreamAsync(Stream inputStream, Stream outputStream,
			IEncryptionKeys encryptionKeys)
		{
			EncryptionKeys = encryptionKeys;
			await DecryptStreamAsync(inputStream, outputStream);
			return outputStream;
		}

		/// <summary>
		/// PGP decrypt a given stream.
		/// </summary>
		/// <param name="inputStream">PGP encrypted data stream</param>
		/// <param name="outputStream">Output PGP decrypted stream</param>
		public async Task<Stream> DecryptStreamAsync(Stream inputStream, Stream outputStream)
		{
			if (inputStream == null)
				throw new ArgumentException("InputStream");
			if (outputStream == null)
				throw new ArgumentException("OutputStream");
			if (EncryptionKeys == null)
				throw new ArgumentNullException(nameof(EncryptionKeys), "Encryption Key not found.");
			if (inputStream.Position != 0)
				throw new ArgumentException("inputStream should be at start of stream");

			await DecryptAsync(inputStream, outputStream);
			return outputStream;
		}

		#endregion DecryptStreamAsync

		#region DecryptStream

		/// <summary>
		/// PGP decrypt a given stream.
		/// </summary>
		/// <param name="inputStream">PGP encrypted data stream</param>
		/// <param name="outputStream">Output PGP decrypted stream</param>
		/// <param name="privateKeyStream">PGP secret key stream</param>
		/// <param name="passPhrase">PGP secret key password</param>
		public Stream DecryptStream(Stream inputStream, Stream outputStream, Stream privateKeyStream, string passPhrase)
		{
			EncryptionKeys = new EncryptionKeys(privateKeyStream, passPhrase);
			DecryptStream(inputStream, outputStream);
			return outputStream;
		}

		/// <summary>
		/// PGP decrypt a given stream.
		/// </summary>
		/// <param name="inputStream">PGP encrypted data stream</param>
		/// <param name="outputStream">Output PGP decrypted stream</param>
		/// <param name="encryptionKeys">Encryption keys</param>
		public Stream DecryptStream(Stream inputStream, Stream outputStream, IEncryptionKeys encryptionKeys)
		{
			EncryptionKeys = encryptionKeys;
			DecryptStream(inputStream, outputStream);
			return outputStream;
		}

		/// <summary>
		/// PGP decrypt a given stream.
		/// </summary>
		/// <param name="inputStream">PGP encrypted data stream</param>
		/// <param name="outputStream">Output PGP decrypted stream</param>
		public Stream DecryptStream(Stream inputStream, Stream outputStream)
		{
			if (inputStream == null)
				throw new ArgumentException("InputStream");
			if (outputStream == null)
				throw new ArgumentException("OutputStream");
			if (EncryptionKeys == null)
				throw new ArgumentNullException(nameof(EncryptionKeys), "Encryption Key not found.");
			if (inputStream.Position != 0)
				throw new ArgumentException("inputStream should be at start of stream");

			Decrypt(inputStream, outputStream);
			return outputStream;
		}

		#endregion DecryptStream

		#region DecryptArmoredStringAsync

		/// <summary>
		/// PGP decrypt a given string.
		/// </summary>
		/// <param name="input">PGP encrypted data stream</param>
		/// <param name="privateKey">PGP secret key stream</param>
		/// <param name="passPhrase">PGP secret key password</param>
		public async Task<string> DecryptArmoredStringAsync(string input, string privateKey, string passPhrase)
		{
			EncryptionKeys = new EncryptionKeys(await privateKey.GetStreamAsync(), passPhrase);

			using (Stream inputStream = await input.GetStreamAsync())
			using (Stream outputStream = new MemoryStream())
			{
				await DecryptStreamAsync(inputStream, outputStream);
				outputStream.Seek(0, SeekOrigin.Begin);
				return await outputStream.GetStringAsync();
			}
		}

		/// <summary>
		/// PGP decrypt a given string.
		/// </summary>
		/// <param name="input">PGP encrypted string</param>
		/// <param name="encryptionKeys">Encryption keys</param>
		public async Task<string> DecryptArmoredStringAsync(string input, IEncryptionKeys encryptionKeys)
		{
			EncryptionKeys = encryptionKeys;

			using (Stream inputStream = await input.GetStreamAsync())
			using (Stream outputStream = new MemoryStream())
			{
				await DecryptStreamAsync(inputStream, outputStream);
				outputStream.Seek(0, SeekOrigin.Begin);
				return await outputStream.GetStringAsync();
			}
		}

		/// <summary>
		/// PGP decrypt a given string.
		/// </summary>
		/// <param name="input">PGP encrypted string</param>
		public async Task<string> DecryptArmoredStringAsync(string input)
		{
			using (Stream inputStream = await input.GetStreamAsync())
			using (Stream outputStream = new MemoryStream())
			{
				await DecryptStreamAsync(inputStream, outputStream);
				outputStream.Seek(0, SeekOrigin.Begin);
				return await outputStream.GetStringAsync();
			}
		}

		#endregion DecryptArmoredStringAsync

		#region DecryptArmoredString

		/// <summary>
		/// PGP decrypt a given stream.
		/// </summary>
		/// <param name="input">PGP encrypted data stream</param>
		/// <param name="privateKey">PGP secret key stream</param>
		/// <param name="passPhrase">PGP secret key password</param>
		public string DecryptArmoredString(string input, string privateKey, string passPhrase)
		{
			EncryptionKeys = new EncryptionKeys(privateKey.GetStream(), passPhrase);

			using (Stream inputStream = input.GetStream())
			using (Stream outputStream = new MemoryStream())
			{
				DecryptStream(inputStream, outputStream);
				outputStream.Seek(0, SeekOrigin.Begin);
				return outputStream.GetString();
			}
		}

		/// <summary>
		/// PGP decrypt a given string.
		/// </summary>
		/// <param name="input">PGP encrypted string</param>
		/// <param name="encryptionKeys">Encryption keys</param>
		public string DecryptArmoredString(string input, IEncryptionKeys encryptionKeys)
		{
			EncryptionKeys = encryptionKeys;

			using (Stream inputStream = input.GetStream())
			using (Stream outputStream = new MemoryStream())
			{
				DecryptStream(inputStream, outputStream);
				outputStream.Seek(0, SeekOrigin.Begin);
				return outputStream.GetString();
			}
		}

		/// <summary>
		/// PGP decrypt a given string.
		/// </summary>
		/// <param name="input">PGP encrypted string</param>
		public string DecryptArmoredString(string input)
		{
			using (Stream inputStream = input.GetStream())
			using (Stream outputStream = new MemoryStream())
			{
				DecryptStream(inputStream, outputStream);
				outputStream.Seek(0, SeekOrigin.Begin);
				return outputStream.GetString();
			}
		}

		#endregion DecryptArmoredString

		#endregion Decrypt

		#region DecryptAndVerify

		#region DecryptFileAndVerifyAsync

		/// <summary>
		/// PGP decrypt and verify a given file.
		/// </summary>
		/// <param name="inputFilePath">PGP encrypted data file path to be decrypted and verified</param>
		/// <param name="outputFilePath">Output PGP decrypted and verified file path</param>
		/// <param name="publicKeyFilePath">PGP public key file path</param>
		/// <param name="privateKeyFilePath">PGP secret key file path</param>
		/// <param name="passPhrase">PGP secret key password</param>
		public async Task DecryptFileAndVerifyAsync(string inputFilePath, string outputFilePath,
			string publicKeyFilePath, string privateKeyFilePath, string passPhrase)
		{
			EncryptionKeys = new EncryptionKeys(new FileInfo(publicKeyFilePath), new FileInfo(privateKeyFilePath),
				passPhrase);
			await DecryptFileAndVerifyAsync(inputFilePath, outputFilePath);
		}

		/// <summary>
		/// PGP decrypt and verify a given file.
		/// </summary>
		/// <param name="inputFilePath">PGP encrypted data file path to be decrypted and verified</param>
		/// <param name="outputFilePath">Output PGP decrypted and verified file path</param>
		/// <param name="encryptionKeys">Encryption keys</param>
		public async Task DecryptFileAndVerifyAsync(string inputFilePath, string outputFilePath,
			IEncryptionKeys encryptionKeys)
		{
			EncryptionKeys = encryptionKeys;
			await DecryptFileAndVerifyAsync(inputFilePath, outputFilePath);
		}

		/// <summary>
		/// PGP decrypt and verify a given file.
		/// </summary>
		/// <param name="inputFilePath">PGP encrypted data file path to be decrypted and verified</param>
		/// <param name="outputFilePath">Output PGP decrypted and verified file path</param>
		public async Task DecryptFileAndVerifyAsync(string inputFilePath, string outputFilePath)
		{
			if (string.IsNullOrEmpty(inputFilePath))
				throw new ArgumentException("InputFilePath");
			if (string.IsNullOrEmpty(outputFilePath))
				throw new ArgumentException("OutputFilePath");
			if (EncryptionKeys == null)
				throw new ArgumentException("EncryptionKeys");

			if (!File.Exists(inputFilePath))
				throw new FileNotFoundException($"Encrypted File [{inputFilePath}] not found.");

			using (Stream inputStream = File.OpenRead(inputFilePath))
			using (Stream outStream = File.Create(outputFilePath))
				await DecryptStreamAndVerifyAsync(inputStream, outStream);
		}

		/// <summary>
		/// PGP decrypt and verify a given file.
		/// </summary>
		/// <param name="inputFile">PGP encrypted data file to be decrypted and verified</param>
		/// <param name="outputFile">Output PGP decrypted and verified file</param>
		/// <param name="publicKeyFile">PGP public key file</param>
		/// <param name="privateKeyFile">PGP secret key file</param>
		/// <param name="passPhrase">PGP secret key password</param>
		public async Task DecryptFileAndVerifyAsync(FileInfo inputFile, FileInfo outputFile, FileInfo publicKeyFile,
			FileInfo privateKeyFile, string passPhrase)
		{
			EncryptionKeys = new EncryptionKeys(publicKeyFile, privateKeyFile, passPhrase);
			await DecryptFileAndVerifyAsync(inputFile, outputFile);
		}

		/// <summary>
		/// PGP decrypt and verify a given file.
		/// </summary>
		/// <param name="inputFile">PGP encrypted data file to be decrypted and verified</param>
		/// <param name="outputFile">Output PGP decrypted and verified file</param>
		/// <param name="encryptionKeys">Encryption keys</param>
		public async Task DecryptFileAndVerifyAsync(FileInfo inputFile, FileInfo outputFile,
			IEncryptionKeys encryptionKeys)
		{
			EncryptionKeys = encryptionKeys;
			await DecryptFileAndVerifyAsync(inputFile, outputFile);
		}

		/// <summary>
		/// PGP decrypt and verify a given file.
		/// </summary>
		/// <param name="inputFile">PGP encrypted data file path to be decrypted and verified</param>
		/// <param name="outputFile">Output PGP decrypted and verified file path</param>
		public async Task DecryptFileAndVerifyAsync(FileInfo inputFile, FileInfo outputFile)
		{
			if (inputFile == null)
				throw new ArgumentException("InputFile");
			if (outputFile == null)
				throw new ArgumentException("OutputFile");
			if (EncryptionKeys == null)
				throw new ArgumentException("EncryptionKeys");

			if (!inputFile.Exists)
				throw new FileNotFoundException($"Encrypted File [{inputFile.FullName}] not found.");

			using (Stream inputStream = inputFile.OpenRead())
			using (Stream outStream = outputFile.OpenWrite())
				await DecryptStreamAndVerifyAsync(inputStream, outStream);
		}

		#endregion DecryptFileAndVerifyAsync

		#region DecryptFileAndVerify

		/// <summary>
		/// PGP decrypt and verify a given file.
		/// </summary>
		/// <param name="inputFilePath">PGP encrypted data file path to be decrypted and verified</param>
		/// <param name="outputFilePath">Output PGP decrypted and verified file path</param>
		/// <param name="publicKeyFilePath">PGP public key file path</param>
		/// <param name="privateKeyFilePath">PGP secret key file path</param>
		/// <param name="passPhrase">PGP secret key password</param>
		public void DecryptFileAndVerify(string inputFilePath, string outputFilePath, string publicKeyFilePath,
			string privateKeyFilePath, string passPhrase)
		{
			EncryptionKeys = new EncryptionKeys(new FileInfo(publicKeyFilePath), new FileInfo(privateKeyFilePath),
				passPhrase);
			DecryptFileAndVerify(inputFilePath, outputFilePath);
		}

		/// <summary>
		/// PGP decrypt and verify a given file.
		/// </summary>
		/// <param name="inputFilePath">PGP encrypted data file path to be decrypted and verified</param>
		/// <param name="outputFilePath">Output PGP decrypted and verified file path</param>
		/// <param name="encryptionKeys">Encryption keys</param>
		public void DecryptFileAndVerify(string inputFilePath, string outputFilePath, IEncryptionKeys encryptionKeys)
		{
			EncryptionKeys = encryptionKeys;
			DecryptFileAndVerify(inputFilePath, outputFilePath);
		}

		/// <summary>
		/// PGP decrypt and verify a given file.
		/// </summary>
		/// <param name="inputFilePath">PGP encrypted data file path to be decrypted and verified</param>
		/// <param name="outputFilePath">Output PGP decrypted and verified file path</param>
		public void DecryptFileAndVerify(string inputFilePath, string outputFilePath)
		{
			if (string.IsNullOrEmpty(inputFilePath))
				throw new ArgumentException("InputFilePath");
			if (string.IsNullOrEmpty(outputFilePath))
				throw new ArgumentException("OutputFilePath");
			if (EncryptionKeys == null)
				throw new ArgumentException("EncryptionKeys");

			if (!File.Exists(inputFilePath))
				throw new FileNotFoundException($"Encrypted File [{inputFilePath}] not found.");

			using (Stream inputStream = File.OpenRead(inputFilePath))
			using (Stream outStream = File.Create(outputFilePath))
				DecryptAndVerify(inputStream, outStream);
		}

		/// <summary>
		/// PGP decrypt and verify a given file.
		/// </summary>
		/// <param name="inputFile">PGP encrypted data file to be decrypted and verified</param>
		/// <param name="outputFile">Output PGP decrypted and verified file</param>
		/// <param name="publicKeyFile">PGP public key file</param>
		/// <param name="privateKeyFile">PGP secret key file</param>
		/// <param name="passPhrase">PGP secret key password</param>
		public void DecryptFileAndVerify(FileInfo inputFile, FileInfo outputFile, FileInfo publicKeyFile,
			FileInfo privateKeyFile, string passPhrase)
		{
			EncryptionKeys = new EncryptionKeys(publicKeyFile, privateKeyFile, passPhrase);
			DecryptFileAndVerify(inputFile, outputFile);
		}

		/// <summary>
		/// PGP decrypt and verify a given file.
		/// </summary>
		/// <param name="inputFile">PGP encrypted data file to be decrypted and verified</param>
		/// <param name="outputFile">Output PGP decrypted and verified file</param>
		/// <param name="encryptionKeys">Encryption keys</param>
		public void DecryptFileAndVerify(FileInfo inputFile, FileInfo outputFile, IEncryptionKeys encryptionKeys)
		{
			EncryptionKeys = encryptionKeys;
			DecryptFileAndVerify(inputFile, outputFile);
		}

		/// <summary>
		/// PGP decrypt and verify a given file.
		/// </summary>
		/// <param name="inputFile">PGP encrypted data file path to be decrypted and verified</param>
		/// <param name="outputFile">Output PGP decrypted and verified file</param>
		public void DecryptFileAndVerify(FileInfo inputFile, FileInfo outputFile)
		{
			if (inputFile == null)
				throw new ArgumentException("InputFile");
			if (outputFile == null)
				throw new ArgumentException("OutputFile");
			if (EncryptionKeys == null)
				throw new ArgumentException("EncryptionKeys");

			if (!inputFile.Exists)
				throw new FileNotFoundException($"Encrypted File [{inputFile.FullName}] not found.");

			using (Stream inputStream = inputFile.OpenRead())
			using (Stream outStream = outputFile.OpenWrite())
				DecryptStreamAndVerify(inputStream, outStream);
		}

		#endregion DecryptFileAndVerify

		#region DecryptStreamAndVerifyAsync

		/// <summary>
		/// PGP decrypt and verify a given stream.
		/// </summary>
		/// <param name="inputStream">PGP encrypted data stream to be decrypted and verified</param>
		/// <param name="outputStream">Output PGP decrypted and verified stream</param>
		/// <param name="publicKeyStream">PGP public key stream</param>
		/// <param name="privateKeyStream">PGP secret key stream</param>
		/// <param name="passPhrase">PGP secret key password</param>
		public async Task<Stream> DecryptStreamAndVerifyAsync(Stream inputStream, Stream outputStream,
			Stream publicKeyStream, Stream privateKeyStream, string passPhrase)
		{
			EncryptionKeys = new EncryptionKeys(publicKeyStream, privateKeyStream, passPhrase);
			await DecryptStreamAndVerifyAsync(inputStream, outputStream);
			return outputStream;
		}

		/// <summary>
		/// PGP decrypt and verify a given stream.
		/// </summary>
		/// <param name="inputStream">PGP encrypted data stream to be decrypted and verified</param>
		/// <param name="outputStream">Output PGP decrypted and verified stream</param>
		/// <param name="encryptionKeys">IEncryptionKeys object containing public key, private key and passphrase</param>
		public async Task<Stream> DecryptStreamAndVerifyAsync(Stream inputStream, Stream outputStream,
			IEncryptionKeys encryptionKeys)
		{
			EncryptionKeys = encryptionKeys;
			await DecryptStreamAndVerifyAsync(inputStream, outputStream);
			return outputStream;
		}

		/// <summary>
		/// PGP decrypt and verify a given stream.
		/// </summary>
		/// <param name="inputStream">PGP encrypted data stream to be decrypted and verified</param>
		/// <param name="outputStream">Output PGP decrypted and verified stream</param>
		public async Task<Stream> DecryptStreamAndVerifyAsync(Stream inputStream, Stream outputStream)
		{
			if (inputStream == null)
				throw new ArgumentException("InputStream");
			if (outputStream == null)
				throw new ArgumentException("OutputStream");
			if (EncryptionKeys == null)
				throw new ArgumentNullException(nameof(EncryptionKeys), "Encryption Key not found.");
			if (inputStream.Position != 0)
				throw new ArgumentException("inputStream should be at start of stream");

			await DecryptAndVerifyAsync(inputStream, outputStream);
			return outputStream;
		}

		#endregion DecryptStreamAndVerifyAsync

		#region DecryptStreamAndVerify

		/// <summary>
		/// PGP decrypt and verify a given stream.
		/// </summary>
		/// <param name="inputStream">PGP encrypted data stream to be decrypted and verified</param>
		/// <param name="outputStream">Output PGP decrypted and verified stream</param>
		/// <param name="publicKeyStream">PGP public key stream</param>
		/// <param name="privateKeyStream">PGP secret key stream</param>
		/// <param name="passPhrase">PGP secret key password</param>
		public Stream DecryptStreamAndVerify(Stream inputStream, Stream outputStream, Stream publicKeyStream,
			Stream privateKeyStream, string passPhrase)
		{
			EncryptionKeys = new EncryptionKeys(publicKeyStream, privateKeyStream, passPhrase);
			DecryptStreamAndVerify(inputStream, outputStream);
			return outputStream;
		}

		/// <summary>
		/// PGP decrypt and verify a given stream.
		/// </summary>
		/// <param name="inputStream">PGP encrypted data stream to be decrypted and verified</param>
		/// <param name="outputStream">Output PGP decrypted and verified stream</param>
		/// <param name="encryptionKeys">Encryption keys</param>
		public Stream DecryptStreamAndVerify(Stream inputStream, Stream outputStream, IEncryptionKeys encryptionKeys)
		{
			EncryptionKeys = encryptionKeys;
			DecryptStreamAndVerify(inputStream, outputStream);
			return outputStream;
		}

		/// <summary>
		/// PGP decrypt and verify a given stream.
		/// </summary>
		/// <param name="inputStream">PGP encrypted data stream to be decrypted and verified</param>
		/// <param name="outputStream">Output PGP decrypted and verified stream</param>
		public Stream DecryptStreamAndVerify(Stream inputStream, Stream outputStream)
		{
			if (inputStream == null)
				throw new ArgumentException("InputStream");
			if (outputStream == null)
				throw new ArgumentException("OutputStream");
			if (EncryptionKeys == null)
				throw new ArgumentException("EncryptionKeys");
			if (inputStream.Position != 0)
				throw new ArgumentException("inputStream should be at start of stream");

			DecryptAndVerify(inputStream, outputStream);
			return outputStream;
		}

		#endregion DecryptStreamAndVerify

		#region DecryptArmoredStringAndVerifyAsync

		/// <summary>
		/// PGP decrypt and verify a given string.
		/// </summary>
		/// <param name="input">PGP encrypted string to be decrypted and verified</param>
		/// <param name="publicKey">PGP public key</param>
		/// <param name="privateKey">PGP secret key</param>
		/// <param name="passPhrase">PGP secret key password</param>
		public async Task<string> DecryptArmoredStringAndVerifyAsync(string input, string publicKey, string privateKey,
			string passPhrase)
		{
			EncryptionKeys = new EncryptionKeys(await publicKey.GetStreamAsync(), await privateKey.GetStreamAsync(),
				passPhrase);

			using (Stream inputStream = await input.GetStreamAsync())
			using (Stream outputStream = new MemoryStream())
			{
				await DecryptStreamAndVerifyAsync(inputStream, outputStream);
				outputStream.Seek(0, SeekOrigin.Begin);
				return await outputStream.GetStringAsync();
			}
		}

		/// <summary>
		/// PGP decrypt and verify a given string.
		/// </summary>
		/// <param name="input">PGP encrypted string to be decrypted and verified</param>
		/// <param name="encryptionKeys">IEncryptionKeys object containing public key, private key and passphrase</param>
		public async Task<string> DecryptArmoredStringAndVerifyAsync(string input, IEncryptionKeys encryptionKeys)
		{
			EncryptionKeys = encryptionKeys;

			using (Stream inputStream = await input.GetStreamAsync())
			using (Stream outputStream = new MemoryStream())
			{
				await DecryptStreamAndVerifyAsync(inputStream, outputStream);
				outputStream.Seek(0, SeekOrigin.Begin);
				return await outputStream.GetStringAsync();
			}
		}

		/// <summary>
		/// PGP decrypt and verify a given string.
		/// </summary>
		/// <param name="input">PGP encrypted string to be decrypted and verified</param>
		public async Task<string> DecryptArmoredStringAndVerifyAsync(string input)
		{
			using (Stream inputStream = await input.GetStreamAsync())
			using (Stream outputStream = new MemoryStream())
			{
				await DecryptStreamAndVerifyAsync(inputStream, outputStream);
				outputStream.Seek(0, SeekOrigin.Begin);
				return await outputStream.GetStringAsync();
			}
		}

		#endregion DecryptArmoredStringAndVerifyAsync

		#region DecryptArmoredStringAndVerify

		/// <summary>
		/// PGP decrypt and verify a given string.
		/// </summary>
		/// <param name="input">PGP encrypted string to be decrypted and verified</param>
		/// <param name="publicKey">PGP public key</param>
		/// <param name="privateKey">PGP secret key</param>
		/// <param name="passPhrase">PGP secret key password</param>
		public string DecryptArmoredStringAndVerify(string input, string publicKey, string privateKey,
			string passPhrase)
		{
			EncryptionKeys = new EncryptionKeys(publicKey.GetStream(), privateKey.GetStream(), passPhrase);

			using (Stream inputStream = input.GetStream())
			using (Stream outputStream = new MemoryStream())
			{
				DecryptStreamAndVerify(inputStream, outputStream);
				outputStream.Seek(0, SeekOrigin.Begin);
				return outputStream.GetString();
			}
		}

		/// <summary>
		/// PGP decrypt and verify a given string.
		/// </summary>
		/// <param name="input">PGP encrypted string to be decrypted and verified</param>
		/// <param name="encryptionKeys">IEncryptionKeys object containing public key, private key and passphrase</param>
		public string DecryptArmoredStringAndVerify(string input, IEncryptionKeys encryptionKeys)
		{
			EncryptionKeys = encryptionKeys;

			using (Stream inputStream = input.GetStream())
			using (Stream outputStream = new MemoryStream())
			{
				DecryptStreamAndVerify(inputStream, outputStream);
				outputStream.Seek(0, SeekOrigin.Begin);
				return outputStream.GetString();
			}
		}

		/// <summary>
		/// PGP decrypt and verify a given string.
		/// </summary>
		/// <param name="input">PGP encrypted string to be decrypted and verified</param>
		public string DecryptArmoredStringAndVerify(string input)
		{
			using (Stream inputStream = input.GetStream())
			using (Stream outputStream = new MemoryStream())
			{
				DecryptStreamAndVerify(inputStream, outputStream);
				outputStream.Seek(0, SeekOrigin.Begin);
				return outputStream.GetString();
			}
		}

		#endregion DecryptArmoredStringAndVerify

		#region VerifyFileAsync

		/// <summary>
		/// PGP verify a given file.
		/// </summary>
		/// <param name="inputFilePath">Plain data file path to be verified</param>
		/// <param name="publicKeyFilePath">PGP public key file path</param>
		public async Task<bool> VerifyFileAsync(string inputFilePath, string publicKeyFilePath)
		{
			EncryptionKeys = new EncryptionKeys(new FileInfo(publicKeyFilePath));
			return await VerifyFileAsync(inputFilePath);
		}

		/// <summary>
		/// PGP verify a given file.
		/// </summary>
		/// <param name="inputFilePath">Plain data file path to be verified</param>
		/// <param name="encryptionKeys">IEncryptionKeys object containing public keys</param>
		public async Task<bool> VerifyFileAsync(string inputFilePath, IEncryptionKeys encryptionKeys)
		{
			EncryptionKeys = encryptionKeys;
			return await VerifyFileAsync(inputFilePath);
		}

		/// <summary>
		/// PGP verify a given file.
		/// </summary>
		/// <param name="inputFilePath">Plain data file path to be verified</param>
		public async Task<bool> VerifyFileAsync(string inputFilePath)
		{
			if (string.IsNullOrEmpty(inputFilePath))
				throw new ArgumentException("InputFilePath");
			if (EncryptionKeys == null)
				throw new ArgumentException("EncryptionKeys");

			if (!File.Exists(inputFilePath))
				throw new FileNotFoundException($"Encrypted File [{inputFilePath}] not found.");

			using (Stream inputStream = File.OpenRead(inputFilePath))
				return await VerifyAsync(inputStream);
		}

		/// <summary>
		/// PGP verify a given file.
		/// </summary>
		/// <param name="inputFile">Plain data file to be verified</param>
		/// <param name="publicKeyFile">PGP public key file</param>
		public async Task<bool> VerifyFileAsync(FileInfo inputFile, FileInfo publicKeyFile)
		{
			EncryptionKeys = new EncryptionKeys(publicKeyFile);
			return await VerifyFileAsync(inputFile);
		}

		/// <summary>
		/// PGP verify a given file.
		/// </summary>
		/// <param name="inputFile">Plain data file to be verified</param>
		/// <param name="encryptionKeys">IEncryptionKeys object containing public keys</param>
		public async Task<bool> VerifyFileAsync(FileInfo inputFile, IEncryptionKeys encryptionKeys)
		{
			EncryptionKeys = encryptionKeys;
			return await VerifyFileAsync(inputFile);
		}

		/// <summary>
		/// PGP verify a given file.
		/// </summary>
		/// <param name="inputFile">Plain data file to be verified</param>
		public async Task<bool> VerifyFileAsync(FileInfo inputFile)
		{
			if (inputFile == null)
				throw new ArgumentException("InputFile");
			if (EncryptionKeys == null)
				throw new ArgumentException("EncryptionKeys");

			if (!inputFile.Exists)
				throw new FileNotFoundException($"Encrypted File [{inputFile.FullName}] not found.");

			using (Stream inputStream = inputFile.OpenRead())
				return await VerifyAsync(inputStream);
		}

		#endregion VerifyFileAsync

		#region VerifyFile

		/// <summary>
		/// PGP verify a given file.
		/// </summary>
		/// <param name="inputFilePath">Plain data file path to be verified</param>
		/// <param name="publicKeyFilePath">PGP public key file path</param>
		public bool VerifyFile(string inputFilePath, string publicKeyFilePath)
		{
			EncryptionKeys = new EncryptionKeys(new FileInfo(publicKeyFilePath));
			return VerifyFile(inputFilePath);
		}

		/// <summary>
		/// PGP verify a given file.
		/// </summary>
		/// <param name="inputFilePath">Plain data file path to be verified</param>
		/// <param name="encryptionKeys">Encryption keys</param>
		public bool VerifyFile(string inputFilePath, IEncryptionKeys encryptionKeys)
		{
			EncryptionKeys = encryptionKeys;
			return VerifyFile(inputFilePath);
		}

		/// <summary>
		/// PGP verify a given file.
		/// </summary>
		/// <param name="inputFilePath">Plain data file path to be verified</param>
		public bool VerifyFile(string inputFilePath)
		{
			if (string.IsNullOrEmpty(inputFilePath))
				throw new ArgumentException("InputFilePath");
			if (EncryptionKeys == null)
				throw new ArgumentException("EncryptionKeys");

			if (!File.Exists(inputFilePath))
				throw new FileNotFoundException($"Encrypted File [{inputFilePath}] not found.");

			using (Stream inputStream = File.OpenRead(inputFilePath))
				return Verify(inputStream);
		}

		/// <summary>
		/// PGP verify a given file.
		/// </summary>
		/// <param name="inputFile">Plain data file to be verified</param>
		/// <param name="publicKeyFile">PGP public key file</param>
		public bool VerifyFile(FileInfo inputFile, FileInfo publicKeyFile)
		{
			EncryptionKeys = new EncryptionKeys(publicKeyFile);
			return VerifyFile(inputFile);
		}

		/// <summary>
		/// PGP verify a given file.
		/// </summary>
		/// <param name="inputFile">Plain data file to be verified</param>
		/// <param name="encryptionKeys">IEncryptionKeys object containing public keys</param>
		public bool VerifyFile(FileInfo inputFile, IEncryptionKeys encryptionKeys)
		{
			EncryptionKeys = encryptionKeys;
			return VerifyFile(inputFile);
		}

		/// <summary>
		/// PGP verify a given file.
		/// </summary>
		/// <param name="inputFile">Plain data file to be verified</param>
		public bool VerifyFile(FileInfo inputFile)
		{
			if (inputFile == null)
				throw new ArgumentException("InputFile");
			if (EncryptionKeys == null)
				throw new ArgumentException("EncryptionKeys");

			if (!inputFile.Exists)
				throw new FileNotFoundException($"Encrypted File [{inputFile.FullName}] not found.");

			using (Stream inputStream = inputFile.OpenRead())
				return Verify(inputStream);
		}

		#endregion VerifyFile

		#region VerifyStreamAsync

		/// <summary>
		/// PGP verify a given stream.
		/// </summary>
		/// <param name="inputStream">Plain data stream to be verified</param>
		/// <param name="publicKeyStream">PGP public key stream</param>
		public async Task<bool> VerifyStreamAsync(Stream inputStream, Stream publicKeyStream)
		{
			EncryptionKeys = new EncryptionKeys(publicKeyStream);
			return await VerifyStreamAsync(inputStream);
		}

		/// <summary>
		/// PGP verify a given stream.
		/// </summary>
		/// <param name="inputStream">Plain data stream to be verified</param>
		/// <param name="encryptionKeys">Encryption keys</param>
		public async Task<bool> VerifyStreamAsync(Stream inputStream, IEncryptionKeys encryptionKeys)
		{
			EncryptionKeys = encryptionKeys;
			return await VerifyStreamAsync(inputStream);
		}

		/// <summary>
		/// PGP verify a given stream.
		/// </summary>
		/// <param name="inputStream">Plain data stream to be verified</param>
		public async Task<bool> VerifyStreamAsync(Stream inputStream)
		{
			if (inputStream == null)
				throw new ArgumentException("InputStream");
			if (EncryptionKeys == null)
				throw new ArgumentNullException(nameof(EncryptionKeys), "Verification Key not found.");
			if (inputStream.Position != 0)
				throw new ArgumentException("inputStream should be at start of stream");

			return await VerifyAsync(inputStream);
		}

		#endregion VerifyStreamAsync

		#region VerifyStream

		/// <summary>
		/// PGP verify a given stream.
		/// </summary>
		/// <param name="inputStream">Plain data stream to be verified</param>
		/// <param name="publicKeyStream">PGP public key stream</param>
		public bool VerifyStream(Stream inputStream, Stream publicKeyStream)
		{
			EncryptionKeys = new EncryptionKeys(publicKeyStream);
			return Verify(inputStream);
		}

		/// <summary>
		/// PGP verify a given stream.
		/// </summary>
		/// <param name="inputStream">Plain data stream to be verified</param>
		/// <param name="encryptionKeys">Encryption keys</param>
		public bool VerifyStream(Stream inputStream, IEncryptionKeys encryptionKeys)
		{
			EncryptionKeys = encryptionKeys;
			return Verify(inputStream);
		}

		/// <summary>
		/// PGP verify a given stream.
		/// </summary>
		/// <param name="inputStream">Plain data stream to be verified</param>
		public bool VerifyStream(Stream inputStream)
		{
			if (inputStream == null)
				throw new ArgumentException("InputStream");
			if (EncryptionKeys == null)
				throw new ArgumentNullException(nameof(EncryptionKeys), "Verification Key not found.");
			if (inputStream.Position != 0)
				throw new ArgumentException("inputStream should be at start of stream");

			return Verify(inputStream);
		}

		#endregion VerifyStream

		#region VerifyArmoredStringAsync

		/// <summary>
		/// PGP verify a given string.
		/// </summary>
		/// <param name="input">Plain string to be verified</param>
		/// <param name="publicKey">PGP public key stream</param>
		public async Task<bool> VerifyArmoredStringAsync(string input, string publicKey)
		{
			EncryptionKeys = new EncryptionKeys(await publicKey.GetStreamAsync());

			using (Stream inputStream = await input.GetStreamAsync())
				// using (Stream outputStream = new MemoryStream())
				// {
				return await VerifyStreamAsync(inputStream);
			// }
		}

		/// <summary>
		/// PGP verify a given string.
		/// </summary>
		/// <param name="input">Plain string to be verified</param>
		/// <param name="encryptionKeys">Encryption keys</param>
		public async Task<bool> VerifyArmoredStringAsync(string input, IEncryptionKeys encryptionKeys)
		{
			EncryptionKeys = encryptionKeys;

			using (Stream inputStream = await input.GetStreamAsync())
				// using (Stream outputStream = new MemoryStream())
				// {
				return await VerifyStreamAsync(inputStream);
			// }
		}

		/// <summary>
		/// PGP verify a given string.
		/// </summary>
		/// <param name="input">Plain string to be verified</param>
		public async Task<bool> VerifyArmoredStringAsync(string input)
		{
			using (Stream inputStream = await input.GetStreamAsync())
				// using (Stream outputStream = new MemoryStream())
				// {
				return await VerifyStreamAsync(inputStream);
			// }
		}

		#endregion VerifyArmoredStringAsync

		#region VerifyArmoredString

		/// <summary>
		/// PGP verify a given string.
		/// </summary>
		/// <param name="input">Plain string to be verified</param>
		/// <param name="publicKey">PGP public key</param>
		public bool VerifyArmoredString(string input, string publicKey)
		{
			EncryptionKeys = new EncryptionKeys(publicKey.GetStream());

			using (Stream inputStream = input.GetStream())
				// using (Stream outputStream = new MemoryStream())
				// {
				return VerifyStream(inputStream);
			// }
		}

		/// <summary>
		/// PGP verify a given string.
		/// </summary>
		/// <param name="input">Plain string to be verified</param>
		/// <param name="encryptionKeys">Encryption keys</param>
		public bool VerifyArmoredString(string input, IEncryptionKeys encryptionKeys)
		{
			EncryptionKeys = encryptionKeys;

			using (Stream inputStream = input.GetStream())
				// using (Stream outputStream = new MemoryStream())
				// {
				return VerifyStream(inputStream);
			// }
		}

		/// <summary>
		/// PGP verify a given string.
		/// </summary>
		/// <param name="input">Plain string to be verified</param>
		public bool VerifyArmoredString(string input)
		{
			using (Stream inputStream = input.GetStream())
				// using (Stream outputStream = new MemoryStream())
				// {
				return VerifyStream(inputStream);
			// }
		}

		#endregion VerifyArmoredString

		#region VerifyClearFileAsync

		/// <summary>
		/// PGP verify a given clear signed file.
		/// </summary>
		/// <param name="inputFilePath">Plain data file path to be verified</param>
		/// <param name="publicKeyFilePath">PGP public key file path</param>
		public async Task<bool> VerifyClearFileAsync(string inputFilePath, string publicKeyFilePath)
		{
			EncryptionKeys = new EncryptionKeys(new FileInfo(publicKeyFilePath));
			return await VerifyClearFileAsync(inputFilePath);
		}

		/// <summary>
		/// PGP verify a given clear signed file.
		/// </summary>
		/// <param name="inputFilePath">Plain data file path to be verified</param>
		/// <param name="encryptionKeys">Encryption keys</param>
		public async Task<bool> VerifyClearFileAsync(string inputFilePath, IEncryptionKeys encryptionKeys)
		{
			EncryptionKeys = encryptionKeys;
			return await VerifyClearFileAsync(inputFilePath);
		}

		/// <summary>
		/// PGP verify a given clear signed file.
		/// </summary>
		/// <param name="inputFilePath">Plain data file path to be verified</param>
		public async Task<bool> VerifyClearFileAsync(string inputFilePath)
		{
			if (string.IsNullOrEmpty(inputFilePath))
				throw new ArgumentException("InputFilePath");
			if (EncryptionKeys == null)
				throw new ArgumentNullException(nameof(EncryptionKeys), "Verification Key not found.");

			using (Stream inputStream = File.OpenRead(inputFilePath))
				return await VerifyClearAsync(inputStream);
		}

		/// <summary>
		/// PGP verify a given clear signed file.
		/// </summary>
		/// <param name="inputFile">Plain data file to be verified</param>
		/// <param name="publicKeyFile">PGP public key file</param>
		public async Task<bool> VerifyClearFileAsync(FileInfo inputFile, FileInfo publicKeyFile)
		{
			EncryptionKeys = new EncryptionKeys(publicKeyFile);
			return await VerifyClearFileAsync(inputFile);
		}

		/// <summary>
		/// PGP verify a given clear signed file.
		/// </summary>
		/// <param name="inputFile">Plain data file to be verified</param>
		/// <param name="encryptionKeys">Encryption keys</param>
		public async Task<bool> VerifyClearFileAsync(FileInfo inputFile, IEncryptionKeys encryptionKeys)
		{
			EncryptionKeys = encryptionKeys;
			return await VerifyClearFileAsync(inputFile);
		}

		/// <summary>
		/// PGP verify a given clear signed file.
		/// </summary>
		/// <param name="inputFile">Plain data file to be verified</param>
		public async Task<bool> VerifyClearFileAsync(FileInfo inputFile)
		{
			if (inputFile == null)
				throw new ArgumentException("InputFile");
			if (EncryptionKeys == null)
				throw new ArgumentNullException(nameof(EncryptionKeys), "Verification Key not found.");

			using (Stream inputStream = inputFile.OpenRead())
				return await VerifyClearAsync(inputStream);
		}

		#endregion VerifyClearFileAsync

		#region VerifyClearFile

		/// <summary>
		/// PGP verify a given clear signed file.
		/// </summary>
		/// <param name="inputFilePath">Plain data file path to be verified</param>
		/// <param name="publicKeyFilePath">PGP public key file path</param>
		public bool VerifyClearFile(string inputFilePath, string publicKeyFilePath)
		{
			EncryptionKeys = new EncryptionKeys(new FileInfo(publicKeyFilePath));
			return VerifyClearFile(inputFilePath);
		}

		/// <summary>
		/// PGP verify a given clear signed file.
		/// </summary>
		/// <param name="inputFilePath">Plain data file path to be verified</param>
		/// <param name="encryptionKeys">Encryption keys</param>
		public bool VerifyClearFile(string inputFilePath, IEncryptionKeys encryptionKeys)
		{
			EncryptionKeys = encryptionKeys;
			return VerifyClearFile(inputFilePath);
		}

		/// <summary>
		/// PGP verify a given clear signed file.
		/// </summary>
		/// <param name="inputFilePath">Plain data file path to be verified</param>
		public bool VerifyClearFile(string inputFilePath)
		{
			if (string.IsNullOrEmpty(inputFilePath))
				throw new ArgumentException("InputFilePath");
			if (EncryptionKeys == null)
				throw new ArgumentNullException(nameof(EncryptionKeys), "Encryption Key not found.");

			if (!File.Exists(inputFilePath))
				throw new FileNotFoundException($"Encrypted File [{inputFilePath}] not found.");

			using (Stream inputStream = File.OpenRead(inputFilePath))
				return VerifyClear(inputStream);
		}

		/// <summary>
		/// PGP verify a given clear signed file.
		/// </summary>
		/// <param name="inputFile">Plain data file to be verified</param>
		/// <param name="publicKeyFile">PGP public key file</param>
		public bool VerifyClearFile(FileInfo inputFile, FileInfo publicKeyFile)
		{
			EncryptionKeys = new EncryptionKeys(publicKeyFile);
			return VerifyClearFile(inputFile);
		}

		/// <summary>
		/// PGP verify a given clear signed file.
		/// </summary>
		/// <param name="inputFile">Plain data file to be verified</param>
		/// <param name="encryptionKeys">Encryption keys</param>
		public bool VerifyClearFile(FileInfo inputFile, IEncryptionKeys encryptionKeys)
		{
			EncryptionKeys = encryptionKeys;
			return VerifyClearFile(inputFile);
		}

		/// <summary>
		/// PGP verify a given clear signed file.
		/// </summary>
		/// <param name="inputFile">Plain data file to be verified</param>
		public bool VerifyClearFile(FileInfo inputFile)
		{
			if (inputFile == null)
				throw new ArgumentException("InputFile");
			if (EncryptionKeys == null)
				throw new ArgumentNullException(nameof(EncryptionKeys), "Verification Key not found.");

			using (Stream inputStream = inputFile.OpenRead())
				return VerifyClear(inputStream);
		}

		#endregion VerifyClearFile

		#region VerifyClearStreamAsync

		/// <summary>
		/// PGP verify a given clear signed stream.
		/// </summary>
		/// <param name="inputStream">Clear signed data stream to be verified</param>
		/// <param name="publicKeyStream">PGP public key stream</param>
		public async Task<bool> VerifyClearStreamAsync(Stream inputStream, Stream publicKeyStream)
		{
			EncryptionKeys = new EncryptionKeys(publicKeyStream);
			return await VerifyClearStreamAsync(inputStream);
		}

		/// <summary>
		/// PGP verify a given clear signed stream.
		/// </summary>
		/// <param name="inputStream">Clear signed data stream to be verified</param>
		/// <param name="encryptionKeys">Encryption keys</param>
		public async Task<bool> VerifyClearStreamAsync(Stream inputStream, IEncryptionKeys encryptionKeys)
		{
			EncryptionKeys = encryptionKeys;
			return await VerifyClearStreamAsync(inputStream);
		}

		/// <summary>
		/// PGP verify a given clear signed stream.
		/// </summary>
		/// <param name="inputStream">Clear signed data stream to be verified</param>
		public async Task<bool> VerifyClearStreamAsync(Stream inputStream)
		{
			if (inputStream == null)
				throw new ArgumentException("InputStream");
			if (EncryptionKeys == null)
				throw new ArgumentNullException(nameof(EncryptionKeys), "Verification Key not found.");
			if (inputStream.Position != 0)
				throw new ArgumentException("inputStream should be at start of stream");

			return await VerifyClearAsync(inputStream);
		}

		#endregion VerifyClearStreamAsync

		#region VerifyClearStream

		/// <summary>
		/// PGP verify a given clear signed stream.
		/// </summary>
		/// <param name="inputStream">Clear signed stream to be verified</param>
		/// <param name="publicKeyStream">PGP public key stream</param>
		public bool VerifyClearStream(Stream inputStream, Stream publicKeyStream)
		{
			EncryptionKeys = new EncryptionKeys(publicKeyStream);
			return VerifyClearStream(inputStream);
		}

		/// <summary>
		/// PGP verify a given clear signed stream.
		/// </summary>
		/// <param name="inputStream">Clear signed stream to be verified</param>
		/// <param name="encryptionKeys">Encryption keys</param>
		public bool VerifyClearStream(Stream inputStream, IEncryptionKeys encryptionKeys)
		{
			EncryptionKeys = encryptionKeys;
			return VerifyClearStream(inputStream);
		}

		/// <summary>
		/// PGP verify a given clear signed stream.
		/// </summary>
		/// <param name="inputStream">Clear signed stream to be verified</param>
		public bool VerifyClearStream(Stream inputStream)
		{
			if (inputStream == null)
				throw new ArgumentException("InputStream");
			if (EncryptionKeys == null)
				throw new ArgumentNullException(nameof(EncryptionKeys), "Verification Key not found.");
			if (inputStream.Position != 0)
				throw new ArgumentException("inputStream should be at start of stream");

			return VerifyClear(inputStream);
		}

		#endregion VerifyClearStream

		#region VerifyClearArmoredStringAsync

		/// <summary>
		/// PGP verify a given clear signed string.
		/// </summary>
		/// <param name="input">Clear signed string to be verified</param>
		/// <param name="publicKey">PGP public key</param>
		public async Task<bool> VerifyClearArmoredStringAsync(string input, string publicKey)
		{
			EncryptionKeys = new EncryptionKeys(await publicKey.GetStreamAsync());

			using (Stream inputStream = await input.GetStreamAsync())
				// using (Stream outputStream = new MemoryStream())
				// {
				return await VerifyClearStreamAsync(inputStream);
			// }
		}

		/// <summary>
		/// PGP verify a given clear signed string.
		/// </summary>
		/// <param name="input">Clear signed string to be verified</param>
		/// <param name="encryptionKeys">Encryption keys</param>
		public async Task<bool> VerifyClearArmoredStringAsync(string input, IEncryptionKeys encryptionKeys)
		{
			EncryptionKeys = encryptionKeys;

			using (Stream inputStream = await input.GetStreamAsync())
				// using (Stream outputStream = new MemoryStream())
				// {
				return await VerifyClearStreamAsync(inputStream);
			// }
		}

		/// <summary>
		/// PGP verify a given clear signed string.
		/// </summary>
		/// <param name="input">Clear signed string to be verified</param>
		public async Task<bool> VerifyClearArmoredStringAsync(string input)
		{
			using (Stream inputStream = await input.GetStreamAsync())
				return await VerifyClearStreamAsync(inputStream);
		}

		#endregion VerifyClearArmoredStringAsync

		#region VerifyClearArmoredString

		/// <summary>
		/// PGP verify a given clear signed string.
		/// </summary>
		/// <param name="input">Clear signed string to be verified</param>
		/// <param name="publicKey">PGP public key</param>
		public bool VerifyClearArmoredString(string input, string publicKey)
		{
			EncryptionKeys = new EncryptionKeys(publicKey.GetStream());

			using (Stream inputStream = input.GetStream())
				return VerifyClearStream(inputStream);
		}

		/// <summary>
		/// PGP verify a given clear signed string.
		/// </summary>
		/// <param name="input">Clear signed string to be verified</param>
		/// <param name="encryptionKeys">Encryption keys</param>
		public bool VerifyClearArmoredString(string input, IEncryptionKeys encryptionKeys)
		{
			EncryptionKeys = encryptionKeys;

			using (Stream inputStream = input.GetStream())
				return VerifyClearStream(inputStream);
		}

		/// <summary>
		/// PGP verify a given clear signed string.
		/// </summary>
		/// <param name="input">Clear signed string to be verified</param>
		public bool VerifyClearArmoredString(string input)
		{
			using (Stream inputStream = input.GetStream())
				return VerifyClearStream(inputStream);
		}

		#endregion VerifyClearArmoredString

		#endregion DecryptAndVerify

		#region GetRecipients

		/// <summary>
		/// PGP get a recipients keys id of an encrypted file.
		/// </summary>
		/// <param name="inputFilePath">PGP encrypted data file path</param>
		/// <returns>Enumerable of public key ids. Value "0" means that the recipient is hidden.</returns>
		public IEnumerable<long> GetFileRecipients(string inputFilePath)
		{
			if (string.IsNullOrEmpty(inputFilePath))
				throw new ArgumentException("InputFilePath");

			if (!File.Exists(inputFilePath))
				throw new FileNotFoundException($"Encrypted File [{inputFilePath}] not found.");

			using (Stream inputStream = File.OpenRead(inputFilePath))
				return GetStreamRecipients(inputStream);
		}

		/// <summary>
		/// PGP get a recipients keys id of an encrypted stream.
		/// </summary>
		/// <param name="inputStream">PGP encrypted data stream</param>
		/// <returns>Enumerable of public key ids. Value "0" means that the recipient is hidden.</returns>
		public IEnumerable<long> GetStreamRecipients(Stream inputStream)
		{
			if (inputStream == null)
				throw new ArgumentException("InputStream");

			PgpObjectFactory objFactory = new PgpObjectFactory(PgpUtilities.GetDecoderStream(inputStream));

			PgpObject obj = objFactory.NextPgpObject();

			// the first object might be a PGP marker packet.
			PgpEncryptedDataList enc;

			if (obj is PgpEncryptedDataList list)
				enc = list;
			else
				enc = (PgpEncryptedDataList)objFactory.NextPgpObject();

			// If enc is null at this point, we failed to detect the contents of the encrypted stream.
			if (enc == null)
				throw new ArgumentException("Failed to detect encrypted content format.", nameof(inputStream));

			// Return keys id
			return enc.GetEncryptedDataObjects().OfType<PgpPublicKeyEncryptedData>().Select(k => k.KeyId);
		}

		/// <summary>
		/// PGP get a recipients keys id of an encrypted file.
		/// </summary>
		/// <param name="input">PGP encrypted string</param>
		/// <returns>Enumerable of public key ids. Value "0" means that the recipient is hidden.</returns>
		public IEnumerable<long> GetArmoredStringRecipients(string input)
		{
			if (string.IsNullOrEmpty(input))
				throw new ArgumentException("Input");

			using (Stream inputStream = input.GetStream())
				return GetStreamRecipients(inputStream);
		}

		#endregion GetRecipients

		#region GenerateKey

		public async Task GenerateKeyAsync(string publicKeyFilePath, string privateKeyFilePath, string username = null,
			string password = null, int strength = 1024, int certainty = 8, bool emitVersion = true)
		{
			await Task.Run(() => GenerateKey(publicKeyFilePath, privateKeyFilePath, username, password, strength,
				certainty, emitVersion));
		}

		public void GenerateKey(string publicKeyFilePath, string privateKeyFilePath, string username = null,
			string password = null, int strength = 1024, int certainty = 8, bool emitVersion = true)
		{
			if (string.IsNullOrEmpty(publicKeyFilePath))
				throw new ArgumentException("PublicKeyFilePath");
			if (string.IsNullOrEmpty(privateKeyFilePath))
				throw new ArgumentException("PrivateKeyFilePath");

			using (Stream pubs = File.Open(publicKeyFilePath, FileMode.Create))
			using (Stream pris = File.Open(privateKeyFilePath, FileMode.Create))
				GenerateKey(pubs, pris, username, password, strength, certainty, emitVersion: emitVersion);
		}

		public void GenerateKey(Stream publicKeyStream, Stream privateKeyStream, string username = null,
			string password = null, int strength = 1024, int certainty = 8, bool armor = true, bool emitVersion = true)
		{
			username = username ?? string.Empty;
			password = password ?? string.Empty;

			IAsymmetricCipherKeyPairGenerator kpg = new RsaKeyPairGenerator();
			kpg.Init(new RsaKeyGenerationParameters(BigInteger.ValueOf(0x13), new SecureRandom(), strength, certainty));
			AsymmetricCipherKeyPair kp = kpg.GenerateKeyPair();

			ExportKeyPair(privateKeyStream, publicKeyStream, kp.Public, kp.Private, username, password.ToCharArray(),
				armor, emitVersion);
		}

		#endregion GenerateKey

		#region Private helpers

		#region OutputEncryptedAsync

		private async Task OutputEncryptedAsync(string inputFilePath, Stream outputStream, bool withIntegrityCheck)
		{
			await OutputEncryptedAsync(new FileInfo(inputFilePath), outputStream, withIntegrityCheck);
		}

		private async Task OutputEncryptedAsync(FileInfo inputFile, Stream outputStream, bool withIntegrityCheck)
		{
			using (Stream encryptedOut = ChainEncryptedOut(outputStream, withIntegrityCheck))
			{
				using (Stream compressedOut = ChainCompressedOut(encryptedOut))
				{
					PgpSignatureGenerator signatureGenerator = InitSignatureGenerator(compressedOut);
					using (Stream literalOut = ChainLiteralOut(compressedOut, inputFile))
					{
						using (FileStream inputFileStream = inputFile.OpenRead())
						{
							await WriteOutputAndSignAsync(compressedOut, literalOut, inputFileStream,
								signatureGenerator);
						}
					}
				}
			}
		}

		private async Task OutputEncryptedAsync(Stream inputStream, Stream outputStream, bool withIntegrityCheck,
			string name)
		{
			using (Stream encryptedOut = ChainEncryptedOut(outputStream, withIntegrityCheck))
			{
				using (Stream compressedOut = ChainCompressedOut(encryptedOut))
				{
					PgpSignatureGenerator signatureGenerator = InitSignatureGenerator(compressedOut);
					using (Stream literalOut = ChainLiteralStreamOut(compressedOut, inputStream, name))
					{
						await WriteOutputAndSignAsync(compressedOut, literalOut, inputStream, signatureGenerator);
					}
				}
			}
		}

		#endregion OutputEncryptedAsync

		#region OutputEncrypted

		private void OutputEncrypted(string inputFilePath, Stream outputStream, bool withIntegrityCheck)
		{
			OutputEncrypted(new FileInfo(inputFilePath), outputStream, withIntegrityCheck);
		}

		private void OutputEncrypted(FileInfo inputFile, Stream outputStream, bool withIntegrityCheck)
		{
			using (Stream encryptedOut = ChainEncryptedOut(outputStream, withIntegrityCheck))
			{
				using (Stream compressedOut = ChainCompressedOut(encryptedOut))
				{
					PgpSignatureGenerator signatureGenerator = InitSignatureGenerator(compressedOut);
					using (Stream literalOut = ChainLiteralOut(compressedOut, inputFile))
					{
						using (FileStream inputFileStream = inputFile.OpenRead())
						{
							WriteOutputAndSign(compressedOut, literalOut, inputFileStream, signatureGenerator);
						}
					}
				}
			}
		}

		private void OutputEncrypted(Stream inputStream, Stream outputStream, bool withIntegrityCheck, string name)
		{
			using (Stream encryptedOut = ChainEncryptedOut(outputStream, withIntegrityCheck))
			{
				using (Stream compressedOut = ChainCompressedOut(encryptedOut))
				{
					PgpSignatureGenerator signatureGenerator = InitSignatureGenerator(compressedOut);
					using (Stream literalOut = ChainLiteralStreamOut(compressedOut, inputStream, name))
					{
						WriteOutputAndSign(compressedOut, literalOut, inputStream, signatureGenerator);
					}
				}
			}
		}

		#endregion OutputEncrypted

		#region OutputSignedAsync

		private async Task OutputSignedAsync(string inputFilePath, Stream outputStream)
		{
			await OutputSignedAsync(new FileInfo(inputFilePath), outputStream);
		}

		private async Task OutputSignedAsync(FileInfo inputFile, Stream outputStream)
		{
			using (Stream compressedOut = ChainCompressedOut(outputStream))
			{
				PgpSignatureGenerator signatureGenerator = InitSignatureGenerator(compressedOut);
				using (Stream literalOut = ChainLiteralOut(compressedOut, inputFile))
				{
					using (FileStream inputFileStream = inputFile.OpenRead())
					{
						await WriteOutputAndSignAsync(compressedOut, literalOut, inputFileStream, signatureGenerator);
					}
				}
			}
		}

		private async Task OutputSignedAsync(Stream inputStream, Stream outputStream,
			string name)
		{
			using (Stream compressedOut = ChainCompressedOut(outputStream))
			{
				PgpSignatureGenerator signatureGenerator = InitSignatureGenerator(compressedOut);
				using (Stream literalOut = ChainLiteralStreamOut(compressedOut, inputStream, name))
				{
					await WriteOutputAndSignAsync(compressedOut, literalOut, inputStream, signatureGenerator);
				}
			}
		}

		#endregion OutputSignedAsync

		#region OutputSigned

		private void OutputSigned(string inputFilePath, Stream outputStream)
		{
			OutputSigned(new FileInfo(inputFilePath), outputStream);
		}

		private void OutputSigned(FileInfo inputFile, Stream outputStream)
		{
			using (Stream compressedOut = ChainCompressedOut(outputStream))
			{
				PgpSignatureGenerator signatureGenerator = InitSignatureGenerator(compressedOut);
				using (Stream literalOut = ChainLiteralOut(compressedOut, inputFile))
				{
					using (FileStream inputFileStream = inputFile.OpenRead())
					{
						WriteOutputAndSign(compressedOut, literalOut, inputFileStream, signatureGenerator);
					}
				}
			}
		}

		private void OutputSigned(Stream inputStream, Stream outputStream, string name)
		{
			using (Stream compressedOut = ChainCompressedOut(outputStream))
			{
				PgpSignatureGenerator signatureGenerator = InitSignatureGenerator(compressedOut);
				using (Stream literalOut = ChainLiteralStreamOut(compressedOut, inputStream, name))
				{
					WriteOutputAndSign(compressedOut, literalOut, inputStream, signatureGenerator);
				}
			}
		}

		#endregion OutputSigned

		#region OutputClearSignedAsync

		private async Task OutputClearSignedAsync(string inputFilePath, Stream outputStream)
		{
			await OutputClearSignedAsync(new FileInfo(inputFilePath), outputStream);
		}

		private async Task OutputClearSignedAsync(FileInfo inputFile, Stream outputStream)
		{
			using (FileStream inputFileStream = inputFile.OpenRead())
			{
				await OutputClearSignedAsync(inputFileStream, outputStream);
			}
		}

		private async Task OutputClearSignedAsync(Stream inputStream, Stream outputStream)
		{
			using (StreamReader streamReader = new StreamReader(inputStream))
			using (ArmoredOutputStream armoredOutputStream = new ArmoredOutputStream(outputStream))
			{
				PgpSignatureGenerator pgpSignatureGenerator = InitClearSignatureGenerator(armoredOutputStream);

				while (streamReader.Peek() >= 0)
				{
					string line = await streamReader.ReadLineAsync();
					byte[] lineByteArray = Encoding.ASCII.GetBytes(line);
					// Does the line end with whitespace?
					// Trailing white space needs to be removed from the end of the document for a valid signature RFC 4880 Section 7.1
					string cleanLine = line.TrimEnd();
					byte[] cleanLineByteArray = Encoding.ASCII.GetBytes(cleanLine);

					pgpSignatureGenerator.Update(cleanLineByteArray, 0, cleanLineByteArray.Length);
					await armoredOutputStream.WriteAsync(lineByteArray, 0, lineByteArray.Length);

					// Add a line break back to the stream
					armoredOutputStream.Write((byte)'\r');
					armoredOutputStream.Write((byte)'\n');

					// Update signature with line breaks unless we're on the last line
					if (streamReader.Peek() >= 0)
					{
						pgpSignatureGenerator.Update((byte)'\r');
						pgpSignatureGenerator.Update((byte)'\n');
					}
				}

				armoredOutputStream.EndClearText();

				BcpgOutputStream bcpgOutputStream = new BcpgOutputStream(armoredOutputStream);
				pgpSignatureGenerator.Generate().Encode(bcpgOutputStream);
			}
		}

		#endregion OutputClearSignedAsync

		#region OutputClearSigned

		private void OutputClearSigned(string inputFilePath, Stream outputStream)
		{
			OutputClearSigned(new FileInfo(inputFilePath), outputStream);
		}

		private void OutputClearSigned(FileInfo inputFile, Stream outputStream)
		{
			using (FileStream inputFileStream = inputFile.OpenRead())
			{
				OutputClearSigned(inputFileStream, outputStream);
			}
		}

		private void OutputClearSigned(Stream inputStream, Stream outputStream)
		{
			using (StreamReader streamReader = new StreamReader(inputStream))
			using (ArmoredOutputStream armoredOutputStream = new ArmoredOutputStream(outputStream))
			{
				PgpSignatureGenerator pgpSignatureGenerator = InitClearSignatureGenerator(armoredOutputStream);

				while (streamReader.Peek() >= 0)
				{
					string line = streamReader.ReadLine();
					if (line == null) continue;
					byte[] lineByteArray = Encoding.ASCII.GetBytes(line);
					// Does the line end with whitespace?
					// Trailing white space needs to be removed from the end of the document for a valid signature RFC 4880 Section 7.1
					string cleanLine = line.TrimEnd();
					byte[] cleanLineByteArray = Encoding.ASCII.GetBytes(cleanLine);

					pgpSignatureGenerator.Update(cleanLineByteArray, 0, cleanLineByteArray.Length);
					armoredOutputStream.Write(lineByteArray, 0, lineByteArray.Length);

					// Add a line break back to the stream
					armoredOutputStream.Write((byte)'\r');
					armoredOutputStream.Write((byte)'\n');

					// Update signature with line breaks unless we're on the last line
					if (streamReader.Peek() >= 0)
					{
						pgpSignatureGenerator.Update((byte)'\r');
						pgpSignatureGenerator.Update((byte)'\n');
					}
				}

				armoredOutputStream.EndClearText();

				BcpgOutputStream bcpgOutputStream = new BcpgOutputStream(armoredOutputStream);
				pgpSignatureGenerator.Generate().Encode(bcpgOutputStream);
			}
		}

		#endregion OutputClearSigned

		#region DecryptAsync

		/// <summary>
		/// PGP decrypt a given stream.
		/// </summary>
		/// <param name="inputStream">PGP encrypted data stream</param>
		/// <param name="outputStream">Output PGP decrypted stream</param>
		/// <returns></returns>
		private async Task DecryptAsync(Stream inputStream, Stream outputStream)
		{
			if (inputStream == null)
				throw new ArgumentException("InputStream");
			if (outputStream == null)
				throw new ArgumentException("OutputStream");

			PgpObjectFactory objFactory = new PgpObjectFactory(PgpUtilities.GetDecoderStream(inputStream));

			PgpObject obj = objFactory.NextPgpObject();

			// the first object might be a PGP marker packet.
			PgpEncryptedDataList enc = null;
			PgpObject message = null;

			if (obj is PgpEncryptedDataList dataList)
				enc = dataList;
			else if (obj is PgpCompressedData compressedData)
				message = compressedData;
			else
				enc = (PgpEncryptedDataList)objFactory.NextPgpObject();

			// If enc and message are null at this point, we failed to detect the contents of the encrypted stream.
			if (enc == null && message == null)
				throw new ArgumentException("Failed to detect encrypted content format.", nameof(inputStream));

			// decrypt
			PgpPrivateKey privateKey = null;
			PgpPublicKeyEncryptedData pbe = null;
			if (enc != null)
			{
				foreach (PgpPublicKeyEncryptedData publicKeyEncryptedData in enc.GetEncryptedDataObjects())
				{
					privateKey = EncryptionKeys.FindSecretKey(publicKeyEncryptedData.KeyId);

					if (privateKey != null)
					{
						pbe = publicKeyEncryptedData;
						break;
					}
				}

				if (privateKey == null)
					throw new ArgumentException("Secret key for message not found.");

				PgpObjectFactory plainFact;

				using (Stream clear = pbe.GetDataStream(privateKey))
				{
					plainFact = new PgpObjectFactory(clear);
				}

				message = plainFact.NextPgpObject();

				if (message is PgpOnePassSignatureList)
				{
					message = plainFact.NextPgpObject();
				}
			}

			if (message is PgpCompressedData pgpCompressedData)
			{
				PgpObjectFactory objectFactory;

				using (Stream compDataIn = pgpCompressedData.GetDataStream())
				{
					objectFactory = new PgpObjectFactory(compDataIn);
					message = objectFactory.NextPgpObject();
				}

				if (message is PgpOnePassSignatureList)
				{
					message = objectFactory.NextPgpObject();
					var literalData = (PgpLiteralData)message;
					Stream unc = literalData.GetInputStream();
					await Streams.PipeAllAsync(unc, outputStream);
				}
				else
				{
					PgpLiteralData literalData = (PgpLiteralData)message;
					Stream unc = literalData.GetInputStream();
					await Streams.PipeAllAsync(unc, outputStream);
				}
			}
			else if (message is PgpLiteralData literalData)
			{
				Stream unc = literalData.GetInputStream();
				await Streams.PipeAllAsync(unc, outputStream);

				if (pbe.IsIntegrityProtected())
				{
					if (!pbe.Verify())
					{
						throw new PgpException("Message failed integrity check.");
					}
				}
			}
			else if (message is PgpOnePassSignatureList)
				throw new PgpException("Encrypted message contains a signed message - not literal data.");
			else
				throw new PgpException("Message is not a simple encrypted file.");
		}

		#endregion DecryptAsync

		#region Decrypt

		/// <summary>
		/// PGP decrypt a given stream.
		/// </summary>
		/// <param name="inputStream">PGP encrypted data stream</param>
		/// <param name="outputStream">Output PGP decrypted stream</param>
		/// <returns></returns>
		private void Decrypt(Stream inputStream, Stream outputStream)
		{
			if (inputStream == null)
				throw new ArgumentException("InputStream");
			if (outputStream == null)
				throw new ArgumentException("OutputStream");

			PgpObjectFactory objFactory = new PgpObjectFactory(PgpUtilities.GetDecoderStream(inputStream));

			PgpObject obj = objFactory.NextPgpObject();

			// the first object might be a PGP marker packet.
			PgpEncryptedDataList enc = null;
			PgpObject message = null;

			if (obj is PgpEncryptedDataList dataList)
				enc = dataList;
			else if (obj is PgpCompressedData compressedData)
				message = compressedData;
			else
				enc = (PgpEncryptedDataList)objFactory.NextPgpObject();

			// If enc and message are null at this point, we failed to detect the contents of the encrypted stream.
			if (enc == null && message == null)
				throw new ArgumentException("Failed to detect encrypted content format.", nameof(inputStream));

			// decrypt
			PgpPrivateKey privateKey = null;
			PgpPublicKeyEncryptedData pbe = null;
			if (enc != null)
			{
				foreach (PgpPublicKeyEncryptedData publicKeyEncryptedData in enc.GetEncryptedDataObjects())
				{
					privateKey = EncryptionKeys.FindSecretKey(publicKeyEncryptedData.KeyId);

					if (privateKey != null)
					{
						pbe = publicKeyEncryptedData;
						break;
					}
				}

				if (privateKey == null)
					throw new ArgumentException("Secret key for message not found.");

				PgpObjectFactory plainFact;

				using (Stream clear = pbe.GetDataStream(privateKey))
				{
					plainFact = new PgpObjectFactory(clear);
				}

				message = plainFact.NextPgpObject();

				if (message is PgpOnePassSignatureList)
				{
					message = plainFact.NextPgpObject();
				}
			}

			if (message is PgpCompressedData pgpCompressedData)
			{
				PgpObjectFactory objectFactory;

				using (Stream compDataIn = pgpCompressedData.GetDataStream())
				{
					objectFactory = new PgpObjectFactory(compDataIn);
					message = objectFactory.NextPgpObject();
				}

				if (message is PgpOnePassSignatureList)
				{
					message = objectFactory.NextPgpObject();
					PgpLiteralData literalData = (PgpLiteralData)message;
					Stream unc = literalData.GetInputStream();
					Streams.PipeAll(unc, outputStream);
				}
				else
				{
					PgpLiteralData literalData = (PgpLiteralData)message;
					Stream unc = literalData.GetInputStream();
					Streams.PipeAll(unc, outputStream);
				}
			}
			else if (message is PgpLiteralData literalData)
			{
				Stream unc = literalData.GetInputStream();
				Streams.PipeAll(unc, outputStream);

				if (pbe.IsIntegrityProtected())
				{
					if (!pbe.Verify())
					{
						throw new PgpException("Message failed integrity check.");
					}
				}
			}
			else if (message is PgpOnePassSignatureList)
				throw new PgpException("Encrypted message contains a signed message - not literal data.");
			else
				throw new PgpException("Message is not a simple encrypted file.");
		}

		#endregion Decrypt

		#region DecryptAndVerifyAsync

		/// <summary>
		/// PGP decrypt and verify a given stream.
		/// </summary>
		/// <param name="inputStream">PGP encrypted data stream to be decrypted and verified</param>
		/// <param name="outputStream">Output PGP decrypted and verified stream</param>
		private async Task DecryptAndVerifyAsync(Stream inputStream, Stream outputStream)
		{
			PgpObjectFactory objFactory = new PgpObjectFactory(PgpUtilities.GetDecoderStream(inputStream));

			PgpObject obj = objFactory.NextPgpObject();

			// the first object might be a PGP marker packet.
			PgpEncryptedDataList encryptedDataList = null;
			PgpObject message = null;

			if (obj is PgpEncryptedDataList dataList)
				encryptedDataList = dataList;
			else if (obj is PgpCompressedData compressedData)
				message = compressedData;
			else
				encryptedDataList = (PgpEncryptedDataList)objFactory.NextPgpObject();

			// If enc and message are null at this point, we failed to detect the contents of the encrypted stream.
			if (encryptedDataList == null && message == null)
				throw new ArgumentException("Failed to detect encrypted content format.", nameof(inputStream));

			// decrypt
			PgpPrivateKey privateKey = null;
			PgpPublicKeyEncryptedData pbe = null;
			if (encryptedDataList != null)
			{
				foreach (PgpPublicKeyEncryptedData publicKeyEncryptedData in
				         encryptedDataList.GetEncryptedDataObjects())
				{
					privateKey = EncryptionKeys.FindSecretKey(publicKeyEncryptedData.KeyId);

					if (privateKey != null)
					{
						pbe = publicKeyEncryptedData;
						break;
					}
				}

				if (privateKey == null)
					throw new ArgumentException("Secret key for message not found.");

				PgpObjectFactory plainFact;

				using (Stream clear = pbe.GetDataStream(privateKey))
				{
					plainFact = new PgpObjectFactory(clear);
				}

				message = plainFact.NextPgpObject();

				if (message is PgpOnePassSignatureList pgpOnePassSignatureList)
				{
					PgpOnePassSignature pgpOnePassSignature = pgpOnePassSignatureList[0];
					var keyIdToVerify = pgpOnePassSignature.KeyId;

					// var verified = EncryptionKeys.ValidationPublicKey.KeyId == pgpOnePassSignature.KeyId ||
					//                EncryptionKeys.ValidationPublicKey.GetKeySignatures().Cast<PgpSignature>()
					// 	               .Select(x => x.KeyId).Contains(pgpOnePassSignature.KeyId);
					var verified = Utilities.FindPublicKey(keyIdToVerify, EncryptionKeys.VerificationKeys,
						out PgpPublicKey _);
					if (verified == false)
						throw new PgpException("Failed to verify file.");

					message = plainFact.NextPgpObject();
				}
				else if (!(message is PgpCompressedData))
					throw new PgpException("File was not signed.");
			}

			if (message is PgpCompressedData cData)
			{
				PgpObjectFactory objectFactory;

				using (Stream compDataIn = cData.GetDataStream())
				{
					objectFactory = new PgpObjectFactory(compDataIn);
					message = objectFactory.NextPgpObject();
				}

				if (message is PgpOnePassSignatureList pgpOnePassSignatureList)
				{
					PgpOnePassSignature pgpOnePassSignature = pgpOnePassSignatureList[0];
					var keyIdToVerify = pgpOnePassSignature.KeyId;

					// var verified = EncryptionKeys.ValidationKeys.First().KeyId == pgpOnePassSignature.KeyId || EncryptionKeys.ValidationKeys.First().GetKeySignatures().Cast<PgpSignature>().Select(x => x.KeyId).Contains(pgpOnePassSignature.KeyId);
					var verified = Utilities.FindPublicKey(keyIdToVerify, EncryptionKeys.VerificationKeys,
						out PgpPublicKey _);
					if (verified == false)
						throw new PgpException("Failed to verify file.");

					message = objectFactory.NextPgpObject();
					PgpLiteralData literalData = (PgpLiteralData)message;
					Stream unc = literalData.GetInputStream();
					await Streams.PipeAllAsync(unc, outputStream);
				}
				else
				{
					throw new PgpException("File was not signed.");
				}
			}
			else if (message is PgpLiteralData literalData)
			{
				Stream unc = literalData.GetInputStream();
				await Streams.PipeAllAsync(unc, outputStream);

				if (pbe.IsIntegrityProtected())
				{
					if (!pbe.Verify())
					{
						throw new PgpException("Message failed integrity check.");
					}
				}
			}
			else
				throw new PgpException("File was not signed.");
		}

		#endregion DecryptAndVerifyAsync

		#region DecryptAndVerify

		/// <summary>
		/// PGP decrypt and verify a given stream.
		/// </summary>
		/// <param name="inputStream">PGP encrypted data stream to be decrypted and verified</param>
		/// <param name="outputStream">Output PGP decrypted and verified stream</param>
		private void DecryptAndVerify(Stream inputStream, Stream outputStream)
		{
			PgpObjectFactory objFactory = new PgpObjectFactory(PgpUtilities.GetDecoderStream(inputStream));

			PgpObject obj = objFactory.NextPgpObject();

			// the first object might be a PGP marker packet.
			PgpEncryptedDataList encryptedDataList = null;
			PgpObject message = null;

			if (obj is PgpEncryptedDataList dataList)
				encryptedDataList = dataList;
			else if (obj is PgpCompressedData compressedData)
				message = compressedData;
			else
				encryptedDataList = (PgpEncryptedDataList)objFactory.NextPgpObject();

			// If enc and message are null at this point, we failed to detect the contents of the encrypted stream.
			if (encryptedDataList == null && message == null)
				throw new ArgumentException("Failed to detect encrypted content format.", nameof(inputStream));

			// decrypt
			PgpPrivateKey privateKey = null;
			PgpPublicKeyEncryptedData pbe = null;
			if (encryptedDataList != null)
			{
				foreach (PgpPublicKeyEncryptedData publicKeyEncryptedData in
				         encryptedDataList.GetEncryptedDataObjects())
				{
					privateKey = EncryptionKeys.FindSecretKey(publicKeyEncryptedData.KeyId);

					if (privateKey != null)
					{
						pbe = publicKeyEncryptedData;
						break;
					}
				}

				if (privateKey == null)
					throw new ArgumentException("Secret key for message not found.");

				PgpObjectFactory plainFact;

				using (Stream clear = pbe.GetDataStream(privateKey))
				{
					plainFact = new PgpObjectFactory(clear);
				}

				message = plainFact.NextPgpObject();

				if (message is PgpOnePassSignatureList pgpOnePassSignatureList)
				{
					PgpOnePassSignature pgpOnePassSignature = pgpOnePassSignatureList[0];
					var keyIdToVerify = pgpOnePassSignature.KeyId;

					// var verified = EncryptionKeys.ValidationPublicKey.KeyId == pgpOnePassSignature.KeyId ||
					//                EncryptionKeys.ValidationPublicKey.GetKeySignatures().Cast<PgpSignature>()
					// 	               .Select(x => x.KeyId).Contains(pgpOnePassSignature.KeyId);
					var verified = Utilities.FindPublicKey(keyIdToVerify, EncryptionKeys.VerificationKeys,
						out PgpPublicKey _);
					if (verified == false)
						throw new PgpException("Failed to verify file.");

					message = plainFact.NextPgpObject();
				}
				else if (!(message is PgpCompressedData))
					throw new PgpException("File was not signed.");
			}

			if (message is PgpCompressedData cData)
			{
				PgpObjectFactory objectFactory;

				using (Stream compDataIn = cData.GetDataStream())
				{
					objectFactory = new PgpObjectFactory(compDataIn);
					message = objectFactory.NextPgpObject();
				}

				if (message is PgpOnePassSignatureList pgpOnePassSignatureList)
				{
					PgpOnePassSignature pgpOnePassSignature = pgpOnePassSignatureList[0];
					var keyIdToVerify = pgpOnePassSignature.KeyId;
					// var verified = EncryptionKeys.ValidationPublicKey.KeyId == pgpOnePassSignature.KeyId ||
					//                EncryptionKeys.ValidationPublicKey.GetKeySignatures().Cast<PgpSignature>()
					// 	               .Select(x => x.KeyId).Contains(pgpOnePassSignature.KeyId);
					var verified = Utilities.FindPublicKey(keyIdToVerify, EncryptionKeys.VerificationKeys,
						out PgpPublicKey _);
					if (verified == false)
						throw new PgpException("Failed to verify file.");

					message = objectFactory.NextPgpObject();
					var literalData = (PgpLiteralData)message;
					Stream unc = literalData.GetInputStream();
					Streams.PipeAll(unc, outputStream);
				}
				else
				{
					throw new PgpException("File was not signed.");
				}
			}
			else if (message is PgpLiteralData literalData)
			{
				Stream unc = literalData.GetInputStream();
				Streams.PipeAll(unc, outputStream);

				if (pbe.IsIntegrityProtected())
				{
					if (!pbe.Verify())
					{
						throw new PgpException("Message failed integrity check.");
					}
				}
			}
			else
				throw new PgpException("File was not signed.");
		}

		#endregion DecryptAndVerify

		#region VerifyAsync

		private Task<bool> VerifyAsync(Stream inputStream)
		{
			bool verified = false;

			Stream encodedFile = PgpUtilities.GetDecoderStream(inputStream);
			PgpObjectFactory factory = new PgpObjectFactory(encodedFile);
			PgpObject pgpObject = factory.NextPgpObject();

			if (pgpObject is PgpCompressedData)
			{
				PgpPublicKeyEncryptedData publicKeyEncryptedData = Utilities.ExtractPublicKeyEncryptedData(encodedFile);

				// Verify against public key ID and that of any sub keys
				var keyIdToVerify = publicKeyEncryptedData.KeyId;
				verified = Utilities.FindPublicKey(keyIdToVerify, EncryptionKeys.VerificationKeys,
					out PgpPublicKey _);
			}
			else if (pgpObject is PgpEncryptedDataList dataList)
			{
				PgpPublicKeyEncryptedData publicKeyEncryptedData = Utilities.ExtractPublicKey(dataList);
				var keyIdToVerify = publicKeyEncryptedData.KeyId;
				// If we encounter an encrypted packet, verify with the encryption keys used instead
				// TODO does this even make sense? maybe throw exception instead, or try to decrypt first
				verified = Utilities.FindPublicKey(keyIdToVerify, EncryptionKeys.EncryptKeys, out PgpPublicKey _);
				
			}
			else if (pgpObject is PgpOnePassSignatureList onePassSignatureList)
			{
				PgpOnePassSignature pgpOnePassSignature = onePassSignatureList[0];
				PgpLiteralData pgpLiteralData = (PgpLiteralData)factory.NextPgpObject();
				Stream pgpLiteralStream = pgpLiteralData.GetInputStream();


				// Verify against public key ID and that of any sub keys
				var keyIdToVerify = pgpOnePassSignature.KeyId;
				if (Utilities.FindPublicKey(keyIdToVerify, EncryptionKeys.VerificationKeys,
					    out PgpPublicKey validationKey))
				{
					pgpOnePassSignature.InitVerify(validationKey);

					int ch;
					while ((ch = pgpLiteralStream.ReadByte()) >= 0)
					{
						pgpOnePassSignature.Update((byte)ch);
					}

					try
					{
						PgpSignatureList pgpSignatureList = (PgpSignatureList)factory.NextPgpObject();

						for (int i = 0; i < pgpSignatureList.Count; i++)
						{
							PgpSignature pgpSignature = pgpSignatureList[i];

							if (pgpOnePassSignature.Verify(pgpSignature))
							{
								verified = true;
								break;
							}
						}
					}
					catch
					{
						verified = false;
					}
				}
			}
			else if (pgpObject is PgpSignatureList signatureList)
			{
				PgpSignature pgpSignature = signatureList[0];
				PgpLiteralData pgpLiteralData = (PgpLiteralData)factory.NextPgpObject();
				Stream pgpLiteralStream = pgpLiteralData.GetInputStream();

				// Verify against public key ID and that of any sub keys
				if (Utilities.FindPublicKey(pgpSignature.KeyId, EncryptionKeys.VerificationKeys,
					    out PgpPublicKey publicKey))
				{
					foreach (PgpSignature _ in publicKey.GetSignatures())
					{
						if (!verified)
						{
							pgpSignature.InitVerify(publicKey);

							int ch;
							while ((ch = pgpLiteralStream.ReadByte()) >= 0)
							{
								pgpSignature.Update((byte)ch);
							}

							verified = pgpSignature.Verify();
						}
						else
						{
							break;
						}
					}
				}
			}
			else
				throw new PgpException("Message is not a encrypted and signed file or simple signed file.");

			return Task.FromResult(verified);
		}

		#endregion VerifyAsync

		#region Verify

		private bool Verify(Stream inputStream)
		{
			bool verified = false;

			ArmoredInputStream encodedFile = new ArmoredInputStream(inputStream);
			PgpObjectFactory factory = new PgpObjectFactory(encodedFile);
			PgpObject pgpObject = factory.NextPgpObject();

			if (pgpObject is PgpCompressedData compressedData)
			{
				PgpObjectFactory pgpCompressedFactory = new PgpObjectFactory(compressedData.GetDataStream());

				PgpOnePassSignatureList pgpOnePassSignatureList =
					(PgpOnePassSignatureList)pgpCompressedFactory.NextPgpObject();
				PgpOnePassSignature pgpOnePassSignature = pgpOnePassSignatureList[0];
				PgpLiteralData pgpLiteralData = (PgpLiteralData)factory.NextPgpObject();
				Stream pgpLiteralStream = pgpLiteralData.GetInputStream();

				var keyIdToVerify = pgpOnePassSignature.KeyId;

				// Verify against public key ID and that of any sub keys
				if (!Utilities.FindPublicKey(keyIdToVerify, EncryptionKeys.VerificationKeys,
					    out PgpPublicKey publicKey)) return false;
				foreach (PgpSignature _ in publicKey.GetSignatures())
				{
					if (!verified)
					{
						pgpOnePassSignature.InitVerify(publicKey);

						int ch;
						while ((ch = pgpLiteralStream.ReadByte()) >= 0)
						{
							pgpOnePassSignature.Update((byte)ch);
						}

						try
						{
							PgpSignatureList pgpSignatureList = (PgpSignatureList)factory.NextPgpObject();

							for (int i = 0; i < pgpSignatureList.Count; i++)
							{
								PgpSignature pgpSignature = pgpSignatureList[i];

								if (pgpOnePassSignature.Verify(pgpSignature))
								{
									verified = true;
									break;
								}
							}
						}
						catch
						{
							verified = false;
							break;
						}
					}
					else
					{
						break;
					}
				}
			}
			else if (pgpObject is PgpEncryptedDataList encryptedDataList)
			{
				PgpPublicKeyEncryptedData publicKeyEncryptedData = Utilities.ExtractPublicKey(encryptedDataList);
				var keyIdToVerify = publicKeyEncryptedData.KeyId;

				// Verify against public key ID and that of any sub keys

				// If we encounter an encrypted packet, verify the encryption key used instead
				// TODO does this even make sense? maybe throw exception instead, or try to decrypt first
				if (Utilities.FindPublicKey(keyIdToVerify, EncryptionKeys.EncryptKeys, out PgpPublicKey _))
				{
					verified = true;
				}
			}
			else if (pgpObject is PgpOnePassSignatureList onePassSignatureList)
			{
				PgpOnePassSignature pgpOnePassSignature = onePassSignatureList[0];
				PgpLiteralData pgpLiteralData = (PgpLiteralData)factory.NextPgpObject();
				Stream pgpLiteralStream = pgpLiteralData.GetInputStream();

				// Verify against public key ID and that of any sub keys
				if (Utilities.FindPublicKey(pgpOnePassSignature.KeyId, EncryptionKeys.VerificationKeys,
					    out PgpPublicKey publicKey))
				{
					pgpOnePassSignature.InitVerify(publicKey);

					int ch;
					while ((ch = pgpLiteralStream.ReadByte()) >= 0)
					{
						pgpOnePassSignature.Update((byte)ch);
					}

					try
					{
						PgpSignatureList pgpSignatureList = (PgpSignatureList)factory.NextPgpObject();

						for (int i = 0; i < pgpSignatureList.Count; i++)
						{
							PgpSignature pgpSignature = pgpSignatureList[i];

							if (pgpOnePassSignature.Verify(pgpSignature))
							{
								verified = true;
								break;
							}
						}
					}
					catch
					{
						verified = false;
					}
				}
			}
			else if (pgpObject is PgpSignatureList signatureList)
			{
				PgpSignature pgpSignature = signatureList[0];
				PgpLiteralData pgpLiteralData = (PgpLiteralData)factory.NextPgpObject();
				Stream pgpLiteralStream = pgpLiteralData.GetInputStream();

				// Verify against public key ID and that of any sub keys
				if (Utilities.FindPublicKey(pgpSignature.KeyId, EncryptionKeys.VerificationKeys,
					    out PgpPublicKey publicKey))
				{
					foreach (PgpSignature _ in publicKey.GetSignatures())
					{
						if (!verified)
						{
							pgpSignature.InitVerify(publicKey);

							int ch;
							while ((ch = pgpLiteralStream.ReadByte()) >= 0)
							{
								pgpSignature.Update((byte)ch);
							}

							verified = pgpSignature.Verify();
						}
						else
						{
							break;
						}
					}
				}
			}
			else
				throw new PgpException("Message is not a encrypted and signed file or simple signed file.");

			return verified;
		}

		#endregion Verify

		#region VerifyClearAsync

		// https://github.com/bcgit/bc-csharp/blob/master/crypto/test/src/openpgp/examples/ClearSignedFileProcessor.cs
		private async Task<bool> VerifyClearAsync(Stream inputStream)
		{
			bool verified;

			using (MemoryStream outStream = new MemoryStream())
			{
				using (ArmoredInputStream armoredInputStream = new ArmoredInputStream(inputStream))
				{
					MemoryStream lineOut = new MemoryStream();
					byte[] lineSep = LineSeparator;
					int lookAhead = ReadInputLine(lineOut, armoredInputStream);

					// Read past message to signature and store message in stream
					if (lookAhead != -1 && armoredInputStream.IsClearText())
					{
						byte[] line = lineOut.ToArray();
						await outStream.WriteAsync(line, 0, GetLengthWithoutSeparatorOrTrailingWhitespace(line));
						await outStream.WriteAsync(lineSep, 0, lineSep.Length);

						while (lookAhead != -1 && armoredInputStream.IsClearText())
						{
							lookAhead = ReadInputLine(lineOut, lookAhead, armoredInputStream);

							line = lineOut.ToArray();
							await outStream.WriteAsync(line, 0, GetLengthWithoutSeparatorOrTrailingWhitespace(line));
							await outStream.WriteAsync(lineSep, 0, lineSep.Length);
						}
					}
					else if (lookAhead != -1)
					{
						byte[] line = lineOut.ToArray();
						await outStream.WriteAsync(line, 0, GetLengthWithoutSeparatorOrTrailingWhitespace(line));
						await outStream.WriteAsync(lineSep, 0, lineSep.Length);
					}

					// Get public key from correctly positioned stream and initialise for verification
					PgpObjectFactory pgpObjectFactory = new PgpObjectFactory(armoredInputStream);
					PgpSignatureList pgpSignatureList = (PgpSignatureList)pgpObjectFactory.NextPgpObject();
					PgpSignature pgpSignature = pgpSignatureList[0];

					pgpSignature.InitVerify(EncryptionKeys.VerificationKeys.First());

					// Read through message again and calculate signature
					outStream.Position = 0;
					lookAhead = ReadInputLine(lineOut, outStream);

					ProcessLine(pgpSignature, lineOut.ToArray());

					while (lookAhead != -1)
					{
						lookAhead = ReadInputLine(lineOut, lookAhead, outStream);

						pgpSignature.Update((byte)'\r');
						pgpSignature.Update((byte)'\n');

						ProcessLine(pgpSignature, lineOut.ToArray());
					}

					verified = pgpSignature.Verify();
				}
			}

			return verified;
		}

		#endregion VerifyClearAsync

		#region VerifyClear

		// https://github.com/bcgit/bc-csharp/blob/master/crypto/test/src/openpgp/examples/ClearSignedFileProcessor.cs
		private bool VerifyClear(Stream inputStream)
		{
			bool verified;

			using (MemoryStream outStream = new MemoryStream())
			{

				using (ArmoredInputStream armoredInputStream = new ArmoredInputStream(inputStream))
				{
					MemoryStream lineOut = new MemoryStream();
					byte[] lineSep = LineSeparator;
					int lookAhead = ReadInputLine(lineOut, armoredInputStream);

					// Read past message to signature and store message in stream
					if (lookAhead != -1 && armoredInputStream.IsClearText())
					{
						byte[] line = lineOut.ToArray();
						outStream.Write(line, 0, GetLengthWithoutSeparatorOrTrailingWhitespace(line));
						outStream.Write(lineSep, 0, lineSep.Length);

						while (lookAhead != -1 && armoredInputStream.IsClearText())
						{
							lookAhead = ReadInputLine(lineOut, lookAhead, armoredInputStream);

							line = lineOut.ToArray();
							outStream.Write(line, 0, GetLengthWithoutSeparatorOrTrailingWhitespace(line));
							outStream.Write(lineSep, 0, lineSep.Length);
						}
					}
					else if (lookAhead != -1)
					{
						byte[] line = lineOut.ToArray();
						outStream.Write(line, 0, GetLengthWithoutSeparatorOrTrailingWhitespace(line));
						outStream.Write(lineSep, 0, lineSep.Length);
					}

					// Get public key from correctly positioned stream and initialise for verification
					PgpObjectFactory pgpObjectFactory = new PgpObjectFactory(armoredInputStream);
					PgpSignatureList pgpSignatureList = (PgpSignatureList)pgpObjectFactory.NextPgpObject();
					PgpSignature pgpSignature = pgpSignatureList[0];

					pgpSignature.InitVerify(EncryptionKeys.VerificationKeys.First());

					// Read through message again and calculate signature
					outStream.Position = 0;
					lookAhead = ReadInputLine(lineOut, outStream);

					ProcessLine(pgpSignature, lineOut.ToArray());

					while (lookAhead != -1)
					{
						lookAhead = ReadInputLine(lineOut, lookAhead, outStream);

						pgpSignature.Update((byte)'\r');
						pgpSignature.Update((byte)'\n');

						ProcessLine(pgpSignature, lineOut.ToArray());
					}

					verified = pgpSignature.Verify();
				}
			}

			return verified;
		}

		#endregion VerifyClear

		#region WriteOutputAndSign

		private async Task WriteOutputAndSignAsync(Stream compressedOut, Stream literalOut, FileStream inputFilePath,
			PgpSignatureGenerator signatureGenerator)
		{
			int length;
			byte[] buf = new byte[BufferSize];
			while ((length = await inputFilePath.ReadAsync(buf, 0, buf.Length)) > 0)
			{
				await literalOut.WriteAsync(buf, 0, length);
				signatureGenerator.Update(buf, 0, length);
			}

			signatureGenerator.Generate().Encode(compressedOut);
		}

		private void WriteOutputAndSign(Stream compressedOut, Stream literalOut, FileStream inputFilePath,
			PgpSignatureGenerator signatureGenerator)
		{
			int length;
			byte[] buf = new byte[BufferSize];
			while ((length = inputFilePath.Read(buf, 0, buf.Length)) > 0)
			{
				literalOut.Write(buf, 0, length);
				signatureGenerator.Update(buf, 0, length);
			}

			signatureGenerator.Generate().Encode(compressedOut);
		}

		private async Task WriteOutputAndSignAsync(Stream compressedOut, Stream literalOut, Stream inputStream,
			PgpSignatureGenerator signatureGenerator)
		{
			int length;
			byte[] buf = new byte[BufferSize];
			while ((length = await inputStream.ReadAsync(buf, 0, buf.Length)) > 0)
			{
				await literalOut.WriteAsync(buf, 0, length);
				signatureGenerator.Update(buf, 0, length);
			}

			signatureGenerator.Generate().Encode(compressedOut);
		}

		private void WriteOutputAndSign(Stream compressedOut, Stream literalOut, Stream inputStream,
			PgpSignatureGenerator signatureGenerator)
		{
			int length;
			byte[] buf = new byte[BufferSize];
			while ((length = inputStream.Read(buf, 0, buf.Length)) > 0)
			{
				literalOut.Write(buf, 0, length);
				signatureGenerator.Update(buf, 0, length);
			}

			signatureGenerator.Generate().Encode(compressedOut);
		}

		#endregion WriteOutputAndSign

		#region ChainEncryptedOut

		// private Stream ChainEncryptedOut(Stream outputStream, IEncryptionKeys encryptionKeys, bool withIntegrityCheck)
		// {
		// 	var encryptedDataGenerator =
		// 		new PgpEncryptedDataGenerator(SymmetricKeyAlgorithm, withIntegrityCheck, new SecureRandom());
		//
		// 	foreach (PgpPublicKey publicKey in encryptionKeys.EncryptKeys)
		// 	{
		// 		encryptedDataGenerator.AddMethod(publicKey);
		// 	}
		//
		// 	return encryptedDataGenerator.Open(outputStream, new byte[BufferSize]);
		// }

		private Stream ChainEncryptedOut(Stream outputStream, bool withIntegrityCheck)
		{
			var encryptedDataGenerator =
				new PgpEncryptedDataGenerator(SymmetricKeyAlgorithm, withIntegrityCheck, new SecureRandom());

			foreach (PgpPublicKey publicKey in EncryptionKeys.EncryptKeys)
			{
				encryptedDataGenerator.AddMethod(publicKey);
			}

			return encryptedDataGenerator.Open(outputStream, new byte[BufferSize]);
		}

		#endregion ChainEncryptedOut

		#region ChainCompressedOut

		private Stream ChainCompressedOut(Stream encryptedOut)
		{
			if (CompressionAlgorithm != CompressionAlgorithmTag.Uncompressed)
			{
				PgpCompressedDataGenerator compressedDataGenerator =
					new PgpCompressedDataGenerator(CompressionAlgorithmTag.Zip);
				return compressedDataGenerator.Open(encryptedOut);
			}

			return encryptedOut;
		}

		#endregion ChainCompressedOut

		#region ChainLiteralOut

		private Stream ChainLiteralOut(Stream compressedOut, FileInfo file)
		{
			PgpLiteralDataGenerator pgpLiteralDataGenerator = new PgpLiteralDataGenerator();
			return pgpLiteralDataGenerator.Open(compressedOut, FileTypeToChar(), file.Name, file.Length,
				DateTime.UtcNow);
		}

		#endregion ChainLiteralOut

		#region ChainLiteralStreamOut

		private Stream ChainLiteralStreamOut(Stream compressedOut, Stream inputStream, string name)
		{
			PgpLiteralDataGenerator pgpLiteralDataGenerator = new PgpLiteralDataGenerator();
			return pgpLiteralDataGenerator.Open(compressedOut, FileTypeToChar(), name, inputStream.Length,
				DateTime.UtcNow);
		}

		#endregion ChainLiteralStreamOut

		#region InitSignatureGenerator

		private PgpSignatureGenerator InitSignatureGenerator(Stream compressedOut)
		{
			PublicKeyAlgorithmTag tag = EncryptionKeys.SigningSecretKey.PublicKey.Algorithm;
			PgpSignatureGenerator pgpSignatureGenerator = new PgpSignatureGenerator(tag, HashAlgorithmTag);
			pgpSignatureGenerator.InitSign(PgpSignature.BinaryDocument, EncryptionKeys.SigningPrivateKey);
			foreach (string userId in EncryptionKeys.SigningSecretKey.PublicKey.GetUserIds())
			{
				PgpSignatureSubpacketGenerator subPacketGenerator = new PgpSignatureSubpacketGenerator();
				subPacketGenerator.SetSignerUserId(false, userId);
				pgpSignatureGenerator.SetHashedSubpackets(subPacketGenerator.Generate());
				// Just the first one!
				break;
			}

			pgpSignatureGenerator.GenerateOnePassVersion(false).Encode(compressedOut);
			return pgpSignatureGenerator;
		}

		#endregion InitSignatureGenerator

		#region InitClearSignatureGenerator

		private PgpSignatureGenerator InitClearSignatureGenerator(ArmoredOutputStream armoredOutputStream)
		{
			PublicKeyAlgorithmTag tag = EncryptionKeys.SigningSecretKey.PublicKey.Algorithm;
			PgpSignatureGenerator pgpSignatureGenerator = new PgpSignatureGenerator(tag, HashAlgorithmTag);
			pgpSignatureGenerator.InitSign(PgpSignature.CanonicalTextDocument, EncryptionKeys.SigningPrivateKey);
			armoredOutputStream.BeginClearText(HashAlgorithmTag);
			foreach (string userId in EncryptionKeys.SigningSecretKey.PublicKey.GetUserIds())
			{
				PgpSignatureSubpacketGenerator subPacketGenerator = new PgpSignatureSubpacketGenerator();
				subPacketGenerator.SetSignerUserId(false, userId);
				pgpSignatureGenerator.SetHashedSubpackets(subPacketGenerator.Generate());
				// Just the first one!
				break;
			}

			return pgpSignatureGenerator;
		}

		#endregion InitClearSignatureGenerator

		#region Misc Utilities

		private char FileTypeToChar()
		{
			if (FileType == PGPFileType.UTF8)
				return PgpLiteralData.Utf8;
			if (FileType == PGPFileType.Text)
				return PgpLiteralData.Text;
			return PgpLiteralData.Binary;
		}

		private void ExportKeyPair(
			Stream secretOut,
			Stream publicOut,
			AsymmetricKeyParameter publicKey,
			AsymmetricKeyParameter privateKey,
			string identity,
			char[] passPhrase,
			bool armor, bool emitVersion)
		{
			if (secretOut == null)
				throw new ArgumentException("secretOut");
			if (publicOut == null)
				throw new ArgumentException("publicOut");

			ArmoredOutputStream secretOutArmored;
			if (armor)
			{
				secretOutArmored = new ArmoredOutputStream(secretOut);
				if (!emitVersion)
				{
					secretOutArmored.SetHeader(ArmoredOutputStream.HeaderVersion, null);
				}

				secretOut = secretOutArmored;
			}
			else
			{
				secretOutArmored = null;
			}

			PgpSecretKey secretKey = new PgpSecretKey(
				PgpSignatureType,
				PublicKeyAlgorithm,
				publicKey,
				privateKey,
				DateTime.UtcNow,
				identity,
				SymmetricKeyAlgorithm,
				passPhrase,
				null,
				null,
				new SecureRandom()
			);

			secretKey.Encode(secretOut);

			secretOutArmored?.Dispose();

			ArmoredOutputStream publicOutArmored;
			if (armor)
			{
				publicOutArmored = new ArmoredOutputStream(publicOut);
				if (!emitVersion)
				{
					publicOutArmored.SetHeader(ArmoredOutputStream.HeaderVersion, null);
				}

				publicOut = publicOutArmored;
			}
			else
			{
				publicOutArmored = null;
			}

			PgpPublicKey key = secretKey.PublicKey;

			key.Encode(publicOut);

			publicOutArmored?.Dispose();
		}

		private static int ReadInputLine(MemoryStream streamOut, Stream encodedFile)
		{
			streamOut.SetLength(0);

			int lookAhead = -1;
			int character;

			while ((character = encodedFile.ReadByte()) >= 0)
			{
				streamOut.WriteByte((byte)character);
				if (character == '\r' || character == '\n')
				{
					lookAhead = ReadPassedEol(streamOut, character, encodedFile);
					break;
				}
			}

			return lookAhead;
		}

		private static int ReadInputLine(MemoryStream streamOut, int lookAhead, Stream encodedFile)
		{
			streamOut.SetLength(0);

			int character = lookAhead;

			do
			{
				streamOut.WriteByte((byte)character);
				if (character == '\r' || character == '\n')
				{
					lookAhead = ReadPassedEol(streamOut, character, encodedFile);
					break;
				}
			} while ((character = encodedFile.ReadByte()) >= 0);

			if (character < 0)
			{
				lookAhead = -1;
			}

			return lookAhead;
		}

		private static int ReadPassedEol(MemoryStream streamOut, int lastCharacter, Stream encodedFile)
		{
			int lookAhead = encodedFile.ReadByte();

			if (lastCharacter == '\r' && lookAhead == '\n')
			{
				streamOut.WriteByte((byte)lookAhead);
				lookAhead = encodedFile.ReadByte();
			}

			return lookAhead;
		}

		private static int GetLengthWithoutSeparatorOrTrailingWhitespace(byte[] line)
		{
			int end = line.Length - 1;

			while (end >= 0 && IsWhiteSpace(line[end]))
			{
				end--;
			}

			return end + 1;
		}

		private static int GetLengthWithoutWhiteSpace(byte[] line)
		{
			int end = line.Length - 1;

			while (end >= 0 && IsWhiteSpace(line[end]))
			{
				end--;
			}

			return end + 1;
		}

		private static bool IsWhiteSpace(byte b)
		{
			return IsLineEnding(b) || b == '\t' || b == ' ';
		}

		private static bool IsLineEnding(byte b)
		{
			return b == '\r' || b == '\n';
		}

		private static void ProcessLine(PgpSignature sig, byte[] line)
		{
			// note: trailing white space needs to be removed from the end of
			// each line for signature calculation RFC 4880 Section 7.1
			int length = GetLengthWithoutWhiteSpace(line);
			if (length > 0)
			{
				sig.Update(line, 0, length);
			}
		}

		private static byte[] LineSeparator => Encoding.ASCII.GetBytes(Environment.NewLine);

		public void Dispose()
		{ }

		# endregion Misc Utilities

		#endregion Private helpers
		
	}
>>>>>>> d135f6c6
}<|MERGE_RESOLUTION|>--- conflicted
+++ resolved
@@ -14,3888 +14,4080 @@
 
 namespace PgpCore
 {
-<<<<<<< HEAD
-    public enum PGPFileType { Binary, Text, UTF8 }
-
-    public class PGP : IPGPEncrypt, IPGPEncryptAsync, IPGPSign, IPGPSignAsync, IDisposable
-    {
-        public static readonly PGP Instance = new PGP();
-
-        private const int BufferSize = 0x10000;
-        private const string DefaultFileName = "name";
-
-        public CompressionAlgorithmTag CompressionAlgorithm { get; set; } = CompressionAlgorithmTag.Uncompressed;
-
-        public SymmetricKeyAlgorithmTag SymmetricKeyAlgorithm { get; set; } = SymmetricKeyAlgorithmTag.TripleDes;
-
-        public int PgpSignatureType { get; set; } = PgpSignature.DefaultCertification;
-
-        public PublicKeyAlgorithmTag PublicKeyAlgorithm { get; set; } = PublicKeyAlgorithmTag.RsaGeneral;
-
-        public PGPFileType FileType { get; set; } = PGPFileType.Binary;
-
-        public HashAlgorithmTag HashAlgorithmTag { get; set; } = HashAlgorithmTag.Sha1;
-
-        public IEncryptionKeys EncryptionKeys { get; private set; }
-
-        #region Constructor
-
-        public PGP() { }
-
-        public PGP(IEncryptionKeys encryptionKeys) { EncryptionKeys = encryptionKeys; }
-
-        #endregion Constructor
-
-        #region Encrypt
-        #region EncryptFileAsync
-
-        /// <summary>
-        /// PGP Encrypt the file.
-        /// </summary>
-        /// <param name="inputFilePath">Plain data file path to be encrypted</param>
-        /// <param name="outputFilePath">Output PGP encrypted file path</param>
-        /// <param name="publicKeyFilePath">PGP public key file path</param>
-        /// <param name="armor">True, means a binary data representation as an ASCII-only text. Otherwise, false</param>
-        /// <param name="withIntegrityCheck">True, to perform integrity packet check on input file. Otherwise, false</param>
-        /// <param name="name">Name of encrypted file in message, defaults to the input file name</param>
-        public async Task EncryptFileAsync(
-            string inputFilePath,
-            string outputFilePath,
-            string publicKeyFilePath,
-            bool armor = true,
-            bool withIntegrityCheck = true,
-            string name = DefaultFileName)
-        {
-            EncryptionKeys = new EncryptionKeys(new FileInfo(publicKeyFilePath));
-            await EncryptFileAsync(inputFilePath, outputFilePath, armor, withIntegrityCheck, name);
-        }
-
-        /// <summary>
-        /// PGP Encrypt the file.
-        /// </summary>
-        /// <param name="inputFilePath">Plain data file path to be encrypted</param>
-        /// <param name="outputFilePath">Output PGP encrypted file path</param>
-        /// <param name="publicKeyFilePaths">PGP public key file paths</param>
-        /// <param name="armor">True, means a binary data representation as an ASCII-only text. Otherwise, false</param>
-        /// <param name="withIntegrityCheck">True, to perform integrity packet check on input file. Otherwise, false</param>
-        /// <param name="name">Name of encrypted file in message, defaults to the input file name</param>
-        public async Task EncryptFileAsync(
-            string inputFilePath,
-            string outputFilePath,
-            IEnumerable<string> publicKeyFilePaths,
-            bool armor = true,
-            bool withIntegrityCheck = true,
-            string name = DefaultFileName)
-        {
-            EncryptionKeys = new EncryptionKeys(publicKeyFilePaths.Select(x => new FileInfo(x)).ToList());
-            await EncryptFileAsync(inputFilePath, outputFilePath, armor, withIntegrityCheck, name);
-        }
-
-        /// <summary>
-        /// PGP Encrypt the file.
-        /// </summary>
-        /// <param name="inputFilePath">Plain data file path to be encrypted</param>
-        /// <param name="outputFilePath">Output PGP encrypted file path</param>
-        /// <param name="encryptionKeys">IEncryptionKeys object containing public keys</param>
-        /// <param name="armor">True, means a binary data representation as an ASCII-only text. Otherwise, false</param>
-        /// <param name="withIntegrityCheck">True, to perform integrity packet check on input file. Otherwise, false</param>
-        /// <param name="name">Name of encrypted file in message, defaults to the input file name</param>
-        public async Task EncryptFileAsync(
-            string inputFilePath,
-            string outputFilePath,
-            IEncryptionKeys encryptionKeys,
-            bool armor = true,
-            bool withIntegrityCheck = true,
-            string name = DefaultFileName)
-        {
-            EncryptionKeys = encryptionKeys;
-            await EncryptFileAsync(inputFilePath, outputFilePath, armor, withIntegrityCheck, name);
-        }
-
-        /// <summary>
-        /// PGP Encrypt the file.
-        /// </summary>
-        /// <param name="inputFilePath">Plain data file path to be encrypted</param>
-        /// <param name="outputFilePath">Output PGP encrypted file path</param>
-        /// <param name="armor">True, means a binary data representation as an ASCII-only text. Otherwise, false</param>
-        /// <param name="withIntegrityCheck">True, to perform integrity packet check on input file. Otherwise, false</param>
-        /// <param name="name">Name of encrypted file in message, defaults to the input file name</param>
-        public async Task EncryptFileAsync(
-            string inputFilePath,
-            string outputFilePath,
-            bool armor = true,
-            bool withIntegrityCheck = true,
-            string name = DefaultFileName)
-        {
-            if (String.IsNullOrEmpty(inputFilePath))
-                throw new ArgumentException("InputFilePath");
-            if (String.IsNullOrEmpty(outputFilePath))
-                throw new ArgumentException("OutputFilePath");
-            if (EncryptionKeys == null)
-                throw new ArgumentException("EncryptionKeys");
-            if (!File.Exists(inputFilePath))
-                throw new FileNotFoundException(String.Format("Input file [{0}] does not exist.", inputFilePath));
-
-            using (FileStream inputStream = new FileStream(inputFilePath, FileMode.Open, FileAccess.Read))
-            using (Stream outputStream = File.Create(outputFilePath))
-                await EncryptStreamAsync(inputStream, outputStream, armor, withIntegrityCheck, name);
-        }
-
-        /// <summary>
-        /// PGP Encrypt the file.
-        /// </summary>
-        /// <param name="inputFile">Plain data file to be encrypted</param>
-        /// <param name="outputFile">Output PGP encrypted file</param>
-        /// <param name="publicKeyFile">PGP public key file</param>
-        /// <param name="armor">True, means a binary data representation as an ASCII-only text. Otherwise, false</param>
-        /// <param name="withIntegrityCheck">True, to perform integrity packet check on input file. Otherwise, false</param>
-        /// <param name="name">Name of encrypted file in message, defaults to the input file name</param>
-        public async Task EncryptFileAsync(
-            FileInfo inputFile,
-            FileInfo outputFile,
-            FileInfo publicKeyFile,
-            bool armor = true,
-            bool withIntegrityCheck = true,
-            string name = DefaultFileName)
-        {
-            EncryptionKeys = new EncryptionKeys(publicKeyFile);
-            await EncryptFileAsync(inputFile, outputFile, armor, withIntegrityCheck, name);
-        }
-
-        /// <summary>
-        /// PGP Encrypt the file.
-        /// </summary>
-        /// <param name="inputFile">Plain data file to be encrypted</param>
-        /// <param name="outputFile">Output PGP encrypted file</param>
-        /// <param name="publicKeyFiles">PGP public key files</param>
-        /// <param name="armor">True, means a binary data representation as an ASCII-only text. Otherwise, false</param>
-        /// <param name="withIntegrityCheck">True, to perform integrity packet check on input file. Otherwise, false</param>
-        /// <param name="name">Name of encrypted file in message, defaults to the input file name</param>
-        public async Task EncryptFileAsync(
-            FileInfo inputFile,
-            FileInfo outputFile,
-            IEnumerable<FileInfo> publicKeyFiles,
-            bool armor = true,
-            bool withIntegrityCheck = true,
-            string name = DefaultFileName)
-        {
-            EncryptionKeys = new EncryptionKeys(publicKeyFiles);
-            await EncryptFileAsync(inputFile, outputFile, armor, withIntegrityCheck, name);
-        }
-
-        /// <summary>
-        /// PGP Encrypt the file.
-        /// </summary>
-        /// <param name="inputFile">Plain data file to be encrypted</param>
-        /// <param name="outputFile">Output PGP encrypted file</param>
-        /// <param name="encryptionKeys">IEncryptionKeys object containing public keys</param>
-        /// <param name="armor">True, means a binary data representation as an ASCII-only text. Otherwise, false</param>
-        /// <param name="withIntegrityCheck">True, to perform integrity packet check on input file. Otherwise, false</param>
-        /// <param name="name">Name of encrypted file in message, defaults to the input file name</param>
-        public async Task EncryptFileAsync(
-            FileInfo inputFile,
-            FileInfo outputFile,
-            IEncryptionKeys encryptionKeys,
-            bool armor = true,
-            bool withIntegrityCheck = true,
-            string name = DefaultFileName)
-        {
-            EncryptionKeys = encryptionKeys;
-            await EncryptFileAsync(inputFile, outputFile, armor, withIntegrityCheck, name);
-        }
-
-        /// <summary>
-        /// PGP Encrypt the file.
-        /// </summary>
-        /// <param name="inputFile">Plain data file to be encrypted</param>
-        /// <param name="outputFile">Output PGP encrypted file</param>
-        /// <param name="armor">True, means a binary data representation as an ASCII-only text. Otherwise, false</param>
-        /// <param name="withIntegrityCheck">True, to perform integrity packet check on input file. Otherwise, false</param>
-        /// <param name="name">Name of encrypted file in message, defaults to the input file name</param>
-        public async Task EncryptFileAsync(
-            FileInfo inputFile,
-            FileInfo outputFile,
-            bool armor = true,
-            bool withIntegrityCheck = true,
-            string name = DefaultFileName)
-        {
-            if (inputFile == null)
-                throw new ArgumentException("InputFile");
-            if (outputFile == null)
-                throw new ArgumentException("OutputFile");
-            if (EncryptionKeys == null)
-                throw new ArgumentException("EncryptionKeys");
-            if (!inputFile.Exists)
-                throw new FileNotFoundException(String.Format("Input file [{0}] does not exist.", inputFile.FullName));
-
-            using (FileStream inputStream = inputFile.OpenRead())
-            using (Stream outputStream = outputFile.OpenWrite())
-                await EncryptStreamAsync(inputStream, outputStream, armor, withIntegrityCheck, name);
-        }
-
-        #endregion EncryptFileAsync
-        #region EncryptFile
-
-        /// <summary>
-        /// PGP Encrypt the file.
-        /// </summary>
-        /// <param name="inputFilePath">Plain data file path to be encrypted</param>
-        /// <param name="outputFilePath">Output PGP encrypted file path</param>
-        /// <param name="publicKeyFilePath">PGP public key file path</param>
-        /// <param name="armor">True, means a binary data representation as an ASCII-only text. Otherwise, false</param>
-        /// <param name="withIntegrityCheck">True, to perform integrity packet check on input file. Otherwise, false</param>
-        /// <param name="name">Name of encrypted file in message, defaults to the input file name</param>
-        public void EncryptFile(
-            string inputFilePath,
-            string outputFilePath,
-            string publicKeyFilePath,
-            bool armor = true,
-            bool withIntegrityCheck = true,
-            string name = DefaultFileName)
-        {
-            EncryptionKeys = new EncryptionKeys(new FileInfo(publicKeyFilePath));
-            EncryptFile(inputFilePath, outputFilePath, armor, withIntegrityCheck, name);
-        }
-
-        /// <summary>
-        /// PGP Encrypt the file.
-        /// </summary>
-        /// <param name="inputFilePath">Plain data file path to be encrypted</param>
-        /// <param name="outputFilePath">Output PGP encrypted file path</param>
-        /// <param name="publicKeyFilePaths">IEnumerable of PGP public key file paths</param>
-        /// <param name="armor">True, means a binary data representation as an ASCII-only text. Otherwise, false</param>
-        /// <param name="withIntegrityCheck">True, to perform integrity packet check on input file. Otherwise, false</param>
-        /// <param name="name">Name of encrypted file in message, defaults to the input file name</param>
-        public void EncryptFile(
-            string inputFilePath,
-            string outputFilePath,
-            IEnumerable<string> publicKeyFilePaths,
-            bool armor = true,
-            bool withIntegrityCheck = true,
-            string name = DefaultFileName)
-        {
-            EncryptionKeys = new EncryptionKeys(publicKeyFilePaths.Select(x => new FileInfo(x)).ToList());
-            EncryptFile(inputFilePath, outputFilePath, armor, withIntegrityCheck, name);
-        }
-
-        /// <summary>
-        /// PGP Encrypt the file.
-        /// </summary>
-        /// <param name="inputFilePath">Plain data file path to be encrypted</param>
-        /// <param name="outputFilePath">Output PGP encrypted file path</param>
-        /// <param name="encryptionKeys">IEncryptionKeys object containing public keys</param>
-        /// <param name="armor">True, means a binary data representation as an ASCII-only text. Otherwise, false</param>
-        /// <param name="withIntegrityCheck">True, to perform integrity packet check on input file. Otherwise, false</param>
-        /// <param name="name">Name of encrypted file in message, defaults to the input file name</param>
-        public void EncryptFile(
-            string inputFilePath,
-            string outputFilePath,
-            IEncryptionKeys encryptionKeys,
-            bool armor = true,
-            bool withIntegrityCheck = true,
-            string name = DefaultFileName)
-        {
-            EncryptionKeys = encryptionKeys;
-            EncryptFile(inputFilePath, outputFilePath, armor, withIntegrityCheck, name);
-        }
-
-        /// <summary>
-        /// PGP Encrypt the file.
-        /// </summary>
-        /// <param name="inputFilePath">Plain data file path to be encrypted</param>
-        /// <param name="outputFilePath">Output PGP encrypted file path</param>
-        /// <param name="armor">True, means a binary data representation as an ASCII-only text. Otherwise, false</param>
-        /// <param name="withIntegrityCheck">True, to perform integrity packet check on input file. Otherwise, false</param>
-        /// <param name="name">Name of encrypted file in message, defaults to the input file name</param>
-        public void EncryptFile(
-            string inputFilePath,
-            string outputFilePath,
-            bool armor = true,
-            bool withIntegrityCheck = true,
-            string name = DefaultFileName)
-        {
-            if (String.IsNullOrEmpty(inputFilePath))
-                throw new ArgumentException("InputFilePath");
-            if (String.IsNullOrEmpty(outputFilePath))
-                throw new ArgumentException("OutputFilePath");
-            if (EncryptionKeys == null)
-                throw new ArgumentException("EncryptionKeys");
-            if (!File.Exists(inputFilePath))
-                throw new FileNotFoundException(String.Format("Input file [{0}] does not exist.", inputFilePath));
-
-            using (FileStream inputStream = new FileStream(inputFilePath, FileMode.Open, FileAccess.Read))
-            using (Stream outputStream = File.Create(outputFilePath))
-                EncryptStream(inputStream, outputStream, armor, withIntegrityCheck, name);
-        }
-
-        /// <summary>
-        /// PGP Encrypt the file.
-        /// </summary>
-        /// <param name="inputFile">Plain data file to be encrypted</param>
-        /// <param name="outputFile">Output PGP encrypted file</param>
-        /// <param name="publicKeyFile">PGP public key file</param>
-        /// <param name="armor">True, means a binary data representation as an ASCII-only text. Otherwise, false</param>
-        /// <param name="withIntegrityCheck">True, to perform integrity packet check on input file. Otherwise, false</param>
-        /// <param name="name">Name of encrypted file in message, defaults to the input file name</param>
-        public void EncryptFile(
-            FileInfo inputFile,
-            FileInfo outputFile,
-            FileInfo publicKeyFile,
-            bool armor = true,
-            bool withIntegrityCheck = true,
-            string name = DefaultFileName)
-        {
-            EncryptionKeys = new EncryptionKeys(publicKeyFile);
-            EncryptFile(inputFile, outputFile, armor, withIntegrityCheck, name);
-        }
-
-        /// <summary>
-        /// PGP Encrypt the file.
-        /// </summary>
-        /// <param name="inputFile">Plain data file to be encrypted</param>
-        /// <param name="outputFile">Output PGP encrypted file</param>
-        /// <param name="publicKeyFiles">PGP public key files</param>
-        /// <param name="armor">True, means a binary data representation as an ASCII-only text. Otherwise, false</param>
-        /// <param name="withIntegrityCheck">True, to perform integrity packet check on input file. Otherwise, false</param>
-        /// <param name="name">Name of encrypted file in message, defaults to the input file name</param>
-        public void EncryptFile(
-            FileInfo inputFile,
-            FileInfo outputFile,
-            IEnumerable<FileInfo> publicKeyFiles,
-            bool armor = true,
-            bool withIntegrityCheck = true,
-            string name = DefaultFileName)
-        {
-            EncryptionKeys = new EncryptionKeys(publicKeyFiles);
-            EncryptFile(inputFile, outputFile, armor, withIntegrityCheck, name);
-        }
-
-        /// <summary>
-        /// PGP Encrypt the file.
-        /// </summary>
-        /// <param name="inputFile">Plain data file to be encrypted</param>
-        /// <param name="outputFile">Output PGP encrypted file</param>
-        /// <param name="encryptionKeys">IEncryptionKeys object containing public keys</param>
-        /// <param name="armor">True, means a binary data representation as an ASCII-only text. Otherwise, false</param>
-        /// <param name="withIntegrityCheck">True, to perform integrity packet check on input file. Otherwise, false</param>
-        /// <param name="name">Name of encrypted file in message, defaults to the input file name</param>
-        public void EncryptFile(
-            FileInfo inputFile,
-            FileInfo outputFile,
-            IEncryptionKeys encryptionKeys,
-            bool armor = true,
-            bool withIntegrityCheck = true,
-            string name = DefaultFileName)
-        {
-            EncryptionKeys = encryptionKeys;
-            EncryptFile(inputFile, outputFile, armor, withIntegrityCheck, name);
-        }
-
-        /// <summary>
-        /// PGP Encrypt the file.
-        /// </summary>
-        /// <param name="inputFile">Plain data file to be encrypted</param>
-        /// <param name="outputFile">Output PGP encrypted file</param>
-        /// <param name="armor">True, means a binary data representation as an ASCII-only text. Otherwise, false</param>
-        /// <param name="withIntegrityCheck">True, to perform integrity packet check on input file. Otherwise, false</param>
-        /// <param name="name">Name of encrypted file in message, defaults to the input file name</param>
-        public void EncryptFile(
-            FileInfo inputFile,
-            FileInfo outputFile,
-            bool armor = true,
-            bool withIntegrityCheck = true,
-            string name = DefaultFileName)
-        {
-            if (inputFile == null)
-                throw new ArgumentException("InputFile");
-            if (outputFile == null)
-                throw new ArgumentException("OutputFile");
-            if (EncryptionKeys == null)
-                throw new ArgumentException("EncryptionKeys");
-            if (!inputFile.Exists)
-                throw new FileNotFoundException(String.Format("Input file [{0}] does not exist.", inputFile.FullName));
-
-            using (FileStream inputStream = inputFile.OpenRead())
-            using (Stream outputStream = outputFile.OpenWrite())
-                EncryptStream(inputStream, outputStream, armor, withIntegrityCheck, name);
-        }
-
-        #endregion EncryptFile
-        #region EncryptStreamAsync
-
-        /// <summary>
-        /// PGP Encrypt the stream.
-        /// </summary>
-        /// <param name="inputStream">Plain data stream to be encrypted</param>
-        /// <param name="outputStream">Output PGP encrypted stream</param>
-        /// <param name="publicKeyStream">PGP public key stream</param>
-        /// <param name="armor">True, means a binary data representation as an ASCII-only text. Otherwise, false</param>
-        /// <param name="withIntegrityCheck">True, to perform integrity packet check on input file. Otherwise, false</param>
-        /// <param name="name">Name of encrypted file in message, defaults to the input file name</param>
-        public async Task EncryptStreamAsync(
-            Stream inputStream,
-            Stream outputStream,
-            Stream publicKeyStream,
-            bool armor = true,
-            bool withIntegrityCheck = true,
-            string name = DefaultFileName)
-        {
-            EncryptionKeys = new EncryptionKeys(publicKeyStream);
-            await EncryptStreamAsync(inputStream, outputStream, armor, withIntegrityCheck, name);
-        }
-
-        /// <summary>
-        /// PGP Encrypt the stream.
-        /// </summary>
-        /// <param name="inputStream">Plain data stream to be encrypted</param>
-        /// <param name="outputStream">Output PGP encrypted stream</param>
-        /// <param name="publicKeyStreams">IEnumerable of PGP public key streams</param>
-        /// <param name="armor">True, means a binary data representation as an ASCII-only text. Otherwise, false</param>
-        /// <param name="withIntegrityCheck">True, to perform integrity packet check on input file. Otherwise, false</param>
-        /// <param name="name">Name of encrypted file in message, defaults to the input file name</param>
-        public async Task EncryptStreamAsync(Stream inputStream, Stream outputStream, IEnumerable<Stream> publicKeyStreams, bool armor = true, bool withIntegrityCheck = true, string name = DefaultFileName)
-        {
-            EncryptionKeys = new EncryptionKeys(publicKeyStreams);
-            await EncryptStreamAsync(inputStream, outputStream, armor, withIntegrityCheck, name);
-        }
-
-        /// <summary>
-        /// PGP Encrypt the stream.
-        /// </summary>
-        /// <param name="inputStream">Plain data stream to be encrypted</param>
-        /// <param name="outputStream">Output PGP encrypted stream</param>
-        /// <param name="encryptionKeys">IEncryptionKeys object containing public keys</param>
-        /// <param name="armor">True, means a binary data representation as an ASCII-only text. Otherwise, false</param>
-        /// <param name="withIntegrityCheck">True, to perform integrity packet check on input file. Otherwise, false</param>
-        /// <param name="name">Name of encrypted file in message, defaults to the input file name</param>
-        public async Task EncryptStreamAsync(Stream inputStream, Stream outputStream, IEncryptionKeys encryptionKeys, bool armor = true, bool withIntegrityCheck = true, string name = DefaultFileName)
-        {
-            EncryptionKeys = encryptionKeys;
-            await EncryptStreamAsync(inputStream, outputStream, armor, withIntegrityCheck, name);
-        }
-
-        /// <summary>
-        /// PGP Encrypt the stream.
-        /// </summary>
-        /// <param name="inputStream">Plain data stream to be encrypted</param>
-        /// <param name="outputStream">Output PGP encrypted stream</param>
-        /// <param name="armor">True, means a binary data representation as an ASCII-only text. Otherwise, false</param>
-        /// <param name="withIntegrityCheck">True, to perform integrity packet check on input file. Otherwise, false</param>
-        /// <param name="name">Name of encrypted file in message, defaults to the input file name</param>
-        public async Task EncryptStreamAsync(Stream inputStream, Stream outputStream, bool armor = true, bool withIntegrityCheck = true, string name = DefaultFileName)
-        {
-            if (inputStream == null)
-                throw new ArgumentException("InputStream");
-            if (outputStream == null)
-                throw new ArgumentException("OutputStream");
-            if (EncryptionKeys == null)
-                throw new ArgumentException("EncryptionKeys");
-            if (inputStream.Position != 0)
-                throw new ArgumentException("inputStream should be at start of stream");
-
-            if (name == DefaultFileName && inputStream is FileStream)
-            {
-                string inputFilePath = ((FileStream)inputStream).Name;
-                name = Path.GetFileName(inputFilePath);
-            }
-
-            if (armor)
-            {
-                outputStream = new ArmoredOutputStream(outputStream);
-            }
-
-            PgpEncryptedDataGenerator pk = new PgpEncryptedDataGenerator(SymmetricKeyAlgorithm, withIntegrityCheck, new SecureRandom());
-
-            foreach (PgpPublicKey publicKey in EncryptionKeys.PublicKeys)
-            {
-                pk.AddMethod(publicKey);
-            }
-
-            Stream @out = pk.Open(outputStream, new byte[1 << 16]);
-
-            if (CompressionAlgorithm != CompressionAlgorithmTag.Uncompressed)
-            {
-                PgpCompressedDataGenerator comData = new PgpCompressedDataGenerator(CompressionAlgorithm);
-                await Utilities.WriteStreamToLiteralDataAsync(comData.Open(@out), FileTypeToChar(), inputStream, name);
-                comData.Close();
-            }
-            else
-                await Utilities.WriteStreamToLiteralDataAsync(@out, FileTypeToChar(), inputStream, name);
-
-            @out.Close();
-
-            if (armor)
-            {
-                outputStream.Close();
-            }
-        }
-
-        #endregion EncryptStreamAsync
-        #region EncryptStream
-
-        /// <summary>
-        /// PGP Encrypt the stream.
-        /// </summary>
-        /// <param name="inputStream">Plain data stream to be encrypted</param>
-        /// <param name="outputStream">Output PGP encrypted stream</param>
-        /// <param name="publicKeyStream">PGP public key stream</param>
-        /// <param name="armor">True, means a binary data representation as an ASCII-only text. Otherwise, false</param>
-        /// <param name="withIntegrityCheck">True, to perform integrity packet check on input file. Otherwise, false</param>
-        /// <param name="name">Name of encrypted file in message, defaults to the input file name</param>
-        public void EncryptStream(
-            Stream inputStream,
-            Stream outputStream,
-            Stream publicKeyStream,
-            bool armor = true,
-            bool withIntegrityCheck = true,
-            string name = DefaultFileName)
-        {
-            EncryptionKeys = new EncryptionKeys(publicKeyStream);
-            EncryptStream(inputStream, outputStream, armor, withIntegrityCheck, name);
-        }
-
-        /// <summary>
-        /// PGP Encrypt the stream.
-        /// </summary>
-        /// <param name="inputStream">Plain data stream to be encrypted</param>
-        /// <param name="outputStream">Output PGP encrypted stream</param>
-        /// <param name="publicKeyStreams">IEnumerable of PGP public key streams</param>
-        /// <param name="armor">True, means a binary data representation as an ASCII-only text. Otherwise, false</param>
-        /// <param name="withIntegrityCheck">True, to perform integrity packet check on input file. Otherwise, false</param>
-        /// <param name="name">Name of encrypted file in message, defaults to the input file name</param>
-        public void EncryptStream(Stream inputStream, Stream outputStream, IEnumerable<Stream> publicKeyStreams, bool armor = true, bool withIntegrityCheck = true, string name = DefaultFileName)
-        {
-            EncryptionKeys = new EncryptionKeys(publicKeyStreams);
-            EncryptStream(inputStream, outputStream, armor, withIntegrityCheck, name);
-        }
-
-        /// <summary>
-        /// PGP Encrypt the stream.
-        /// </summary>
-        /// <param name="inputStream">Plain data stream to be encrypted</param>
-        /// <param name="outputStream">Output PGP encrypted stream</param>
-        /// <param name="encryptionKeys">IEncryptionKeys object containing public keys</param>
-        /// <param name="armor">True, means a binary data representation as an ASCII-only text. Otherwise, false</param>
-        /// <param name="withIntegrityCheck">True, to perform integrity packet check on input file. Otherwise, false</param>
-        /// <param name="name">Name of encrypted file in message, defaults to the input file name</param>
-        public void EncryptStream(Stream inputStream, Stream outputStream, IEncryptionKeys encryptionKeys, bool armor = true, bool withIntegrityCheck = true, string name = DefaultFileName)
-        {
-            EncryptionKeys = encryptionKeys;
-            EncryptStream(inputStream, outputStream, armor, withIntegrityCheck, name);
-        }
-
-        /// <summary>
-        /// PGP Encrypt the stream.
-        /// </summary>
-        /// <param name="inputStream">Plain data stream to be encrypted</param>
-        /// <param name="outputStream">Output PGP encrypted stream</param>
-        /// <param name="armor">True, means a binary data representation as an ASCII-only text. Otherwise, false</param>
-        /// <param name="withIntegrityCheck">True, to perform integrity packet check on input file. Otherwise, false</param>
-        /// <param name="name">Name of encrypted file in message, defaults to the input file name</param>
-        public void EncryptStream(Stream inputStream, Stream outputStream, bool armor = true, bool withIntegrityCheck = true, string name = DefaultFileName)
-        {
-            if (inputStream == null)
-                throw new ArgumentException("InputStream");
-            if (outputStream == null)
-                throw new ArgumentException("OutputStream");
-            if (EncryptionKeys == null)
-                throw new ArgumentException("EncryptionKeys");
-            if (inputStream.Position != 0)
-                throw new ArgumentException("inputStream should be at start of stream");
-
-            if (name == DefaultFileName && inputStream is FileStream)
-            {
-                string inputFilePath = ((FileStream)inputStream).Name;
-                name = Path.GetFileName(inputFilePath);
-            }
-
-            if (armor)
-            {
-                outputStream = new ArmoredOutputStream(outputStream);
-            }
-
-            PgpEncryptedDataGenerator pk = new PgpEncryptedDataGenerator(SymmetricKeyAlgorithm, withIntegrityCheck, new SecureRandom());
-
-            foreach (PgpPublicKey publicKey in EncryptionKeys.PublicKeys)
-            {
-                pk.AddMethod(publicKey);
-            }
-
-            Stream @out = pk.Open(outputStream, new byte[1 << 16]);
-
-            if (CompressionAlgorithm != CompressionAlgorithmTag.Uncompressed)
-            {
-                PgpCompressedDataGenerator comData = new PgpCompressedDataGenerator(CompressionAlgorithm);
-                Utilities.WriteStreamToLiteralData(comData.Open(@out), FileTypeToChar(), inputStream, name);
-                comData.Close();
-            }
-            else
-                Utilities.WriteStreamToLiteralData(@out, FileTypeToChar(), inputStream, name);
-
-            @out.Close();
-
-            if (armor)
-            {
-                outputStream.Close();
-            }
-        }
-
-        #endregion EncryptStream
-        #region EncryptArmoredStringAsync
-        /// <summary>
-        /// PGP Encrypt the string.
-        /// </summary>
-        /// <param name="input">Plain string to be encrypted</param>
-        /// <param name="publicKey">PGP public key</param>
-        /// <param name="withIntegrityCheck">True, to perform integrity packet check on input file. Otherwise, false</param>
-        /// <param name="name">Name of encrypted file in message, defaults to the input file name</param>
-        public async Task<string> EncryptArmoredStringAsync(
-            string input,
-            string publicKey,
-            bool withIntegrityCheck = true,
-            string name = DefaultFileName)
-        {
-            EncryptionKeys = new EncryptionKeys(await publicKey.GetStreamAsync());
-
-            using (Stream inputStream = await input.GetStreamAsync())
-            using (Stream outputStream = new MemoryStream())
-            {
-                await EncryptStreamAsync(inputStream, outputStream, true, withIntegrityCheck, name);
-                outputStream.Seek(0, SeekOrigin.Begin);
-                return await outputStream.GetStringAsync();
-            }
-        }
-
-        /// <summary>
-        /// PGP Encrypt the string.
-        /// </summary>
-        /// <param name="input">Plain string to be encrypted</param>
-        /// <param name="publicKeys">IEnumerable of PGP public keys</param>
-        /// <param name="withIntegrityCheck">True, to perform integrity packet check on input file. Otherwise, false</param>
-        /// <param name="name">Name of encrypted file in message, defaults to the input file name</param>
-        public async Task<string> EncryptArmoredStringAsync(string input, IEnumerable<string> publicKeys, bool withIntegrityCheck = true, string name = DefaultFileName)
-        {
-            EncryptionKeys = new EncryptionKeys(await Task.WhenAll(publicKeys.Select(x => x.GetStreamAsync()).ToList()));
-
-            using (Stream inputStream = await input.GetStreamAsync())
-            using (Stream outputStream = new MemoryStream())
-            {
-                await EncryptStreamAsync(inputStream, outputStream, true, withIntegrityCheck, name);
-                outputStream.Seek(0, SeekOrigin.Begin);
-                return await outputStream.GetStringAsync();
-            }
-        }
-
-        /// <summary>
-        /// PGP Encrypt the string.
-        /// </summary>
-        /// <param name="input">Plain string to be encrypted</param>
-        /// <param name="encryptionKeys">IEncryptionKeys object containing public keys</param>
-        /// <param name="withIntegrityCheck">True, to perform integrity packet check on input file. Otherwise, false</param>
-        /// <param name="name">Name of encrypted file in message, defaults to the input file name</param>
-        public async Task<string> EncryptArmoredStringAsync(string input, IEncryptionKeys encryptionKeys, bool withIntegrityCheck = true, string name = DefaultFileName)
-        {
-            EncryptionKeys = encryptionKeys;
-
-            using (Stream inputStream = await input.GetStreamAsync())
-            using (Stream outputStream = new MemoryStream())
-            {
-                await EncryptStreamAsync(inputStream, outputStream, true, withIntegrityCheck, name);
-                outputStream.Seek(0, SeekOrigin.Begin);
-                return await outputStream.GetStringAsync();
-            }
-        }
-
-        /// <summary>
-        /// PGP Encrypt the string.
-        /// </summary>
-        /// <param name="input">Plain string to be encrypted</param>
-        /// <param name="withIntegrityCheck">True, to perform integrity packet check on input file. Otherwise, false</param>
-        /// <param name="name">Name of encrypted file in message, defaults to the input file name</param>
-        public async Task<string> EncryptArmoredStringAsync(string input, bool withIntegrityCheck = true, string name = DefaultFileName)
-        {
-            using (Stream inputStream = await input.GetStreamAsync())
-            using (Stream outputStream = new MemoryStream())
-            {
-                await EncryptStreamAsync(inputStream, outputStream, true, withIntegrityCheck, name);
-                outputStream.Seek(0, SeekOrigin.Begin);
-                return await outputStream.GetStringAsync();
-            }
-        }
-        #endregion EncryptArmoredStringAsync
-        #region EncryptArmoredString
-        /// <summary>
-        /// PGP Encrypt the string.
-        /// </summary>
-        /// <param name="input">Plain string to be encrypted</param>
-        /// <param name="publicKey">PGP public key</param>
-        /// <param name="withIntegrityCheck">True, to perform integrity packet check on input file. Otherwise, false</param>
-        /// <param name="name">Name of encrypted file in message, defaults to the input file name</param>
-        public string EncryptArmoredString(
-            string input,
-            string publicKey,
-            bool withIntegrityCheck = true,
-            string name = DefaultFileName)
-        {
-            EncryptionKeys = new EncryptionKeys(publicKey.GetStream());
-
-            using (Stream inputStream = input.GetStream())
-            using (Stream outputStream = new MemoryStream())
-            {
-                EncryptStream(inputStream, outputStream, true, withIntegrityCheck, name);
-                outputStream.Seek(0, SeekOrigin.Begin);
-                return outputStream.GetString();
-            }
-        }
-
-        /// <summary>
-        /// PGP Encrypt the string.
-        /// </summary>
-        /// <param name="input">Plain string to be encrypted</param>
-        /// <param name="publicKeys">IEnumerable of PGP public keys</param>
-        /// <param name="withIntegrityCheck">True, to perform integrity packet check on input file. Otherwise, false</param>
-        /// <param name="name">Name of encrypted file in message, defaults to the input file name</param>
-        public string EncryptArmoredString(string input, IEnumerable<string> publicKeys, bool withIntegrityCheck = true, string name = DefaultFileName)
-        {
-            EncryptionKeys = new EncryptionKeys(publicKeys.Select(x => x.GetStream()).ToList());
-
-            using (Stream inputStream = input.GetStream())
-            using (Stream outputStream = new MemoryStream())
-            {
-                EncryptStream(inputStream, outputStream, true, withIntegrityCheck, name);
-                outputStream.Seek(0, SeekOrigin.Begin);
-                return outputStream.GetString();
-            }
-        }
-
-        /// <summary>
-        /// PGP Encrypt the string.
-        /// </summary>
-        /// <param name="input">Plain string to be encrypted</param>
-        /// <param name="encryptionKeys">IEncryptionKeys object containing public keys</param>
-        /// <param name="withIntegrityCheck">True, to perform integrity packet check on input file. Otherwise, false</param>
-        /// <param name="name">Name of encrypted file in message, defaults to the input file name</param>
-        public string EncryptArmoredString(string input, IEncryptionKeys encryptionKeys, bool withIntegrityCheck = true, string name = DefaultFileName)
-        {
-            EncryptionKeys = encryptionKeys;
-
-            using (Stream inputStream = input.GetStream())
-            using (Stream outputStream = new MemoryStream())
-            {
-                EncryptStream(inputStream, outputStream, true, withIntegrityCheck, name);
-                outputStream.Seek(0, SeekOrigin.Begin);
-                return outputStream.GetString();
-            }
-        }
-
-        /// <summary>
-        /// PGP Encrypt the string.
-        /// </summary>
-        /// <param name="input">Plain string to be encrypted</param>
-        /// <param name="withIntegrityCheck">True, to perform integrity packet check on input file. Otherwise, false</param>
-        /// <param name="name">Name of encrypted file in message, defaults to the input file name</param>
-        public string EncryptArmoredString(string input, bool withIntegrityCheck = true, string name = DefaultFileName)
-        {
-            using (Stream inputStream = input.GetStream())
-            using (Stream outputStream = new MemoryStream())
-            {
-                EncryptStream(inputStream, outputStream, true, withIntegrityCheck, name);
-                outputStream.Seek(0, SeekOrigin.Begin);
-                return outputStream.GetString();
-            }
-        }
-        #endregion EncryptArmoredString
-        #endregion Encrypt
-
-        #region Encrypt and Sign
-        #region EncryptFileAndSignAsync
-
-        /// <summary>
-        /// Encrypt and sign the file pointed to by unencryptedFileInfo and
-        /// </summary>
-        /// <param name="inputFilePath">Plain data file path to be encrypted and signed</param>
-        /// <param name="outputFilePath">Output PGP encrypted and signed file path</param>
-        /// <param name="publicKeyFilePath">PGP public key file path</param>
-        /// <param name="privateKeyFilePath">PGP secret key file path</param>
-        /// <param name="passPhrase">PGP secret key password</param>
-        /// <param name="armor">True, means a binary data representation as an ASCII-only text. Otherwise, false</param>
-        /// <param name="name">Name of encrypted file in message, defaults to the input file name</param>
-        public async Task EncryptFileAndSignAsync(string inputFilePath, string outputFilePath, string publicKeyFilePath,
-            string privateKeyFilePath, string passPhrase, bool armor = true, bool withIntegrityCheck = true, string name = DefaultFileName)
-        {
-            EncryptionKeys = new EncryptionKeys(new FileInfo(publicKeyFilePath), new FileInfo(privateKeyFilePath), passPhrase);
-            await EncryptFileAndSignAsync(inputFilePath, outputFilePath, armor, withIntegrityCheck, name);
-        }
-
-        /// <summary>
-        /// Encrypt and sign the file pointed to by unencryptedFileInfo and
-        /// </summary>
-        /// <param name="inputFilePath">Plain data file path to be encrypted and signed</param>
-        /// <param name="outputFilePath">Output PGP encrypted and signed file path</param>
-        /// <param name="publicKeyFilePaths">IEnumerable of PGP public key file paths</param>
-        /// <param name="privateKeyFilePath">PGP secret key file path</param>
-        /// <param name="passPhrase">PGP secret key password</param>
-        /// <param name="armor">True, means a binary data representation as an ASCII-only text. Otherwise, false</param>
-        /// <param name="name">Name of encrypted file in message, defaults to the input file name</param>
-        public async Task EncryptFileAndSignAsync(string inputFilePath, string outputFilePath, IEnumerable<string> publicKeyFilePaths,
-            string privateKeyFilePath, string passPhrase, bool armor = true, bool withIntegrityCheck = true, string name = DefaultFileName)
-        {
-            EncryptionKeys = new EncryptionKeys(publicKeyFilePaths.Select(x => new FileInfo(x)).ToList(), new FileInfo(privateKeyFilePath), passPhrase);
-            await EncryptFileAndSignAsync(inputFilePath, outputFilePath, armor, withIntegrityCheck, name);
-        }
-
-        /// <summary>
-        /// Encrypt and sign the file pointed to by unencryptedFileInfo and
-        /// </summary>
-        /// <param name="inputFilePath">Plain data file path to be encrypted and signed</param>
-        /// <param name="outputFilePath">Output PGP encrypted and signed file path</param>
-        /// <param name="encryptionKeys">Encryption keys</param>
-        /// <param name="armor">True, means a binary data representation as an ASCII-only text. Otherwise, false</param>
-        /// <param name="name">Name of encrypted file in message, defaults to the input file name</param>
-        public async Task EncryptFileAndSignAsync(string inputFilePath, string outputFilePath, IEncryptionKeys encryptionKeys, bool armor = true, bool withIntegrityCheck = true, string name = DefaultFileName)
-        {
-            EncryptionKeys = encryptionKeys;
-            await EncryptFileAndSignAsync(inputFilePath, outputFilePath, armor, withIntegrityCheck, name);
-        }
-
-        /// <summary>
-        /// Encrypt and sign the file pointed to by unencryptedFileInfo and
-        /// </summary>
-        /// <param name="inputFilePath">Plain data file path to be encrypted and signed</param>
-        /// <param name="outputFilePath">Output PGP encrypted and signed file path</param>
-        /// <param name="armor">True, means a binary data representation as an ASCII-only text. Otherwise, false</param>
-        /// <param name="name">Name of encrypted file in message, defaults to the input file name</param>
-        public async Task EncryptFileAndSignAsync(string inputFilePath, string outputFilePath, bool armor = true, bool withIntegrityCheck = true, string name = DefaultFileName)
-        {
-            if (String.IsNullOrEmpty(inputFilePath))
-                throw new ArgumentException("InputFilePath");
-            if (String.IsNullOrEmpty(outputFilePath))
-                throw new ArgumentException("OutputFilePath");
-            if (EncryptionKeys == null)
-                throw new ArgumentException("EncryptionKeys");
-
-            if (!File.Exists(inputFilePath))
-                throw new FileNotFoundException(String.Format("Input file [{0}] does not exist.", inputFilePath));
-
-            if (name == DefaultFileName)
-            {
-                name = Path.GetFileName(inputFilePath);
-            }
-
-            using (Stream outputStream = File.Create(outputFilePath))
-            {
-                if (armor)
-                {
-                    using (ArmoredOutputStream armoredOutputStream = new ArmoredOutputStream(outputStream))
-                    {
-                        await OutputEncryptedAsync(inputFilePath, armoredOutputStream, withIntegrityCheck, name);
-                    }
-                }
-                else
-                    await OutputEncryptedAsync(inputFilePath, outputStream, withIntegrityCheck, name);
-            }
-        }
-
-        /// <summary>
-        /// Encrypt and sign the file pointed to by unencryptedFileInfo and
-        /// </summary>
-        /// <param name="inputFile">Plain data file to be encrypted and signed</param>
-        /// <param name="outputFile">Output PGP encrypted and signed file</param>
-        /// <param name="publicKeyFile">PGP public key file</param>
-        /// <param name="privateKeyFile">PGP secret key file</param>
-        /// <param name="passPhrase">PGP secret key password</param>
-        /// <param name="armor">True, means a binary data representation as an ASCII-only text. Otherwise, false</param>
-        /// <param name="name">Name of encrypted file in message, defaults to the input file name</param>
-        public async Task EncryptFileAndSignAsync(FileInfo inputFile, FileInfo outputFile, FileInfo publicKeyFile,
-            FileInfo privateKeyFile, string passPhrase, bool armor = true, bool withIntegrityCheck = true, string name = DefaultFileName)
-        {
-            EncryptionKeys = new EncryptionKeys(publicKeyFile, privateKeyFile, passPhrase);
-            await EncryptFileAndSignAsync(inputFile, outputFile, armor, withIntegrityCheck, name);
-        }
-
-        /// <summary>
-        /// Encrypt and sign the file pointed to by unencryptedFileInfo and
-        /// </summary>
-        /// <param name="inputFile">Plain data file to be encrypted and signed</param>
-        /// <param name="outputFile">Output PGP encrypted and signed file</param>
-        /// <param name="publicKeyFiles">IEnumerable of PGP public key files</param>
-        /// <param name="privateKeyFile">PGP secret key file</param>
-        /// <param name="passPhrase">PGP secret key password</param>
-        /// <param name="armor">True, means a binary data representation as an ASCII-only text. Otherwise, false</param>
-        /// <param name="name">Name of encrypted file in message, defaults to the input file name</param>
-        public async Task EncryptFileAndSignAsync(FileInfo inputFile, FileInfo outputFile, IEnumerable<FileInfo> publicKeyFiles,
-            FileInfo privateKeyFile, string passPhrase, bool armor = true, bool withIntegrityCheck = true, string name = DefaultFileName)
-        {
-            EncryptionKeys = new EncryptionKeys(publicKeyFiles, privateKeyFile, passPhrase);
-            await EncryptFileAndSignAsync(inputFile, outputFile, armor, withIntegrityCheck, name);
-        }
-
-        /// <summary>
-        /// Encrypt and sign the file pointed to by unencryptedFileInfo and
-        /// </summary>
-        /// <param name="inputFile">Plain data file to be encrypted and signed</param>
-        /// <param name="outputFile">Output PGP encrypted and signed file</param>
-        /// <param name="encryptionKeys">Encryption keys</param>
-        /// <param name="armor">True, means a binary data representation as an ASCII-only text. Otherwise, false</param>
-        /// <param name="name">Name of encrypted file in message, defaults to the input file name</param>
-        public async Task EncryptFileAndSignAsync(FileInfo inputFile, FileInfo outputFile, IEncryptionKeys encryptionKeys, bool armor = true, bool withIntegrityCheck = true, string name = DefaultFileName)
-        {
-            EncryptionKeys = encryptionKeys;
-            await EncryptFileAndSignAsync(inputFile, outputFile, armor, withIntegrityCheck, name);
-        }
-
-        /// <summary>
-        /// Encrypt and sign the file pointed to by unencryptedFileInfo and
-        /// </summary>
-        /// <param name="inputFilePath">Plain data file path to be encrypted and signed</param>
-        /// <param name="outputFilePath">Output PGP encrypted and signed file path</param>
-        /// <param name="armor">True, means a binary data representation as an ASCII-only text. Otherwise, false</param>
-        /// <param name="name">Name of encrypted file in message, defaults to the input file name</param>
-        public async Task EncryptFileAndSignAsync(FileInfo inputFile, FileInfo outputFile, bool armor = true, bool withIntegrityCheck = true, string name = DefaultFileName)
-        {
-            if (inputFile == null)
-                throw new ArgumentException("InputFilePath");
-            if (outputFile == null)
-                throw new ArgumentException("OutputFilePath");
-            if (EncryptionKeys == null)
-                throw new ArgumentException("EncryptionKeys");
-
-            if (!inputFile.Exists)
-                throw new FileNotFoundException(String.Format("Input file [{0}] does not exist.", inputFile.FullName));
-
-            if (name == DefaultFileName)
-            {
-                name = inputFile.Name;
-            }
-
-            using (Stream outputStream = outputFile.OpenWrite())
-            {
-                if (armor)
-                {
-                    using (ArmoredOutputStream armoredOutputStream = new ArmoredOutputStream(outputStream))
-                    {
-                        await OutputEncryptedAsync(inputFile, armoredOutputStream, withIntegrityCheck, name);
-                    }
-                }
-                else
-                    await OutputEncryptedAsync(inputFile, outputStream, withIntegrityCheck, name);
-            }
-        }
-
-        #endregion EncryptFileAndSignAsync
-        #region EncryptFileAndSign
-
-        /// <summary>
-        /// Encrypt and sign the file pointed to by unencryptedFileInfo and
-        /// </summary>
-        /// <param name="inputFilePath">Plain data file path to be encrypted and signed</param>
-        /// <param name="outputFilePath">Output PGP encrypted and signed file path</param>
-        /// <param name="publicKeyFilePath">PGP public key file path</param>
-        /// <param name="privateKeyFilePath">PGP secret key file path</param>
-        /// <param name="passPhrase">PGP secret key password</param>
-        /// <param name="armor">True, means a binary data representation as an ASCII-only text. Otherwise, false</param>
-        /// <param name="name">Name of encrypted file in message, defaults to the input file name</param>
-        public void EncryptFileAndSign(string inputFilePath, string outputFilePath, string publicKeyFilePath,
-            string privateKeyFilePath, string passPhrase, bool armor = true, bool withIntegrityCheck = true, string name = DefaultFileName)
-        {
-            EncryptionKeys = new EncryptionKeys(new FileInfo(publicKeyFilePath), new FileInfo(privateKeyFilePath), passPhrase);
-            EncryptFileAndSign(inputFilePath, outputFilePath, armor, withIntegrityCheck, name);
-        }
-
-        /// <summary>
-        /// Encrypt and sign the file pointed to by unencryptedFileInfo and
-        /// </summary>
-        /// <param name="inputFilePath">Plain data file path to be encrypted and signed</param>
-        /// <param name="outputFilePath">Output PGP encrypted and signed file path</param>
-        /// <param name="publicKeyFilePaths">IEnumerable of PGP public key file paths</param>
-        /// <param name="privateKeyFilePath">PGP secret key file path</param>
-        /// <param name="passPhrase">PGP secret key password</param>
-        /// <param name="armor">True, means a binary data representation as an ASCII-only text. Otherwise, false</param>
-        /// <param name="name">Name of encrypted file in message, defaults to the input file name</param>
-        public void EncryptFileAndSign(string inputFilePath, string outputFilePath, IEnumerable<string> publicKeyFilePaths,
-            string privateKeyFilePath, string passPhrase, bool armor = true, bool withIntegrityCheck = true, string name = DefaultFileName)
-        {
-            EncryptionKeys = new EncryptionKeys(publicKeyFilePaths.Select(x => new FileInfo(x)).ToList(), new FileInfo(privateKeyFilePath), passPhrase);
-            EncryptFileAndSign(inputFilePath, outputFilePath, armor, withIntegrityCheck, name);
-        }
-
-        /// <summary>
-        /// Encrypt and sign the file pointed to by unencryptedFileInfo and
-        /// </summary>
-        /// <param name="inputFilePath">Plain data file path to be encrypted and signed</param>
-        /// <param name="outputFilePath">Output PGP encrypted and signed file path</param>
-        /// <param name="encryptionKeys">Encryption keys</param>
-        /// <param name="armor">True, means a binary data representation as an ASCII-only text. Otherwise, false</param>
-        /// <param name="name">Name of encrypted file in message, defaults to the input file name</param>
-        public void EncryptFileAndSign(string inputFilePath, string outputFilePath, IEncryptionKeys encryptionKeys, bool armor = true, bool withIntegrityCheck = true, string name = DefaultFileName)
-        {
-            EncryptionKeys = encryptionKeys;
-            EncryptFileAndSign(inputFilePath, outputFilePath, armor, withIntegrityCheck, name);
-        }
-
-        /// <summary>
-        /// Encrypt and sign the file pointed to by unencryptedFileInfo and
-        /// </summary>
-        /// <param name="inputFilePath">Plain data file path to be encrypted and signed</param>
-        /// <param name="outputFilePath">Output PGP encrypted and signed file path</param>
-        /// <param name="armor">True, means a binary data representation as an ASCII-only text. Otherwise, false</param>
-        /// <param name="name">Name of encrypted file in message, defaults to the input file name</param>
-        public void EncryptFileAndSign(string inputFilePath, string outputFilePath, bool armor = true, bool withIntegrityCheck = true, string name = DefaultFileName)
-        {
-            if (String.IsNullOrEmpty(inputFilePath))
-                throw new ArgumentException("InputFilePath");
-            if (String.IsNullOrEmpty(outputFilePath))
-                throw new ArgumentException("OutputFilePath");
-            if (EncryptionKeys == null)
-                throw new ArgumentException("EncryptionKeys");
-
-            if (!File.Exists(inputFilePath))
-                throw new FileNotFoundException(String.Format("Input file [{0}] does not exist.", inputFilePath));
-
-            if (name == DefaultFileName)
-            {
-                name = Path.GetFileName(inputFilePath);
-            }
-
-            using (Stream outputStream = File.Create(outputFilePath))
-            {
-                if (armor)
-                {
-                    using (ArmoredOutputStream armoredOutputStream = new ArmoredOutputStream(outputStream))
-                    {
-                        OutputEncrypted(inputFilePath, armoredOutputStream, withIntegrityCheck, name);
-                    }
-                }
-                else
-                    OutputEncrypted(inputFilePath, outputStream, withIntegrityCheck, name);
-            }
-        }
-
-        /// <summary>
-        /// Encrypt and sign the file pointed to by unencryptedFileInfo and
-        /// </summary>
-        /// <param name="inputFile">Plain data file to be encrypted and signed</param>
-        /// <param name="outputFile">Output PGP encrypted and signed file</param>
-        /// <param name="publicKeyFile">PGP public key file</param>
-        /// <param name="privateKeyFile">PGP secret key file</param>
-        /// <param name="passPhrase">PGP secret key password</param>
-        /// <param name="armor">True, means a binary data representation as an ASCII-only text. Otherwise, false</param>
-        /// <param name="name">Name of encrypted file in message, defaults to the input file name</param>
-        public void EncryptFileAndSign(FileInfo inputFile, FileInfo outputFile, FileInfo publicKeyFile,
-            FileInfo privateKeyFile, string passPhrase, bool armor = true, bool withIntegrityCheck = true, string name = DefaultFileName)
-        {
-            EncryptionKeys = new EncryptionKeys(publicKeyFile, privateKeyFile, passPhrase);
-            EncryptFileAndSign(inputFile, outputFile, armor, withIntegrityCheck, name);
-        }
-
-        /// <summary>
-        /// Encrypt and sign the file pointed to by unencryptedFileInfo and
-        /// </summary>
-        /// <param name="inputFile">Plain data file to be encrypted and signed</param>
-        /// <param name="outputFile">Output PGP encrypted and signed file</param>
-        /// <param name="publicKeyFiles">IEnumerable of PGP public key files</param>
-        /// <param name="privateKeyFile">PGP secret key file</param>
-        /// <param name="passPhrase">PGP secret key password</param>
-        /// <param name="armor">True, means a binary data representation as an ASCII-only text. Otherwise, false</param>
-        /// <param name="name">Name of encrypted file in message, defaults to the input file name</param>
-        public void EncryptFileAndSign(FileInfo inputFile, FileInfo outputFile, IEnumerable<FileInfo> publicKeyFiles,
-            FileInfo privateKeyFile, string passPhrase, bool armor = true, bool withIntegrityCheck = true, string name = DefaultFileName)
-        {
-            EncryptionKeys = new EncryptionKeys(publicKeyFiles, privateKeyFile, passPhrase);
-            EncryptFileAndSign(inputFile, outputFile, armor, withIntegrityCheck, name);
-        }
-
-        /// <summary>
-        /// Encrypt and sign the file pointed to by unencryptedFileInfo and
-        /// </summary>
-        /// <param name="inputFile">Plain data file to be encrypted and signed</param>
-        /// <param name="outputFile">Output PGP encrypted and signed file</param>
-        /// <param name="encryptionKeys">Encryption keys</param>
-        /// <param name="armor">True, means a binary data representation as an ASCII-only text. Otherwise, false</param>
-        /// <param name="name">Name of encrypted file in message, defaults to the input file name</param>
-        public void EncryptFileAndSign(FileInfo inputFile, FileInfo outputFile, IEncryptionKeys encryptionKeys, bool armor = true, bool withIntegrityCheck = true, string name = DefaultFileName)
-        {
-            EncryptionKeys = encryptionKeys;
-            EncryptFileAndSign(inputFile, outputFile, armor, withIntegrityCheck, name);
-        }
-
-        /// <summary>
-        /// Encrypt and sign the file pointed to by unencryptedFileInfo and
-        /// </summary>
-        /// <param name="inputFilePath">Plain data file path to be encrypted and signed</param>
-        /// <param name="outputFilePath">Output PGP encrypted and signed file path</param>
-        /// <param name="armor">True, means a binary data representation as an ASCII-only text. Otherwise, false</param>
-        /// <param name="name">Name of encrypted file in message, defaults to the input file name</param>
-        public void EncryptFileAndSign(FileInfo inputFile, FileInfo outputFile, bool armor = true, bool withIntegrityCheck = true, string name = DefaultFileName)
-        {
-            if (inputFile == null)
-                throw new ArgumentException("InputFilePath");
-            if (outputFile == null)
-                throw new ArgumentException("OutputFilePath");
-            if (EncryptionKeys == null)
-                throw new ArgumentException("EncryptionKeys");
-
-            if (!inputFile.Exists)
-                throw new FileNotFoundException(String.Format("Input file [{0}] does not exist.", inputFile.FullName));
-
-            if (name == DefaultFileName)
-            {
-                name = inputFile.Name;
-            }
-
-            using (Stream outputStream = outputFile.OpenWrite())
-            {
-                if (armor)
-                {
-                    using (ArmoredOutputStream armoredOutputStream = new ArmoredOutputStream(outputStream))
-                    {
-                        OutputEncrypted(inputFile, armoredOutputStream, withIntegrityCheck, name);
-                    }
-                }
-                else
-                    OutputEncrypted(inputFile, outputStream, withIntegrityCheck, name);
-            }
-        }
-
-        #endregion EncryptFileAndSign
-        #region EncryptStreamAndSignAsync
-
-        /// <summary>
-        /// Encrypt and sign the stream pointed to by unencryptedFileInfo and
-        /// </summary>
-        /// <param name="inputStream">Plain data stream to be encrypted and signed</param>
-        /// <param name="outputStream">Output PGP encrypted and signed stream</param>
-        /// <param name="publicKeyStream">PGP public key stream</param>
-        /// <param name="privateKeyStream">PGP secret key stream</param>
-        /// <param name="passPhrase">PGP secret key password</param>
-        /// <param name="armor">True, means a binary data representation as an ASCII-only text. Otherwise, false</param>
-        /// <param name="name">Name of encrypted file in message, defaults to the input file name</param>
-        public async Task EncryptStreamAndSignAsync(Stream inputStream, Stream outputStream, Stream publicKeyStream,
-            Stream privateKeyStream, string passPhrase, bool armor = true, bool withIntegrityCheck = true, string name = DefaultFileName)
-        {
-            EncryptionKeys = new EncryptionKeys(publicKeyStream, privateKeyStream, passPhrase);
-            await EncryptStreamAndSignAsync(inputStream, outputStream, armor, withIntegrityCheck, name);
-        }
-
-        /// <summary>
-        /// Encrypt and sign the stream pointed to by unencryptedFileInfo and
-        /// </summary>
-        /// <param name="inputStream">Plain data stream to be encrypted and signed</param>
-        /// <param name="outputStream">Output PGP encrypted and signed stream</param>
-        /// <param name="publicKeyStreams">IEnumerable of PGP public key streams</param>
-        /// <param name="privateKeyStream">PGP secret key stream</param>
-        /// <param name="passPhrase">PGP secret key password</param>
-        /// <param name="armor">True, means a binary data representation as an ASCII-only text. Otherwise, false</param>
-        /// <param name="name">Name of encrypted file in message, defaults to the input file name</param>
-        public async Task EncryptStreamAndSignAsync(Stream inputStream, Stream outputStream, IEnumerable<Stream> publicKeyStreams,
-            Stream privateKeyStream, string passPhrase, bool armor = true, bool withIntegrityCheck = true, string name = DefaultFileName)
-        {
-            EncryptionKeys = new EncryptionKeys(publicKeyStreams, privateKeyStream, passPhrase);
-            await EncryptStreamAndSignAsync(inputStream, outputStream, armor, withIntegrityCheck, name);
-        }
-
-        /// <summary>
-        /// Encrypt and sign the stream pointed to by unencryptedFileInfo and
-        /// </summary>
-        /// <param name="inputStream">Plain data stream to be encrypted and signed</param>
-        /// <param name="outputStream">Output PGP encrypted and signed stream</param>
-        /// <param name="encryptionKeys">Encryption keys</param>
-        /// <param name="armor">True, means a binary data representation as an ASCII-only text. Otherwise, false</param>
-        /// <param name="name">Name of encrypted file in message, defaults to the input file name</param>
-        public async Task EncryptStreamAndSignAsync(Stream inputStream, Stream outputStream, IEncryptionKeys encryptionKeys, bool armor = true, bool withIntegrityCheck = true, string name = DefaultFileName)
-        {
-            EncryptionKeys = encryptionKeys;
-            await EncryptStreamAndSignAsync(inputStream, outputStream, armor, withIntegrityCheck, name);
-        }
-
-        /// <summary>
-        /// Encrypt and sign the stream pointed to by unencryptedFileInfo and
-        /// </summary>
-        /// <param name="inputStream">Plain data stream to be encrypted and signed</param>
-        /// <param name="outputStream">Output PGP encrypted and signed stream</param>
-        /// <param name="armor">True, means a binary data representation as an ASCII-only text. Otherwise, false</param>
-        /// <param name="name">Name of encrypted file in message, defaults to the input file name</param>
-        public async Task EncryptStreamAndSignAsync(Stream inputStream, Stream outputStream, bool armor = true, bool withIntegrityCheck = true, string name = DefaultFileName)
-        {
-            if (inputStream == null)
-                throw new ArgumentException("InputStream");
-            if (outputStream == null)
-                throw new ArgumentException("OutputStream");
-            if (EncryptionKeys == null)
-                throw new ArgumentException("EncryptionKeys");
-            if (inputStream.Position != 0)
-                throw new ArgumentException("inputStream should be at start of stream");
-
-            if (name == DefaultFileName && inputStream is FileStream)
-            {
-                string inputFilePath = ((FileStream)inputStream).Name;
-                name = Path.GetFileName(inputFilePath);
-            }
-
-            if (armor)
-            {
-                using (ArmoredOutputStream armoredOutputStream = new ArmoredOutputStream(outputStream))
-                {
-                    await OutputEncryptedAsync(inputStream, armoredOutputStream, withIntegrityCheck, name);
-                }
-            }
-            else
-                await OutputEncryptedAsync(inputStream, outputStream, withIntegrityCheck, name);
-        }
-
-        #endregion EncryptStreamAndSignAsync
-        #region EncryptStreamAndSign
-
-        /// <summary>
-        /// Encrypt and sign the stream pointed to by unencryptedFileInfo and
-        /// </summary>
-        /// <param name="inputStream">Plain data stream to be encrypted and signed</param>
-        /// <param name="outputStream">Output PGP encrypted and signed stream</param>
-        /// <param name="publicKeyStream">PGP public key stream</param>
-        /// <param name="privateKeyStream">PGP secret key stream</param>
-        /// <param name="passPhrase">PGP secret key password</param>
-        /// <param name="armor">True, means a binary data representation as an ASCII-only text. Otherwise, false</param>
-        /// <param name="name">Name of encrypted file in message, defaults to the input file name</param>
-        public void EncryptStreamAndSign(Stream inputStream, Stream outputStream, Stream publicKeyStream,
-            Stream privateKeyStream, string passPhrase, bool armor = true, bool withIntegrityCheck = true, string name = DefaultFileName)
-        {
-            EncryptionKeys = new EncryptionKeys(publicKeyStream, privateKeyStream, passPhrase);
-            EncryptStreamAndSign(inputStream, outputStream, armor, withIntegrityCheck, name);
-        }
-
-        /// <summary>
-        /// Encrypt and sign the stream pointed to by unencryptedFileInfo and
-        /// </summary>
-        /// <param name="inputStream">Plain data stream to be encrypted and signed</param>
-        /// <param name="outputStream">Output PGP encrypted and signed stream</param>
-        /// <param name="publicKeyStreams">IEnumerable of PGP public key streams</param>
-        /// <param name="privateKeyStream">PGP secret key stream</param>
-        /// <param name="passPhrase">PGP secret key password</param>
-        /// <param name="armor">True, means a binary data representation as an ASCII-only text. Otherwise, false</param>
-        /// <param name="name">Name of encrypted file in message, defaults to the input file name</param>
-        public void EncryptStreamAndSign(Stream inputStream, Stream outputStream, IEnumerable<Stream> publicKeyStreams,
-            Stream privateKeyStream, string passPhrase, bool armor = true, bool withIntegrityCheck = true, string name = DefaultFileName)
-        {
-            EncryptionKeys = new EncryptionKeys(publicKeyStreams, privateKeyStream, passPhrase);
-            EncryptStreamAndSign(inputStream, outputStream, armor, withIntegrityCheck, name);
-        }
-
-        /// <summary>
-        /// Encrypt and sign the stream pointed to by unencryptedFileInfo and
-        /// </summary>
-        /// <param name="inputStream">Plain data stream to be encrypted and signed</param>
-        /// <param name="outputStream">Output PGP encrypted and signed stream</param>
-        /// <param name="encryptionKeys">Encryption keys</param>
-        /// <param name="armor">True, means a binary data representation as an ASCII-only text. Otherwise, false</param>
-        /// <param name="name">Name of encrypted file in message, defaults to the input file name</param>
-        public void EncryptStreamAndSign(Stream inputStream, Stream outputStream, IEncryptionKeys encryptionKeys, bool armor = true, bool withIntegrityCheck = true, string name = DefaultFileName)
-        {
-            EncryptionKeys = encryptionKeys;
-            EncryptStreamAndSign(inputStream, outputStream, armor, withIntegrityCheck, name);
-        }
-
-        /// <summary>
-        /// Encrypt and sign the stream pointed to by unencryptedFileInfo and
-        /// </summary>
-        /// <param name="inputStream">Plain data stream to be encrypted and signed</param>
-        /// <param name="outputStream">Output PGP encrypted and signed stream</param>
-        /// <param name="armor">True, means a binary data representation as an ASCII-only text. Otherwise, false</param>
-        /// <param name="name">Name of encrypted file in message, defaults to the input file name</param>
-        public void EncryptStreamAndSign(Stream inputStream, Stream outputStream, bool armor = true, bool withIntegrityCheck = true, string name = DefaultFileName)
-        {
-            if (inputStream == null)
-                throw new ArgumentException("InputStream");
-            if (outputStream == null)
-                throw new ArgumentException("OutputStream");
-            if (EncryptionKeys == null)
-                throw new ArgumentException("EncryptionKeys");
-            if (inputStream.Position != 0)
-                throw new ArgumentException("inputStream should be at start of stream");
-
-            if (name == DefaultFileName && inputStream is FileStream)
-            {
-                string inputFilePath = ((FileStream)inputStream).Name;
-                name = Path.GetFileName(inputFilePath);
-            }
-
-            if (armor)
-            {
-                using (ArmoredOutputStream armoredOutputStream = new ArmoredOutputStream(outputStream))
-                {
-                    OutputEncrypted(inputStream, armoredOutputStream, withIntegrityCheck, name);
-                }
-            }
-            else
-                OutputEncrypted(inputStream, outputStream, withIntegrityCheck, name);
-        }
-
-        #endregion EncryptStreamAndSign
-        #region EncryptArmoredStringAndSignAsync
-        /// <summary>
-        /// Encrypt and sign the string
-        /// </summary>
-        /// <param name="input">Plain string to be encrypted and signed</param>
-        /// <param name="publicKey">PGP public key</param>
-        /// <param name="privateKey">PGP secret key</param>
-        /// <param name="passPhrase">PGP secret key password</param>
-        /// <param name="name">Name of encrypted file in message, defaults to the input file name</param>
-        public async Task<string> EncryptArmoredStringAndSignAsync(string input, string publicKey,
-            string privateKey, string passPhrase, bool withIntegrityCheck = true, string name = DefaultFileName)
-        {
-            EncryptionKeys = new EncryptionKeys(await publicKey.GetStreamAsync(), await privateKey.GetStreamAsync(), passPhrase);
-
-            using (Stream inputStream = await input.GetStreamAsync())
-            using (Stream outputStream = new MemoryStream())
-            {
-                await EncryptStreamAndSignAsync(inputStream, outputStream, true, withIntegrityCheck, name);
-                outputStream.Seek(0, SeekOrigin.Begin);
-                return await outputStream.GetStringAsync();
-            }
-        }
-
-        /// <summary>
-        /// Encrypt and sign the string
-        /// </summary>
-        /// <param name="input">Plain string to be encrypted and signed</param>
-        /// <param name="publicKeys">IEnumerable of PGP public keys</param>
-        /// <param name="privateKey">PGP secret key stream</param>
-        /// <param name="passPhrase">PGP secret key password</param>
-        /// <param name="name">Name of encrypted file in message, defaults to the input file name</param>
-        public async Task<string> EncryptArmoredStringAndSignAsync(string input, List<string> publicKeys,
-            string privateKey, string passPhrase, bool withIntegrityCheck = true, string name = DefaultFileName)
-        {
-            EncryptionKeys = new EncryptionKeys(await Task.WhenAll(publicKeys.Select(x => x.GetStreamAsync()).ToList()), await privateKey.GetStreamAsync(), passPhrase);
-
-            using (Stream inputStream = await input.GetStreamAsync())
-            using (Stream outputStream = new MemoryStream())
-            {
-                await EncryptStreamAndSignAsync(inputStream, outputStream, true, withIntegrityCheck, name);
-                outputStream.Seek(0, SeekOrigin.Begin);
-                return await outputStream.GetStringAsync();
-            }
-        }
-
-        /// <summary>
-        /// Encrypt and sign the string
-        /// </summary>
-        /// <param name="input">Plain string to be encrypted and signed</param>
-        /// <param name="encryptionKeys">Encryption keys</param>
-        /// <param name="name">Name of encrypted file in message, defaults to the input file name</param>
-        public async Task<string> EncryptArmoredStringAndSignAsync(string input, IEncryptionKeys encryptionKeys, bool withIntegrityCheck = true, string name = DefaultFileName)
-        {
-            EncryptionKeys = encryptionKeys;
-
-            using (Stream inputStream = await input.GetStreamAsync())
-            using (Stream outputStream = new MemoryStream())
-            {
-                await EncryptStreamAndSignAsync(inputStream, outputStream, true, withIntegrityCheck, name);
-                outputStream.Seek(0, SeekOrigin.Begin);
-                return await outputStream.GetStringAsync();
-            }
-        }
-
-        /// <summary>
-        /// Encrypt and sign the string
-        /// </summary>
-        /// <param name="input">Plain string to be encrypted and signed</param>
-        /// <param name="name">Name of encrypted file in message, defaults to the input file name</param>
-        public async Task<string> EncryptArmoredStringAndSignAsync(string input, bool withIntegrityCheck = true, string name = DefaultFileName)
-        {
-            using (Stream inputStream = await input.GetStreamAsync())
-            using (Stream outputStream = new MemoryStream())
-            {
-                await EncryptStreamAndSignAsync(inputStream, outputStream, true, withIntegrityCheck, name);
-                outputStream.Seek(0, SeekOrigin.Begin);
-                return await outputStream.GetStringAsync();
-            }
-        }
-        #endregion EncryptArmoredStringAndSignAsync
-        #region EncryptArmoredStringAndSign
-        /// <summary>
-        /// Encrypt and sign the string
-        /// </summary>
-        /// <param name="input">Plain string to be encrypted and signed</param>
-        /// <param name="publicKey">PGP public key</param>
-        /// <param name="privateKey">PGP secret key</param>
-        /// <param name="passPhrase">PGP secret key password</param>
-        /// <param name="name">Name of encrypted file in message, defaults to the input file name</param>
-        public string EncryptArmoredStringAndSign(string input, string publicKey,
-            string privateKey, string passPhrase, bool withIntegrityCheck = true, string name = DefaultFileName)
-        {
-            EncryptionKeys = new EncryptionKeys(publicKey.GetStream(), privateKey.GetStream(), passPhrase);
-
-            using (Stream inputStream = input.GetStream())
-            using (Stream outputStream = new MemoryStream())
-            {
-                EncryptStreamAndSign(inputStream, outputStream, true, withIntegrityCheck, name);
-                outputStream.Seek(0, SeekOrigin.Begin);
-                return outputStream.GetString();
-            }
-        }
-
-        /// <summary>
-        /// Encrypt and sign the string
-        /// </summary>
-        /// <param name="input">Plain string to be encrypted and signed</param>
-        /// <param name="publicKeys">IEnumerable of PGP public keys</param>
-        /// <param name="privateKey">PGP secret key stream</param>
-        /// <param name="passPhrase">PGP secret key password</param>
-        /// <param name="name">Name of encrypted file in message, defaults to the input file name</param>
-        public string EncryptArmoredStringAndSign(string input, List<string> publicKeys,
-            string privateKey, string passPhrase, bool withIntegrityCheck = true, string name = DefaultFileName)
-        {
-            EncryptionKeys = new EncryptionKeys(publicKeys.Select(x => x.GetStream()).ToList(), privateKey.GetStream(), passPhrase);
-
-            using (Stream inputStream = input.GetStream())
-            using (Stream outputStream = new MemoryStream())
-            {
-                EncryptStreamAndSign(inputStream, outputStream, true, withIntegrityCheck, name);
-                outputStream.Seek(0, SeekOrigin.Begin);
-                return outputStream.GetString();
-            }
-        }
-
-        /// <summary>
-        /// Encrypt and sign the string
-        /// </summary>
-        /// <param name="input">Plain string to be encrypted and signed</param>
-        /// <param name="name">Name of encrypted file in message, defaults to the input file name</param>
-        public string EncryptArmoredStringAndSign(string input, bool withIntegrityCheck = true, string name = DefaultFileName)
-        {
-            using (Stream inputStream = input.GetStream())
-            using (Stream outputStream = new MemoryStream())
-            {
-                EncryptStreamAndSign(inputStream, outputStream, true, withIntegrityCheck, name);
-                outputStream.Seek(0, SeekOrigin.Begin);
-                return outputStream.GetString();
-            }
-        }
-        #endregion EncryptArmoredStringAndSign
-        #endregion Encrypt and Sign
-
-        #region Sign
-        #region SignFileAsync
-        /// <summary>
-        /// Sign the file pointed to by unencryptedFileInfo and
-        /// </summary>
-        /// <param name="inputFilePath">Plain data file path to be signed</param>
-        /// <param name="outputFilePath">Output PGP signed file path</param>
-        /// <param name="privateKeyFilePath">PGP secret key file path</param>
-        /// <param name="passPhrase">PGP secret key password</param>
-        /// <param name="armor">True, means a binary data representation as an ASCII-only text. Otherwise, false</param>
-        /// <param name="name">Name of signed file in message, defaults to the input file name</param>
-        public async Task SignFileAsync(string inputFilePath, string outputFilePath,
-            string privateKeyFilePath, string passPhrase, bool armor = true, bool withIntegrityCheck = true, string name = DefaultFileName)
-        {
-            EncryptionKeys = new EncryptionKeys(new FileInfo(privateKeyFilePath), passPhrase);
-            await SignFileAsync(inputFilePath, outputFilePath, armor, withIntegrityCheck, name);
-        }
-
-        /// <summary>
-        /// Sign the file pointed to by unencryptedFileInfo and
-        /// </summary>
-        /// <param name="inputFilePath">Plain data file path to be signed</param>
-        /// <param name="outputFilePath">Output PGP signed file path</param>
-        /// <param name="encryptionKeys">Encryption keys</param>
-        /// <param name="armor">True, means a binary data representation as an ASCII-only text. Otherwise, false</param>
-        /// <param name="name">Name of signed file in message, defaults to the input file name</param>
-        public async Task SignFileAsync(string inputFilePath, string outputFilePath, IEncryptionKeys encryptionKeys,
-            bool armor = true, bool withIntegrityCheck = true, string name = DefaultFileName)
-        {
-            EncryptionKeys = encryptionKeys;
-            await SignFileAsync(inputFilePath, outputFilePath, armor, withIntegrityCheck, name);
-        }
-
-        /// <summary>
-        /// Sign the file pointed to by unencryptedFileInfo and
-        /// </summary>
-        /// <param name="inputFilePath">Plain data file path to be signed</param>
-        /// <param name="outputFilePath">Output PGP signed file path</param>
-        /// <param name="armor">True, means a binary data representation as an ASCII-only text. Otherwise, false</param>
-        /// <param name="name">Name of signed file in message, defaults to the input file name</param>
-        public async Task SignFileAsync(string inputFilePath, string outputFilePath,
-            bool armor = true, bool withIntegrityCheck = true, string name = DefaultFileName)
-        {
-            if (String.IsNullOrEmpty(inputFilePath))
-                throw new ArgumentException("InputFilePath");
-            if (String.IsNullOrEmpty(outputFilePath))
-                throw new ArgumentException("OutputFilePath");
-            if (EncryptionKeys == null)
-                throw new ArgumentException("EncryptionKeys");
-
-            if (!File.Exists(inputFilePath))
-                throw new FileNotFoundException(String.Format("Input file [{0}] does not exist.", inputFilePath));
-
-            if (name == DefaultFileName)
-            {
-                name = Path.GetFileName(inputFilePath);
-            }
-
-            using (Stream outputStream = File.Create(outputFilePath))
-            {
-                if (armor)
-                {
-                    using (ArmoredOutputStream armoredOutputStream = new ArmoredOutputStream(outputStream))
-                    {
-                        await OutputSignedAsync(inputFilePath, armoredOutputStream, withIntegrityCheck, name);
-                    }
-                }
-                else
-                    await OutputSignedAsync(inputFilePath, outputStream, withIntegrityCheck, name);
-            }
-        }
-
-        /// <summary>
-        /// Sign the file pointed to by unencryptedFileInfo
-        /// </summary>
-        /// <param name="inputFile">Plain data file to be signed</param>
-        /// <param name="outputFile">Output PGP signed file</param>
-        /// <param name="privateKeyFile">PGP secret key file</param>
-        /// <param name="passPhrase">PGP secret key password</param>
-        /// <param name="armor">True, means a binary data representation as an ASCII-only text. Otherwise, false</param>
-        /// <param name="name">Name of signed file in message, defaults to the input file name</param>
-        public async Task SignFileAsync(FileInfo inputFile, FileInfo outputFile,
-            FileInfo privateKeyFile, string passPhrase, bool armor = true, bool withIntegrityCheck = true, string name = DefaultFileName)
-        {
-            EncryptionKeys = new EncryptionKeys(privateKeyFile, passPhrase);
-            await SignFileAsync(inputFile, outputFile, armor, withIntegrityCheck, name);
-        }
-
-        /// <summary>
-        /// Sign the file pointed to by unencryptedFileInfo
-        /// </summary>
-        /// <param name="inputFile">Plain data file to be signed</param>
-        /// <param name="outputFile">Output PGP signed file</param>
-        /// <param name="encryptionKeys">Encryption keys</param>
-        /// <param name="armor">True, means a binary data representation as an ASCII-only text. Otherwise, false</param>
-        /// <param name="name">Name of signed file in message, defaults to the input file name</param>
-        public async Task SignFileAsync(FileInfo inputFile, FileInfo outputFile, IEncryptionKeys encryptionKeys,
-            bool armor = true, bool withIntegrityCheck = true, string name = DefaultFileName)
-        {
-            EncryptionKeys = encryptionKeys;
-            await SignFileAsync(inputFile, outputFile, armor, withIntegrityCheck, name);
-        }
-
-        /// <summary>
-        /// Sign the file pointed to by unencryptedFileInfo
-        /// </summary>
-        /// <param name="inputFile">Plain data file to be signed</param>
-        /// <param name="outputFile">Output PGP signed file</param>
-        /// <param name="armor">True, means a binary data representation as an ASCII-only text. Otherwise, false</param>
-        /// <param name="name">Name of signed file in message, defaults to the input file name</param>
-        public async Task SignFileAsync(FileInfo inputFile, FileInfo outputFile,
-            bool armor = true, bool withIntegrityCheck = true, string name = DefaultFileName)
-        {
-            if (inputFile == null)
-                throw new ArgumentException("InputFile");
-            if (outputFile == null)
-                throw new ArgumentException("OutputFile");
-            if (EncryptionKeys == null)
-                throw new ArgumentException("EncryptionKeys");
-
-            if (!inputFile.Exists)
-                throw new FileNotFoundException(String.Format("Input file [{0}] does not exist.", inputFile.FullName));
-
-            if (name == DefaultFileName)
-            {
-                name = inputFile.Name;
-            }
-
-            using (Stream outputStream = outputFile.OpenWrite())
-            {
-                if (armor)
-                {
-                    using (ArmoredOutputStream armoredOutputStream = new ArmoredOutputStream(outputStream))
-                    {
-                        await OutputSignedAsync(inputFile, armoredOutputStream, withIntegrityCheck, name);
-                    }
-                }
-                else
-                    await OutputSignedAsync(inputFile, outputStream, withIntegrityCheck, name);
-            }
-        }
-
-        /// <summary>
-        /// Sign the file pointed to by unencryptedFileInfo
-        /// </summary>
-        /// <param name="inputFile">Plain data file to be signed</param>
-        /// <param name="outputFile">Output PGP signed file</param>
-        /// <param name="privateKeyFile">PGP secret key file</param>
-        /// <param name="passPhrase">PGP secret key password</param>
-        /// <param name="armor">True, means a binary data representation as an ASCII-only text. Otherwise, false</param>
-        /// <param name="name">Name of signed file in message, defaults to the input file name</param>
-        public void SignFile(FileInfo inputFile, FileInfo outputFile,
-            FileInfo privateKeyFile, string passPhrase, bool armor = true, bool withIntegrityCheck = true, string name = DefaultFileName)
-        {
-            EncryptionKeys = new EncryptionKeys(privateKeyFile, passPhrase);
-            SignFile(inputFile, outputFile, armor, withIntegrityCheck, name);
-        }
-
-        /// <summary>
-        /// Sign the file pointed to by unencryptedFileInfo
-        /// </summary>
-        /// <param name="inputFile">Plain data file to be signed</param>
-        /// <param name="outputFile">Output PGP signed file</param>
-        /// <param name="encryptionKeys">Encryption keys</param>
-        /// <param name="armor">True, means a binary data representation as an ASCII-only text. Otherwise, false</param>
-        /// <param name="name">Name of signed file in message, defaults to the input file name</param>
-        public void SignFile(FileInfo inputFile, FileInfo outputFile, IEncryptionKeys encryptionKeys,
-            bool armor = true, bool withIntegrityCheck = true, string name = DefaultFileName)
-        {
-            EncryptionKeys = encryptionKeys;
-            SignFile(inputFile, outputFile, armor, withIntegrityCheck, name);
-        }
-
-        /// <summary>
-        /// Sign the file pointed to by unencryptedFileInfo
-        /// </summary>
-        /// <param name="inputFile">Plain data file to be signed</param>
-        /// <param name="outputFile">Output PGP signed file</param>
-        /// <param name="armor">True, means a binary data representation as an ASCII-only text. Otherwise, false</param>
-        /// <param name="name">Name of signed file in message, defaults to the input file name</param>
-        public void SignFile(FileInfo inputFile, FileInfo outputFile,
-            bool armor = true, bool withIntegrityCheck = true, string name = DefaultFileName)
-        {
-            if (inputFile == null)
-                throw new ArgumentException("InputFile");
-            if (outputFile == null)
-                throw new ArgumentException("OutputFile");
-            if (EncryptionKeys == null)
-                throw new ArgumentException("EncryptionKeys");
-
-            if (!inputFile.Exists)
-                throw new FileNotFoundException(String.Format("Input file [{0}] does not exist.", inputFile.FullName));
-
-            if (name == DefaultFileName)
-            {
-                name = inputFile.Name;
-            }
-
-            using (Stream outputStream = outputFile.OpenWrite())
-            {
-                if (armor)
-                {
-                    using (ArmoredOutputStream armoredOutputStream = new ArmoredOutputStream(outputStream))
-                    {
-                        OutputSigned(inputFile, armoredOutputStream, withIntegrityCheck, name);
-                    }
-                }
-                else
-                    OutputSigned(inputFile, outputStream, withIntegrityCheck, name);
-            }
-        }
-
-        #endregion SignFileAsync
-        #region SignFile
-
-        /// <summary>
-        /// Sign the file pointed to by unencryptedFileInfo and
-        /// </summary>
-        /// <param name="inputFilePath">Plain data file path to be signed</param>
-        /// <param name="outputFilePath">Output PGP signed file path</param>
-        /// <param name="privateKeyFilePath">PGP secret key file path</param>
-        /// <param name="passPhrase">PGP secret key password</param>
-        /// <param name="armor">True, means a binary data representation as an ASCII-only text. Otherwise, false</param>
-        /// <param name="name">Name of signed file in message, defaults to the input file name</param>
-        public void SignFile(string inputFilePath, string outputFilePath,
-            string privateKeyFilePath, string passPhrase, bool armor = true, bool withIntegrityCheck = true, string name = DefaultFileName)
-        {
-            EncryptionKeys = new EncryptionKeys(new FileInfo(privateKeyFilePath), passPhrase);
-            SignFile(inputFilePath, outputFilePath, armor, withIntegrityCheck, name);
-        }
-
-        /// <summary>
-        /// Sign the file pointed to by unencryptedFileInfo and
-        /// </summary>
-        /// <param name="inputFilePath">Plain data file path to be signed</param>
-        /// <param name="outputFilePath">Output PGP signed file path</param>
-        /// <param name="encryptionKeys">Encryption keys</param>
-        /// <param name="armor">True, means a binary data representation as an ASCII-only text. Otherwise, false</param>
-        /// <param name="name">Name of signed file in message, defaults to the input file name</param>
-        public void SignFile(string inputFilePath, string outputFilePath, IEncryptionKeys encryptionKeys,
-            bool armor = true, bool withIntegrityCheck = true, string name = DefaultFileName)
-        {
-            EncryptionKeys = encryptionKeys;
-            SignFile(inputFilePath, outputFilePath, armor, withIntegrityCheck, name);
-        }
-
-        /// <summary>
-        /// Sign the file pointed to by unencryptedFileInfo and
-        /// </summary>
-        /// <param name="inputFilePath">Plain data file path to be signed</param>
-        /// <param name="outputFilePath">Output PGP signed file path</param>
-        /// <param name="armor">True, means a binary data representation as an ASCII-only text. Otherwise, false</param>
-        /// <param name="name">Name of signed file in message, defaults to the input file name</param>
-        public void SignFile(string inputFilePath, string outputFilePath,
-            bool armor = true, bool withIntegrityCheck = true, string name = DefaultFileName)
-        {
-            if (String.IsNullOrEmpty(inputFilePath))
-                throw new ArgumentException("InputFilePath");
-            if (String.IsNullOrEmpty(outputFilePath))
-                throw new ArgumentException("OutputFilePath");
-            if (EncryptionKeys == null)
-                throw new ArgumentException("EncryptionKeys");
-
-            if (!File.Exists(inputFilePath))
-                throw new FileNotFoundException(String.Format("Input file [{0}] does not exist.", inputFilePath));
-
-            if (name == DefaultFileName)
-            {
-                name = Path.GetFileName(inputFilePath);
-            }
-
-            using (Stream outputStream = File.Create(outputFilePath))
-            {
-                if (armor)
-                {
-                    using (ArmoredOutputStream armoredOutputStream = new ArmoredOutputStream(outputStream))
-                    {
-                        OutputSigned(inputFilePath, armoredOutputStream, withIntegrityCheck, name);
-                    }
-                }
-                else
-                    OutputSigned(inputFilePath, outputStream, withIntegrityCheck, name);
-            }
-        }
-
-        #endregion SignFile
-        #region SignStreamAsync
-
-        /// <summary>
-        /// Sign the stream pointed to by unencryptedFileInfo and
-        /// </summary>
-        /// <param name="inputStream">Plain data stream to be signed</param>
-        /// <param name="outputStream">Output PGP signed stream</param>
-        /// <param name="privateKeyStream">PGP secret key stream</param>
-        /// <param name="passPhrase">PGP secret key password</param>
-        /// <param name="armor">True, means a binary data representation as an ASCII-only text. Otherwise, false</param>
-        /// <param name="name">Name of signed file in message, defaults to the input file name</param>
-        public async Task SignStreamAsync(Stream inputStream, Stream outputStream,
-            Stream privateKeyStream, string passPhrase, bool armor = true, bool withIntegrityCheck = true, string name = DefaultFileName)
-        {
-            EncryptionKeys = new EncryptionKeys(privateKeyStream, passPhrase);
-            await SignStreamAsync(inputStream, outputStream, armor, withIntegrityCheck, name);
-        }
-
-        /// <summary>
-        /// Sign the stream pointed to by unencryptedFileInfo and
-        /// </summary>
-        /// <param name="inputStream">Plain data stream to be signed</param>
-        /// <param name="outputStream">Output PGP signed stream</param>
-        /// <param name="encryptionKeys">Encryption keys</param>
-        /// <param name="armor">True, means a binary data representation as an ASCII-only text. Otherwise, false</param>
-        /// <param name="name">Name of signed file in message, defaults to the input file name</param>
-        public async Task SignStreamAsync(Stream inputStream, Stream outputStream, IEncryptionKeys encryptionKeys,
-            bool armor = true, bool withIntegrityCheck = true, string name = DefaultFileName)
-        {
-            EncryptionKeys = encryptionKeys;
-            await SignStreamAsync(inputStream, outputStream, armor, withIntegrityCheck, name);
-        }
-
-        /// <summary>
-        /// Sign the stream pointed to by unencryptedFileInfo and
-        /// </summary>
-        /// <param name="inputStream">Plain data stream to be signed</param>
-        /// <param name="outputStream">Output PGP signed stream</param>
-        /// <param name="armor">True, means a binary data representation as an ASCII-only text. Otherwise, false</param>
-        /// <param name="name">Name of signed file in message, defaults to the input file name</param>
-        public async Task SignStreamAsync(Stream inputStream, Stream outputStream,
-            bool armor = true, bool withIntegrityCheck = true, string name = DefaultFileName)
-        {
-            if (inputStream == null)
-                throw new ArgumentException("InputStream");
-            if (outputStream == null)
-                throw new ArgumentException("OutputStream");
-            if (EncryptionKeys == null)
-                throw new ArgumentException("EncryptionKeys");
-            if (inputStream.Position != 0)
-                throw new ArgumentException("inputStream should be at start of stream");
-
-            if (name == DefaultFileName && inputStream is FileStream)
-            {
-                string inputFilePath = ((FileStream)inputStream).Name;
-                name = Path.GetFileName(inputFilePath);
-            }
-
-            if (armor)
-            {
-                using (ArmoredOutputStream armoredOutputStream = new ArmoredOutputStream(outputStream))
-                {
-                    await OutputSignedAsync(inputStream, armoredOutputStream, withIntegrityCheck, name);
-                }
-            }
-            else
-                await OutputSignedAsync(inputStream, outputStream, withIntegrityCheck, name);
-        }
-
-        #endregion SignStreamAsync
-        #region SignStream
-
-        /// <summary>
-        /// Sign the stream pointed to by unencryptedFileInfo and
-        /// </summary>
-        /// <param name="inputStream">Plain data stream to be signed</param>
-        /// <param name="outputStream">Output PGP signed stream</param>
-        /// <param name="privateKeyStream">PGP secret key stream</param>
-        /// <param name="passPhrase">PGP secret key password</param>
-        /// <param name="armor">True, means a binary data representation as an ASCII-only text. Otherwise, false</param>
-        /// <param name="name">Name of signed file in message, defaults to the input file name</param>
-        public void SignStream(Stream inputStream, Stream outputStream,
-            Stream privateKeyStream, string passPhrase, bool armor = true, bool withIntegrityCheck = true, string name = DefaultFileName)
-        {
-            EncryptionKeys = new EncryptionKeys(privateKeyStream, passPhrase);
-            SignStream(inputStream, outputStream, armor, withIntegrityCheck, name);
-        }
-
-        /// <summary>
-        /// Sign the stream pointed to by unencryptedFileInfo and
-        /// </summary>
-        /// <param name="inputStream">Plain data stream to be signed</param>
-        /// <param name="outputStream">Output PGP signed stream</param>
-        /// <param name="encryptionKeys">Encryption keys</param>
-        /// <param name="armor">True, means a binary data representation as an ASCII-only text. Otherwise, false</param>
-        /// <param name="name">Name of signed file in message, defaults to the input file name</param>
-        public void SignStream(Stream inputStream, Stream outputStream, IEncryptionKeys encryptionKeys,
-            bool armor = true, bool withIntegrityCheck = true, string name = DefaultFileName)
-        {
-            EncryptionKeys = encryptionKeys;
-            SignStream(inputStream, outputStream, armor, withIntegrityCheck, name);
-        }
-
-        /// <summary>
-        /// Sign the stream pointed to by unencryptedFileInfo and
-        /// </summary>
-        /// <param name="inputStream">Plain data stream to be signed</param>
-        /// <param name="outputStream">Output PGP signed stream</param>
-        /// <param name="armor">True, means a binary data representation as an ASCII-only text. Otherwise, false</param>
-        /// <param name="name">Name of signed file in message, defaults to the input file name</param>
-        public void SignStream(Stream inputStream, Stream outputStream,
-            bool armor = true, bool withIntegrityCheck = true, string name = DefaultFileName)
-        {
-            if (inputStream == null)
-                throw new ArgumentException("InputStream");
-            if (outputStream == null)
-                throw new ArgumentException("OutputStream");
-            if (EncryptionKeys == null)
-                throw new ArgumentException("EncryptionKeys");
-            if (inputStream.Position != 0)
-                throw new ArgumentException("inputStream should be at start of stream");
-
-            if (name == DefaultFileName && inputStream is FileStream)
-            {
-                string inputFilePath = ((FileStream)inputStream).Name;
-                name = Path.GetFileName(inputFilePath);
-            }
-
-            if (armor)
-            {
-                using (ArmoredOutputStream armoredOutputStream = new ArmoredOutputStream(outputStream))
-                {
-                    OutputSigned(inputStream, armoredOutputStream, withIntegrityCheck, name);
-                }
-            }
-            else
-                OutputSigned(inputStream, outputStream, withIntegrityCheck, name);
-        }
-
-        #endregion SignStream
-        #region SignArmoredStringAsync
-        /// <summary>
-        /// Sign the string
-        /// </summary>
-        /// <param name="input">Plain string to be signed</param>
-        /// <param name="privateKey">PGP secret key</param>
-        /// <param name="passPhrase">PGP secret key password</param>
-        /// <param name="name">Name of signed file in message, defaults to the input file name</param>
-        public async Task<string> SignArmoredStringAsync(string input, string privateKey, string passPhrase, bool withIntegrityCheck = true, string name = DefaultFileName)
-        {
-            EncryptionKeys = new EncryptionKeys(await privateKey.GetStreamAsync(), passPhrase);
-
-            using (Stream inputStream = await input.GetStreamAsync())
-            using (Stream outputStream = new MemoryStream())
-            {
-                await SignStreamAsync(inputStream, outputStream, true, withIntegrityCheck, name);
-                outputStream.Seek(0, SeekOrigin.Begin);
-                return await outputStream.GetStringAsync();
-            }
-        }
-
-        /// <summary>
-        /// Sign the string
-        /// </summary>
-        /// <param name="input">Plain string to be signed</param>
-        /// <param name="encryptionKeys">Encryption keys</param>
-        /// <param name="name">Name of signed file in message, defaults to the input file name</param>
-        public async Task<string> SignArmoredStringAsync(string input, IEncryptionKeys encryptionKeys,
-            bool withIntegrityCheck = true, string name = DefaultFileName)
-        {
-            EncryptionKeys = encryptionKeys;
-
-            using (Stream inputStream = await input.GetStreamAsync())
-            using (Stream outputStream = new MemoryStream())
-            {
-                await SignStreamAsync(inputStream, outputStream, true, withIntegrityCheck, name);
-                outputStream.Seek(0, SeekOrigin.Begin);
-                return await outputStream.GetStringAsync();
-            }
-        }
-
-        /// <summary>
-        /// Sign the string
-        /// </summary>
-        /// <param name="input">Plain string to be signed</param>
-        /// <param name="name">Name of signed file in message, defaults to the input file name</param>
-        public async Task<string> SignArmoredStringAsync(string input, bool withIntegrityCheck = true, string name = DefaultFileName)
-        {
-            using (Stream inputStream = await input.GetStreamAsync())
-            using (Stream outputStream = new MemoryStream())
-            {
-                await SignStreamAsync(inputStream, outputStream, true, withIntegrityCheck, name);
-                outputStream.Seek(0, SeekOrigin.Begin);
-                return await outputStream.GetStringAsync();
-            }
-        }
-        #endregion SignArmoredStringAsync
-        #region SignArmoredString
-        /// <summary>
-        /// Sign the string
-        /// </summary>
-        /// <param name="input">Plain string to be signed</param>
-        /// <param name="privateKey">PGP secret key</param>
-        /// <param name="passPhrase">PGP secret key password</param>
-        /// <param name="name">Name of signed file in message, defaults to the input file name</param>
-        public string SignArmoredString(string input, string privateKey, string passPhrase, bool withIntegrityCheck = true, string name = DefaultFileName)
-        {
-            EncryptionKeys = new EncryptionKeys(privateKey.GetStream(), passPhrase);
-
-            using (Stream inputStream = input.GetStream())
-            using (Stream outputStream = new MemoryStream())
-            {
-                SignStream(inputStream, outputStream, true, withIntegrityCheck, name);
-                outputStream.Seek(0, SeekOrigin.Begin);
-                return outputStream.GetString();
-            }
-        }
-
-        /// <summary>
-        /// Sign the string
-        /// </summary>
-        /// <param name="input">Plain string to be signed</param>
-        /// <param name="encryptionKeys">Encryption keys</param>
-        /// <param name="name">Name of signed file in message, defaults to the input file name</param>
-        public string SignArmoredString(string input, IEncryptionKeys encryptionKeys,
-            bool withIntegrityCheck = true, string name = DefaultFileName)
-        {
-            EncryptionKeys = encryptionKeys;
-
-            using (Stream inputStream = input.GetStream())
-            using (Stream outputStream = new MemoryStream())
-            {
-                SignStream(inputStream, outputStream, true, withIntegrityCheck, name);
-                outputStream.Seek(0, SeekOrigin.Begin);
-                return outputStream.GetString();
-            }
-        }
-
-        /// <summary>
-        /// Sign the string
-        /// </summary>
-        /// <param name="input">Plain string to be signed</param>
-        /// <param name="name">Name of signed file in message, defaults to the input file name</param>
-        public string SignArmoredString(string input, bool withIntegrityCheck = true, string name = DefaultFileName)
-        {
-            using (Stream inputStream = input.GetStream())
-            using (Stream outputStream = new MemoryStream())
-            {
-                SignStream(inputStream, outputStream, true, withIntegrityCheck, name);
-                outputStream.Seek(0, SeekOrigin.Begin);
-                return outputStream.GetString();
-            }
-        }
-        #endregion SignArmoredString
-        #endregion Sign
-
-        #region ClearSign
-        #region ClearSignFileAsync
-
-        // https://github.com/bcgit/bc-csharp/blob/f18a2dbbc2c1b4277e24a2e51f09cac02eedf1f5/crypto/test/src/openpgp/examples/ClearSignedFileProcessor.cs
-
-        /// <summary>
-        /// Clear sign the file pointed to by unencryptedFileInfo
-        /// </summary>
-        /// <param name="inputFilePath">Plain data file path to be signed</param>
-        /// <param name="outputFilePath">Output PGP signed file path</param>
-        /// <param name="privateKeyFilePath">PGP secret key file path</param>
-        /// <param name="passPhrase">PGP secret key password</param>
-        public async Task ClearSignFileAsync(string inputFilePath, string outputFilePath, string privateKeyFilePath, string passPhrase)
-        {
-            EncryptionKeys = new EncryptionKeys(new FileInfo(privateKeyFilePath), passPhrase);
-            await ClearSignFileAsync(inputFilePath, outputFilePath);
-        }
-
-        /// <summary>
-        /// Clear sign the file pointed to by unencryptedFileInfo
-        /// </summary>
-        /// <param name="inputFilePath">Plain data file path to be signed</param>
-        /// <param name="outputFilePath">Output PGP signed file path</param>
-        /// <param name="encryptionKeys">Encryption keys</param>
-        public async Task ClearSignFileAsync(string inputFilePath, string outputFilePath, IEncryptionKeys encryptionKeys)
-        {
-            EncryptionKeys = encryptionKeys;
-            await ClearSignFileAsync(inputFilePath, outputFilePath);
-        }
-
-        /// <summary>
-        /// Clear sign the file pointed to by unencryptedFileInfo
-        /// </summary>
-        /// <param name="inputFilePath">Plain data file path to be signed</param>
-        /// <param name="outputFilePath">Output PGP signed file path</param>
-        public async Task ClearSignFileAsync(string inputFilePath, string outputFilePath)
-        {
-            if (String.IsNullOrEmpty(inputFilePath))
-                throw new ArgumentException("InputFilePath");
-            if (String.IsNullOrEmpty(outputFilePath))
-                throw new ArgumentException("OutputFilePath");
-            if (EncryptionKeys == null)
-                throw new ArgumentException("EncryptionKeys");
-
-            if (!File.Exists(inputFilePath))
-                throw new FileNotFoundException(String.Format("Input file [{0}] does not exist.", inputFilePath));
-
-            using (Stream outputStream = File.Create(outputFilePath))
-            {
-                await OutputClearSignedAsync(inputFilePath, outputStream);
-            }
-        }
-
-        /// <summary>
-        /// Clear sign the file pointed to by unencryptedFileInfo
-        /// </summary>
-        /// <param name="inputFile">Plain data file to be signed</param>
-        /// <param name="outputFile">Output PGP signed file</param>
-        /// <param name="privateKeyFile">PGP secret key file</param>
-        /// <param name="passPhrase">PGP secret key password</param>
-        public async Task ClearSignFileAsync(FileInfo inputFile, FileInfo outputFile, FileInfo privateKeyFile, string passPhrase)
-        {
-            EncryptionKeys = new EncryptionKeys(privateKeyFile, passPhrase);
-            await ClearSignFileAsync(inputFile, outputFile);
-        }
-
-        /// <summary>
-        /// Clear sign the file pointed to by unencryptedFileInfo
-        /// </summary>
-        /// <param name="inputFile">Plain data file to be signed</param>
-        /// <param name="outputFile">Output PGP signed file</param>
-        /// <param name="encryptionKeys">Encryption keys</param>
-        public async Task ClearSignFileAsync(FileInfo inputFile, FileInfo outputFile, IEncryptionKeys encryptionKeys)
-        {
-            EncryptionKeys = encryptionKeys;
-            await ClearSignFileAsync(inputFile, outputFile);
-        }
-
-        /// <summary>
-        /// Clear sign the file pointed to by unencryptedFileInfo
-        /// </summary>
-        /// <param name="inputFile">Plain data file to be signed</param>
-        /// <param name="outputFile">Output PGP signed file</param>
-        public async Task ClearSignFileAsync(FileInfo inputFile, FileInfo outputFile)
-        {
-            if (inputFile == null)
-                throw new ArgumentException("InputFile");
-            if (outputFile == null)
-                throw new ArgumentException("OutputFile");
-            if (EncryptionKeys == null)
-                throw new ArgumentException("EncryptionKeys");
-
-            if (!inputFile.Exists)
-                throw new FileNotFoundException(String.Format("Input file [{0}] does not exist.", inputFile.Name));
-
-            using (Stream outputStream = outputFile.OpenWrite())
-            {
-                await OutputClearSignedAsync(inputFile, outputStream);
-            }
-        }
-
-        #endregion ClearSignFileAsync
-        #region ClearSignFile
-
-        /// <summary>
-        /// Clear sign the file pointed to by unencryptedFileInfo
-        /// </summary>
-        /// <param name="inputFilePath">Plain data file path to be signed</param>
-        /// <param name="outputFilePath">Output PGP signed file path</param>
-        /// <param name="privateKeyFilePath">PGP secret key file path</param>
-        /// <param name="passPhrase">PGP secret key password</param>
-        public void ClearSignFile(string inputFilePath, string outputFilePath, string privateKeyFilePath, string passPhrase)
-        {
-            EncryptionKeys = new EncryptionKeys(new FileInfo(privateKeyFilePath), passPhrase);
-            ClearSignFile(inputFilePath, outputFilePath);
-        }
-
-        /// <summary>
-        /// Clear sign the file pointed to by unencryptedFileInfo
-        /// </summary>
-        /// <param name="inputFilePath">Plain data file path to be signed</param>
-        /// <param name="outputFilePath">Output PGP signed file path</param>
-        /// <param name="encryptionKeys">Encryption keys</param>
-        public void ClearSignFile(string inputFilePath, string outputFilePath, IEncryptionKeys encryptionKeys)
-        {
-            EncryptionKeys = encryptionKeys;
-            ClearSignFile(inputFilePath, outputFilePath);
-        }
-
-        /// <summary>
-        /// Clear sign the file pointed to by unencryptedFileInfo
-        /// </summary>
-        /// <param name="inputFilePath">Plain data file path to be signed</param>
-        /// <param name="outputFilePath">Output PGP signed file path</param>
-        public void ClearSignFile(string inputFilePath, string outputFilePath)
-        {
-            if (String.IsNullOrEmpty(inputFilePath))
-                throw new ArgumentException("InputFilePath");
-            if (String.IsNullOrEmpty(outputFilePath))
-                throw new ArgumentException("OutputFilePath");
-            if (EncryptionKeys == null)
-                throw new ArgumentException("EncryptionKeys");
-
-            if (!File.Exists(inputFilePath))
-                throw new FileNotFoundException(String.Format("Input file [{0}] does not exist.", inputFilePath));
-
-            using (Stream outputStream = File.Create(outputFilePath))
-            {
-                OutputClearSigned(inputFilePath, outputStream);
-            }
-        }
-
-        /// <summary>
-        /// Clear sign the file pointed to by unencryptedFileInfo
-        /// </summary>
-        /// <param name="inputFile">Plain data file to be signed</param>
-        /// <param name="outputFile">Output PGP signed file</param>
-        /// <param name="privateKeyFile">PGP secret key file</param>
-        /// <param name="passPhrase">PGP secret key password</param>
-        public void ClearSignFile(FileInfo inputFile, FileInfo outputFile, FileInfo privateKeyFile, string passPhrase)
-        {
-            EncryptionKeys = new EncryptionKeys(privateKeyFile, passPhrase);
-            ClearSignFile(inputFile, outputFile);
-        }
-
-        /// <summary>
-        /// Clear sign the file pointed to by unencryptedFileInfo
-        /// </summary>
-        /// <param name="inputFile">Plain data file to be signed</param>
-        /// <param name="outputFile">Output PGP signed file</param>
-        /// <param name="encryptionKeys">Encryption keys</param>
-        public void ClearSignFile(FileInfo inputFile, FileInfo outputFile, IEncryptionKeys encryptionKeys)
-        {
-            EncryptionKeys = encryptionKeys;
-            ClearSignFile(inputFile, outputFile);
-        }
-
-        /// <summary>
-        /// Clear sign the file pointed to by unencryptedFileInfo
-        /// </summary>
-        /// <param name="inputFile">Plain data file to be signed</param>
-        /// <param name="outputFile">Output PGP signed file</param>
-        public void ClearSignFile(FileInfo inputFile, FileInfo outputFile)
-        {
-            if (inputFile == null)
-                throw new ArgumentException("InputFile");
-            if (outputFile == null)
-                throw new ArgumentException("OutputFile");
-            if (EncryptionKeys == null)
-                throw new ArgumentException("EncryptionKeys");
-
-            if (!inputFile.Exists)
-                throw new FileNotFoundException(String.Format("Input file [{0}] does not exist.", inputFile.Name));
-
-            using (Stream outputStream = outputFile.OpenWrite())
-            {
-                OutputClearSigned(inputFile, outputStream);
-            }
-        }
-
-        #endregion ClearSignFile
-        #region ClearSignStreamAsync
-
-        /// <summary>
-        /// Clear sign the provided stream
-        /// </summary>
-        /// <param name="inputStream">Plain data stream to be signed</param>
-        /// <param name="outputStream">Output PGP signed stream</param>
-        /// <param name="privateKeyStream">PGP secret key stream</param>
-        /// <param name="passPhrase">PGP secret key password</param>
-        public async Task ClearSignStreamAsync(Stream inputStream, Stream outputStream, Stream privateKeyStream, string passPhrase)
-        {
-            EncryptionKeys = new EncryptionKeys(privateKeyStream, passPhrase);
-            await ClearSignStreamAsync(inputStream, outputStream);
-        }
-
-        /// <summary>
-        /// Clear sign the provided stream
-        /// </summary>
-        /// <param name="inputStream">Plain data stream to be signed</param>
-        /// <param name="outputStream">Output PGP signed stream</param>
-        /// <param name="encryptionKeys">Encryption keys</param>
-        public async Task ClearSignStreamAsync(Stream inputStream, Stream outputStream, IEncryptionKeys encryptionKeys)
-        {
-            EncryptionKeys = encryptionKeys;
-            await ClearSignStreamAsync(inputStream, outputStream);
-        }
-
-        /// <summary>
-        /// Clear sign the provided stream
-        /// </summary>
-        /// <param name="inputStream">Plain data stream to be signed</param>
-        /// <param name="outputStream">Output PGP signed stream</param>
-        /// <param name="encryptionKeys">Encryption keys</param>
-        public async Task ClearSignStreamAsync(Stream inputStream, Stream outputStream)
-        {
-            if (inputStream == null)
-                throw new ArgumentException("InputStream");
-            if (outputStream == null)
-                throw new ArgumentException("OutputStream");
-            if (EncryptionKeys == null)
-                throw new ArgumentException("EncryptionKeys");
-            if (inputStream.Position != 0)
-                throw new ArgumentException("inputStream should be at start of stream");
-
-            await OutputClearSignedAsync(inputStream, outputStream);
-        }
-
-        #endregion ClearSignStreamAsync
-        #region ClearSignStream
-
-        /// <summary>
-        /// Clear sign the provided stream
-        /// </summary>
-        /// <param name="inputStream">Plain data stream to be signed</param>
-        /// <param name="outputStream">Output PGP signed stream</param>
-        /// <param name="privateKeyStream">PGP secret key stream</param>
-        /// <param name="passPhrase">PGP secret key password</param>
-        public void ClearSignStream(Stream inputStream, Stream outputStream, Stream privateKeyStream, string passPhrase)
-        {
-            EncryptionKeys = new EncryptionKeys(privateKeyStream, passPhrase);
-            ClearSignStream(inputStream, outputStream);
-        }
-
-        /// <summary>
-        /// Clear sign the provided stream
-        /// </summary>
-        /// <param name="inputStream">Plain data stream to be signed</param>
-        /// <param name="outputStream">Output PGP signed stream</param>
-        /// <param name="encryptionKeys">Encryption keys</param>
-        public void ClearSignStream(Stream inputStream, Stream outputStream, IEncryptionKeys encryptionKeys)
-        {
-            EncryptionKeys = encryptionKeys;
-            ClearSignStream(inputStream, outputStream);
-        }
-
-        /// <summary>
-        /// Clear sign the provided stream
-        /// </summary>
-        /// <param name="inputStream">Plain data stream to be signed</param>
-        /// <param name="outputStream">Output PGP signed stream</param>
-        public void ClearSignStream(Stream inputStream, Stream outputStream)
-        {
-            if (inputStream == null)
-                throw new ArgumentException("InputStream");
-            if (outputStream == null)
-                throw new ArgumentException("OutputStream");
-            if (EncryptionKeys == null)
-                throw new ArgumentException("EncryptionKeys");
-            if (inputStream.Position != 0)
-                throw new ArgumentException("inputStream should be at start of stream");
-
-            OutputClearSigned(inputStream, outputStream);
-        }
-
-        #endregion ClearSignStream
-        #region ClearSignArmoredStringAsync
-        /// <summary>
-        /// Clear sign the provided string
-        /// </summary>
-        /// <param name="input">Plain string to be signed</param>
-        /// <param name="privateKey">PGP secret key</param>
-        /// <param name="passPhrase">PGP secret key password</param>
-        public async Task<string> ClearSignArmoredStringAsync(string input, string privateKey, string passPhrase)
-        {
-            EncryptionKeys = new EncryptionKeys(await privateKey.GetStreamAsync(), passPhrase);
-
-            using (Stream inputStream = await input.GetStreamAsync())
-            using (Stream outputStream = new MemoryStream())
-            {
-                await ClearSignStreamAsync(inputStream, outputStream);
-                outputStream.Seek(0, SeekOrigin.Begin);
-                return await outputStream.GetStringAsync();
-            }
-        }
-
-        /// <summary>
-        /// Clear sign the provided string
-        /// </summary>
-        /// <param name="input">Plain string to be signed</param>
-        /// <param name="encryptionKeys">Encryption keys</param>
-        public async Task<string> ClearSignArmoredStringAsync(string input, IEncryptionKeys encryptionKeys)
-        {
-            EncryptionKeys = encryptionKeys;
-
-            using (Stream inputStream = await input.GetStreamAsync())
-            using (Stream outputStream = new MemoryStream())
-            {
-                await ClearSignStreamAsync(inputStream, outputStream);
-                outputStream.Seek(0, SeekOrigin.Begin);
-                return await outputStream.GetStringAsync();
-            }
-        }
-
-        /// <summary>
-        /// Clear sign the provided string
-        /// </summary>
-        /// <param name="input">Plain string to be signed</param>
-        public async Task<string> ClearSignArmoredStringAsync(string input)
-        {
-            using (Stream inputStream = await input.GetStreamAsync())
-            using (Stream outputStream = new MemoryStream())
-            {
-                await ClearSignStreamAsync(inputStream, outputStream);
-                outputStream.Seek(0, SeekOrigin.Begin);
-                return await outputStream.GetStringAsync();
-            }
-        }
-        #endregion ClearSignArmoredStringAsync
-        #region ClearSignArmoredString
-        /// <summary>
-        /// Clear sign the provided string
-        /// </summary>
-        /// <param name="input">Plain string to be signed</param>
-        /// <param name="privateKey">PGP secret key</param>
-        /// <param name="passPhrase">PGP secret key password</param>
-        public string ClearSignArmoredString(string input, string privateKey, string passPhrase)
-        {
-            EncryptionKeys = new EncryptionKeys(privateKey.GetStream(), passPhrase);
-
-            using (Stream inputStream = input.GetStream())
-            using (Stream outputStream = new MemoryStream())
-            {
-                ClearSignStream(inputStream, outputStream);
-                outputStream.Seek(0, SeekOrigin.Begin);
-                return outputStream.GetString();
-            }
-        }
-
-        /// <summary>
-        /// Clear sign the provided string
-        /// </summary>
-        /// <param name="input">Plain string to be signed</param>
-        /// <param name="encryptionKeys">Encryption keys</param>
-        public string ClearSignArmoredString(string input, IEncryptionKeys encryptionKeys)
-        {
-            EncryptionKeys = encryptionKeys;
-
-            using (Stream inputStream = input.GetStream())
-            using (Stream outputStream = new MemoryStream())
-            {
-                ClearSignStream(inputStream, outputStream);
-                outputStream.Seek(0, SeekOrigin.Begin);
-                return outputStream.GetString();
-            }
-        }
-
-        /// <summary>
-        /// Clear sign the provided string
-        /// </summary>
-        /// <param name="input">Plain string to be signed</param>
-        public string ClearSignArmoredString(string input)
-        {
-            using (Stream inputStream = input.GetStream())
-            using (Stream outputStream = new MemoryStream())
-            {
-                ClearSignStream(inputStream, outputStream);
-                outputStream.Seek(0, SeekOrigin.Begin);
-                return outputStream.GetString();
-            }
-        }
-        #endregion ClearSignArmoredString
-        #endregion ClearSign
-
-        #region Decrypt
-        #region DecryptFileAsync
-
-        /// <summary>
-        /// PGP decrypt a given file.
-        /// </summary>
-        /// <param name="inputFilePath">PGP encrypted data file path</param>
-        /// <param name="outputFilePath">Output PGP decrypted file path</param>
-        /// <param name="privateKeyFilePath">PGP secret key file path</param>
-        /// <param name="passPhrase">PGP secret key password</param>
-        public async Task DecryptFileAsync(string inputFilePath, string outputFilePath, string privateKeyFilePath, string passPhrase)
-        {
-            EncryptionKeys = new EncryptionKeys(new FileInfo(privateKeyFilePath), passPhrase);
-            await DecryptFileAsync(inputFilePath, outputFilePath);
-        }
-
-        /// <summary>
-        /// PGP decrypt a given file.
-        /// </summary>
-        /// <param name="inputFilePath">PGP encrypted data file path</param>
-        /// <param name="outputFilePath">Output PGP decrypted file path</param>
-        /// <param name="encryptionKeys">Encryption keys</param>
-        public async Task DecryptFileAsync(string inputFilePath, string outputFilePath, IEncryptionKeys encryptionKeys)
-        {
-            EncryptionKeys = encryptionKeys;
-            await DecryptFileAsync(inputFilePath, outputFilePath);
-        }
-
-        /// <summary>
-        /// PGP decrypt a given file.
-        /// </summary>
-        /// <param name="inputFilePath">PGP encrypted data file path</param>
-        /// <param name="outputFilePath">Output PGP decrypted file path</param>
-        public async Task DecryptFileAsync(string inputFilePath, string outputFilePath)
-        {
-            if (String.IsNullOrEmpty(inputFilePath))
-                throw new ArgumentException("InputFilePath");
-            if (String.IsNullOrEmpty(outputFilePath))
-                throw new ArgumentException("OutputFilePath");
-            if (EncryptionKeys == null)
-                throw new ArgumentNullException("Encryption Key not found.");
-
-            if (!File.Exists(inputFilePath))
-                throw new FileNotFoundException(String.Format("Encrypted File [{0}] not found.", inputFilePath));
-
-            using (Stream inputStream = File.OpenRead(inputFilePath))
-            using (Stream outStream = File.Create(outputFilePath))
-                await DecryptStreamAsync(inputStream, outStream);
-        }
-
-        /// <summary>
-        /// PGP decrypt a given file.
-        /// </summary>
-        /// <param name="inputFile">PGP encrypted data file</param>
-        /// <param name="outputFile">Output PGP decrypted file</param>
-        /// <param name="privateKeyFile">PGP secret key file</param>
-        /// <param name="passPhrase">PGP secret key password</param>
-        public async Task DecryptFileAsync(FileInfo inputFile, FileInfo outputFile, FileInfo privateKeyFile, string passPhrase)
-        {
-            EncryptionKeys = new EncryptionKeys(privateKeyFile, passPhrase);
-            await DecryptFileAsync(inputFile, outputFile);
-        }
-
-        /// <summary>
-        /// PGP decrypt a given file.
-        /// </summary>
-        /// <param name="inputFile">PGP encrypted data file</param>
-        /// <param name="outputFile">Output PGP decrypted file</param>
-        /// <param name="encryptionKeys">Encryption keys</param>
-        public async Task DecryptFileAsync(FileInfo inputFile, FileInfo outputFile, IEncryptionKeys encryptionKeys)
-        {
-            EncryptionKeys = encryptionKeys;
-            await DecryptFileAsync(inputFile, outputFile);
-        }
-
-        /// <summary>
-        /// PGP decrypt a given file.
-        /// </summary>
-        /// <param name="inputFile">PGP encrypted data file</param>
-        /// <param name="outputFile">Output PGP decrypted file</param>
-        public async Task DecryptFileAsync(FileInfo inputFile, FileInfo outputFile)
-        {
-            if (inputFile == null)
-                throw new ArgumentException("InputFile");
-            if (outputFile == null)
-                throw new ArgumentException("OutputFile");
-            if (EncryptionKeys == null)
-                throw new ArgumentNullException("Encryption Key not found.");
-
-            if (!inputFile.Exists)
-                throw new FileNotFoundException(String.Format("Encrypted File [{0}] not found.", inputFile.FullName));
-
-            using (Stream inputStream = inputFile.OpenRead())
-            using (Stream outStream = outputFile.OpenWrite())
-                await DecryptStreamAsync(inputStream, outStream);
-        }
-
-        #endregion DecryptFileAsync
-        #region DecryptFile
-
-        /// <summary>
-        /// PGP decrypt a given file.
-        /// </summary>
-        /// <param name="inputFilePath">PGP encrypted data file path</param>
-        /// <param name="outputFilePath">Output PGP decrypted file path</param>
-        /// <param name="privateKeyFilePath">PGP secret key file path</param>
-        /// <param name="passPhrase">PGP secret key password</param>
-        public void DecryptFile(string inputFilePath, string outputFilePath, string privateKeyFilePath, string passPhrase)
-        {
-            EncryptionKeys = new EncryptionKeys(new FileInfo(privateKeyFilePath), passPhrase);
-            DecryptFile(inputFilePath, outputFilePath);
-        }
-
-        /// <summary>
-        /// PGP decrypt a given file.
-        /// </summary>
-        /// <param name="inputFilePath">PGP encrypted data file path</param>
-        /// <param name="outputFilePath">Output PGP decrypted file path</param>
-        /// <param name="encryptionKeys">Encryption keys</param>
-        public void DecryptFile(string inputFilePath, string outputFilePath, IEncryptionKeys encryptionKeys)
-        {
-            EncryptionKeys = encryptionKeys;
-            DecryptFile(inputFilePath, outputFilePath);
-        }
-
-        /// <summary>
-        /// PGP decrypt a given file.
-        /// </summary>
-        /// <param name="inputFilePath">PGP encrypted data file path</param>
-        /// <param name="outputFilePath">Output PGP decrypted file path</param>
-        public void DecryptFile(string inputFilePath, string outputFilePath)
-        {
-            if (String.IsNullOrEmpty(inputFilePath))
-                throw new ArgumentException("InputFilePath");
-            if (String.IsNullOrEmpty(outputFilePath))
-                throw new ArgumentException("OutputFilePath");
-            if (EncryptionKeys == null)
-                throw new ArgumentNullException("Encryption Key not found.");
-
-            if (!File.Exists(inputFilePath))
-                throw new FileNotFoundException(String.Format("Encrypted File [{0}] not found.", inputFilePath));
-
-            using (Stream inputStream = File.OpenRead(inputFilePath))
-            using (Stream outStream = File.Create(outputFilePath))
-                Decrypt(inputStream, outStream);
-        }
-
-        /// <summary>
-        /// PGP decrypt a given file.
-        /// </summary>
-        /// <param name="inputFile">PGP encrypted data file</param>
-        /// <param name="outputFile">Output PGP decrypted file</param>
-        /// <param name="privateKeyFile">PGP secret key file</param>
-        /// <param name="passPhrase">PGP secret key password</param>
-        public void DecryptFile(FileInfo inputFile, FileInfo outputFile, FileInfo privateKeyFile, string passPhrase)
-        {
-            EncryptionKeys = new EncryptionKeys(privateKeyFile, passPhrase);
-            DecryptFile(inputFile, outputFile);
-        }
-
-        /// <summary>
-        /// PGP decrypt a given file.
-        /// </summary>
-        /// <param name="inputFile">PGP encrypted data file</param>
-        /// <param name="outputFile">Output PGP decrypted file</param>
-        /// <param name="encryptionKeys">Encryption keys</param>
-        public void DecryptFile(FileInfo inputFile, FileInfo outputFile, IEncryptionKeys encryptionKeys)
-        {
-            EncryptionKeys = encryptionKeys;
-            DecryptFile(inputFile, outputFile);
-        }
-
-        /// <summary>
-        /// PGP decrypt a given file.
-        /// </summary>
-        /// <param name="inputFile">PGP encrypted data file</param>
-        /// <param name="outputFile">Output PGP decrypted file</param>
-        public void DecryptFile(FileInfo inputFile, FileInfo outputFile)
-        {
-            if (inputFile == null)
-                throw new ArgumentException("InputFile");
-            if (outputFile == null)
-                throw new ArgumentException("OutputFile");
-            if (EncryptionKeys == null)
-                throw new ArgumentNullException("Encryption Key not found.");
-
-            if (!inputFile.Exists)
-                throw new FileNotFoundException(String.Format("Encrypted File [{0}] not found.", inputFile.FullName));
-
-            using (Stream inputStream = inputFile.OpenRead())
-            using (Stream outStream = outputFile.OpenWrite())
-                DecryptStream(inputStream, outStream);
-        }
-
-        #endregion DecryptFile
-        #region DecryptStreamAsync
-
-        /// <summary>
-        /// PGP decrypt a given stream.
-        /// </summary>
-        /// <param name="inputStream">PGP encrypted data stream</param>
-        /// <param name="outputStream">Output PGP decrypted stream</param>
-        /// <param name="privateKeyStream">PGP secret key stream</param>
-        /// <param name="passPhrase">PGP secret key password</param>
-        public async Task<Stream> DecryptStreamAsync(Stream inputStream, Stream outputStream, Stream privateKeyStream, string passPhrase)
-        {
-            EncryptionKeys = new EncryptionKeys(privateKeyStream, passPhrase);
-            await DecryptStreamAsync(inputStream, outputStream);
-            return outputStream;
-        }
-
-        /// <summary>
-        /// PGP decrypt a given stream.
-        /// </summary>
-        /// <param name="inputStream">PGP encrypted data stream</param>
-        /// <param name="outputStream">Output PGP decrypted stream</param>
-        /// <param name="encryptionKeys">Encryption keys</param>
-        public async Task<Stream> DecryptStreamAsync(Stream inputStream, Stream outputStream, IEncryptionKeys encryptionKeys)
-        {
-            EncryptionKeys = encryptionKeys;
-            await DecryptStreamAsync(inputStream, outputStream);
-            return outputStream;
-        }
-
-        /// <summary>
-        /// PGP decrypt a given stream.
-        /// </summary>
-        /// <param name="inputStream">PGP encrypted data stream</param>
-        /// <param name="outputStream">Output PGP decrypted stream</param>
-        public async Task<Stream> DecryptStreamAsync(Stream inputStream, Stream outputStream)
-        {
-            if (inputStream == null)
-                throw new ArgumentException("InputStream");
-            if (outputStream == null)
-                throw new ArgumentException("OutputStream");
-            if (EncryptionKeys == null)
-                throw new ArgumentNullException("Encryption Key not found.");
-            if (inputStream.Position != 0)
-                throw new ArgumentException("inputStream should be at start of stream");
-
-            await DecryptAsync(inputStream, outputStream);
-            return outputStream;
-        }
-
-        #endregion DecryptStreamAsync
-        #region DecryptStream
-
-        /// <summary>
-        /// PGP decrypt a given stream.
-        /// </summary>
-        /// <param name="inputStream">PGP encrypted data stream</param>
-        /// <param name="outputStream">Output PGP decrypted stream</param>
-        /// <param name="privateKeyStream">PGP secret key stream</param>
-        /// <param name="passPhrase">PGP secret key password</param>
-        public Stream DecryptStream(Stream inputStream, Stream outputStream, Stream privateKeyStream, string passPhrase)
-        {
-            EncryptionKeys = new EncryptionKeys(privateKeyStream, passPhrase);
-            DecryptStream(inputStream, outputStream);
-            return outputStream;
-        }
-
-        /// <summary>
-        /// PGP decrypt a given stream.
-        /// </summary>
-        /// <param name="inputStream">PGP encrypted data stream</param>
-        /// <param name="outputStream">Output PGP decrypted stream</param>
-        /// <param name="encryptionKeys">Encryption keys</param>
-        public Stream DecryptStream(Stream inputStream, Stream outputStream, IEncryptionKeys encryptionKeys)
-        {
-            EncryptionKeys = encryptionKeys;
-            DecryptStream(inputStream, outputStream);
-            return outputStream;
-        }
-
-        /// <summary>
-        /// PGP decrypt a given stream.
-        /// </summary>
-        /// <param name="inputStream">PGP encrypted data stream</param>
-        /// <param name="outputStream">Output PGP decrypted stream</param>
-        public Stream DecryptStream(Stream inputStream, Stream outputStream)
-        {
-            if (inputStream == null)
-                throw new ArgumentException("InputStream");
-            if (outputStream == null)
-                throw new ArgumentException("OutputStream");
-            if (EncryptionKeys == null)
-                throw new ArgumentNullException("Encryption Key not found.");
-            if (inputStream.Position != 0)
-                throw new ArgumentException("inputStream should be at start of stream");
-
-            Decrypt(inputStream, outputStream);
-            return outputStream;
-        }
-
-        #endregion DecryptStream
-        #region DecryptArmoredStringAsync
-        /// <summary>
-        /// PGP decrypt a given string.
-        /// </summary>
-        /// <param name="input">PGP encrypted data stream</param>
-        /// <param name="privateKey">PGP secret key stream</param>
-        /// <param name="passPhrase">PGP secret key password</param>
-        public async Task<string> DecryptArmoredStringAsync(string input, string privateKey, string passPhrase)
-        {
-            EncryptionKeys = new EncryptionKeys(await privateKey.GetStreamAsync(), passPhrase);
-
-            using (Stream inputStream = await input.GetStreamAsync())
-            using (Stream outputStream = new MemoryStream())
-            {
-                await DecryptStreamAsync(inputStream, outputStream);
-                outputStream.Seek(0, SeekOrigin.Begin);
-                return await outputStream.GetStringAsync();
-            }
-        }
-
-        /// <summary>
-        /// PGP decrypt a given string.
-        /// </summary>
-        /// <param name="input">PGP encrypted string</param>
-        /// <param name="encryptionKeys">Encryption keys</param>
-        public async Task<string> DecryptArmoredStringAsync(string input, IEncryptionKeys encryptionKeys)
-        {
-            EncryptionKeys = encryptionKeys;
-
-            using (Stream inputStream = await input.GetStreamAsync())
-            using (Stream outputStream = new MemoryStream())
-            {
-                await DecryptStreamAsync(inputStream, outputStream);
-                outputStream.Seek(0, SeekOrigin.Begin);
-                return await outputStream.GetStringAsync();
-            }
-        }
-
-        /// <summary>
-        /// PGP decrypt a given string.
-        /// </summary>
-        /// <param name="input">PGP encrypted string</param>
-        public async Task<string> DecryptArmoredStringAsync(string input)
-        {
-            using (Stream inputStream = await input.GetStreamAsync())
-            using (Stream outputStream = new MemoryStream())
-            {
-                await DecryptStreamAsync(inputStream, outputStream);
-                outputStream.Seek(0, SeekOrigin.Begin);
-                return await outputStream.GetStringAsync();
-            }
-        }
-        #endregion DecryptArmoredStringAsync
-        #region DecryptArmoredString
-        /// <summary>
-        /// PGP decrypt a given stream.
-        /// </summary>
-        /// <param name="input">PGP encrypted data stream</param>
-        /// <param name="privateKey">PGP secret key stream</param>
-        /// <param name="passPhrase">PGP secret key password</param>
-        public string DecryptArmoredString(string input, string privateKey, string passPhrase)
-        {
-            EncryptionKeys = new EncryptionKeys(privateKey.GetStream(), passPhrase);
-
-            using (Stream inputStream = input.GetStream())
-            using (Stream outputStream = new MemoryStream())
-            {
-                DecryptStream(inputStream, outputStream);
-                outputStream.Seek(0, SeekOrigin.Begin);
-                return outputStream.GetString();
-            }
-        }
-
-        /// <summary>
-        /// PGP decrypt a given string.
-        /// </summary>
-        /// <param name="input">PGP encrypted string</param>
-        /// <param name="encryptionKeys">Encryption keys</param>
-        public string DecryptArmoredString(string input, IEncryptionKeys encryptionKeys)
-        {
-            EncryptionKeys = encryptionKeys;
-
-            using (Stream inputStream = input.GetStream())
-            using (Stream outputStream = new MemoryStream())
-            {
-                DecryptStream(inputStream, outputStream);
-                outputStream.Seek(0, SeekOrigin.Begin);
-                return outputStream.GetString();
-            }
-        }
-
-        /// <summary>
-        /// PGP decrypt a given string.
-        /// </summary>
-        /// <param name="input">PGP encrypted string</param>
-        public string DecryptArmoredString(string input)
-        {
-            using (Stream inputStream = input.GetStream())
-            using (Stream outputStream = new MemoryStream())
-            {
-                DecryptStream(inputStream, outputStream);
-                outputStream.Seek(0, SeekOrigin.Begin);
-                return outputStream.GetString();
-            }
-        }
-        #endregion DecryptArmoredString
-        #endregion Decrypt
-
-        #region DecryptAndVerify
-        #region DecryptFileAndVerifyAsync
-
-        /// <summary>
-        /// PGP decrypt and verify a given file.
-        /// </summary>
-        /// <param name="inputFilePath">PGP encrypted data file path to be decrypted and verified</param>
-        /// <param name="outputFilePath">Output PGP decrypted and verified file path</param>
-        /// <param name="publicKeyFilePath">PGP public key file path</param>
-        /// <param name="privateKeyFilePath">PGP secret key file path</param>
-        /// <param name="passPhrase">PGP secret key password</param>
-        public async Task DecryptFileAndVerifyAsync(string inputFilePath, string outputFilePath, string publicKeyFilePath, string privateKeyFilePath, string passPhrase)
-        {
-            EncryptionKeys = new EncryptionKeys(new FileInfo(publicKeyFilePath), new FileInfo(privateKeyFilePath), passPhrase);
-            await DecryptFileAndVerifyAsync(inputFilePath, outputFilePath);
-        }
-
-        /// <summary>
-        /// PGP decrypt and verify a given file.
-        /// </summary>
-        /// <param name="inputFilePath">PGP encrypted data file path to be decrypted and verified</param>
-        /// <param name="outputFilePath">Output PGP decrypted and verified file path</param>
-        /// <param name="encryptionKeys">Encryption keys</param>
-        public async Task DecryptFileAndVerifyAsync(string inputFilePath, string outputFilePath, IEncryptionKeys encryptionKeys)
-        {
-            EncryptionKeys = encryptionKeys;
-            await DecryptFileAndVerifyAsync(inputFilePath, outputFilePath);
-        }
-
-        /// <summary>
-        /// PGP decrypt and verify a given file.
-        /// </summary>
-        /// <param name="inputFilePath">PGP encrypted data file path to be decrypted and verified</param>
-        /// <param name="outputFilePath">Output PGP decrypted and verified file path</param>
-        public async Task DecryptFileAndVerifyAsync(string inputFilePath, string outputFilePath)
-        {
-            if (String.IsNullOrEmpty(inputFilePath))
-                throw new ArgumentException("InputFilePath");
-            if (String.IsNullOrEmpty(outputFilePath))
-                throw new ArgumentException("OutputFilePath");
-            if (EncryptionKeys == null)
-                throw new ArgumentException("EncryptionKeys");
-
-            if (!File.Exists(inputFilePath))
-                throw new FileNotFoundException(String.Format("Encrypted File [{0}] not found.", inputFilePath));
-
-            using (Stream inputStream = File.OpenRead(inputFilePath))
-            using (Stream outStream = File.Create(outputFilePath))
-                await DecryptStreamAndVerifyAsync(inputStream, outStream);
-        }
-
-        /// <summary>
-        /// PGP decrypt and verify a given file.
-        /// </summary>
-        /// <param name="inputFile">PGP encrypted data file to be decrypted and verified</param>
-        /// <param name="outputFile">Output PGP decrypted and verified file</param>
-        /// <param name="publicKeyFile">PGP public key file</param>
-        /// <param name="privateKeyFile">PGP secret key file</param>
-        /// <param name="passPhrase">PGP secret key password</param>
-        public async Task DecryptFileAndVerifyAsync(FileInfo inputFile, FileInfo outputFile, FileInfo publicKeyFile, FileInfo privateKeyFile, string passPhrase)
-        {
-            EncryptionKeys = new EncryptionKeys(publicKeyFile, privateKeyFile, passPhrase);
-            await DecryptFileAndVerifyAsync(inputFile, outputFile);
-        }
-
-        /// <summary>
-        /// PGP decrypt and verify a given file.
-        /// </summary>
-        /// <param name="inputFile">PGP encrypted data file to be decrypted and verified</param>
-        /// <param name="outputFile">Output PGP decrypted and verified file</param>
-        /// <param name="encryptionKeys">Encryption keys</param>
-        public async Task DecryptFileAndVerifyAsync(FileInfo inputFile, FileInfo outputFile, IEncryptionKeys encryptionKeys)
-        {
-            EncryptionKeys = encryptionKeys;
-            await DecryptFileAndVerifyAsync(inputFile, outputFile);
-        }
-
-        /// <summary>
-        /// PGP decrypt and verify a given file.
-        /// </summary>
-        /// <param name="inputFilePath">PGP encrypted data file path to be decrypted and verified</param>
-        /// <param name="outputFilePath">Output PGP decrypted and verified file path</param>
-        public async Task DecryptFileAndVerifyAsync(FileInfo inputFile, FileInfo outputFile)
-        {
-            if (inputFile == null)
-                throw new ArgumentException("InputFile");
-            if (outputFile == null)
-                throw new ArgumentException("OutputFile");
-            if (EncryptionKeys == null)
-                throw new ArgumentException("EncryptionKeys");
-
-            if (!inputFile.Exists)
-                throw new FileNotFoundException(String.Format("Encrypted File [{0}] not found.", inputFile.FullName));
-
-            using (Stream inputStream = inputFile.OpenRead())
-            using (Stream outStream = outputFile.OpenWrite())
-                await DecryptStreamAndVerifyAsync(inputStream, outStream);
-        }
-
-        #endregion DecryptFileAndVerifyAsync
-        #region DecryptFileAndVerify
-
-        /// <summary>
-        /// PGP decrypt and verify a given file.
-        /// </summary>
-        /// <param name="inputFilePath">PGP encrypted data file path to be decrypted and verified</param>
-        /// <param name="outputFilePath">Output PGP decrypted and verified file path</param>
-        /// <param name="publicKeyFilePath">PGP public key file path</param>
-        /// <param name="privateKeyFilePath">PGP secret key file path</param>
-        /// <param name="passPhrase">PGP secret key password</param>
-        public void DecryptFileAndVerify(string inputFilePath, string outputFilePath, string publicKeyFilePath, string privateKeyFilePath, string passPhrase)
-        {
-            EncryptionKeys = new EncryptionKeys(new FileInfo(publicKeyFilePath), new FileInfo(privateKeyFilePath), passPhrase);
-            DecryptFileAndVerify(inputFilePath, outputFilePath);
-        }
-
-        /// <summary>
-        /// PGP decrypt and verify a given file.
-        /// </summary>
-        /// <param name="inputFilePath">PGP encrypted data file path to be decrypted and verified</param>
-        /// <param name="outputFilePath">Output PGP decrypted and verified file path</param>
-        /// <param name="encryptionKeys">Encryption keys</param>
-        public void DecryptFileAndVerify(string inputFilePath, string outputFilePath, IEncryptionKeys encryptionKeys)
-        {
-            EncryptionKeys = encryptionKeys;
-            DecryptFileAndVerify(inputFilePath, outputFilePath);
-        }
-
-        /// <summary>
-        /// PGP decrypt and verify a given file.
-        /// </summary>
-        /// <param name="inputFilePath">PGP encrypted data file path to be decrypted and verified</param>
-        /// <param name="outputFilePath">Output PGP decrypted and verified file path</param>
-        public void DecryptFileAndVerify(string inputFilePath, string outputFilePath)
-        {
-            if (String.IsNullOrEmpty(inputFilePath))
-                throw new ArgumentException("InputFilePath");
-            if (String.IsNullOrEmpty(outputFilePath))
-                throw new ArgumentException("OutputFilePath");
-            if (EncryptionKeys == null)
-                throw new ArgumentException("EncryptionKeys");
-
-            if (!File.Exists(inputFilePath))
-                throw new FileNotFoundException(String.Format("Encrypted File [{0}] not found.", inputFilePath));
-
-            using (Stream inputStream = File.OpenRead(inputFilePath))
-            using (Stream outStream = File.Create(outputFilePath))
-                DecryptAndVerify(inputStream, outStream);
-        }
-
-        /// <summary>
-        /// PGP decrypt and verify a given file.
-        /// </summary>
-        /// <param name="inputFile">PGP encrypted data file to be decrypted and verified</param>
-        /// <param name="outputFile">Output PGP decrypted and verified file</param>
-        /// <param name="publicKeyFile">PGP public key file</param>
-        /// <param name="privateKeyFile">PGP secret key file</param>
-        /// <param name="passPhrase">PGP secret key password</param>
-        public void DecryptFileAndVerify(FileInfo inputFile, FileInfo outputFile, FileInfo publicKeyFile, FileInfo privateKeyFile, string passPhrase)
-        {
-            EncryptionKeys = new EncryptionKeys(publicKeyFile, privateKeyFile, passPhrase);
-            DecryptFileAndVerify(inputFile, outputFile);
-        }
-
-        /// <summary>
-        /// PGP decrypt and verify a given file.
-        /// </summary>
-        /// <param name="inputFile">PGP encrypted data file to be decrypted and verified</param>
-        /// <param name="outputFile">Output PGP decrypted and verified file</param>
-        /// <param name="encryptionKeys">Encryption keys</param>
-        public void DecryptFileAndVerify(FileInfo inputFile, FileInfo outputFile, IEncryptionKeys encryptionKeys)
-        {
-            EncryptionKeys = encryptionKeys;
-            DecryptFileAndVerify(inputFile, outputFile);
-        }
-
-        /// <summary>
-        /// PGP decrypt and verify a given file.
-        /// </summary>
-        /// <param name="inputFilePath">PGP encrypted data file path to be decrypted and verified</param>
-        /// <param name="outputFilePath">Output PGP decrypted and verified file path</param>
-        public void DecryptFileAndVerify(FileInfo inputFile, FileInfo outputFile)
-        {
-            if (inputFile == null)
-                throw new ArgumentException("InputFile");
-            if (outputFile == null)
-                throw new ArgumentException("OutputFile");
-            if (EncryptionKeys == null)
-                throw new ArgumentException("EncryptionKeys");
-
-            if (!inputFile.Exists)
-                throw new FileNotFoundException(String.Format("Encrypted File [{0}] not found.", inputFile.FullName));
-
-            using (Stream inputStream = inputFile.OpenRead())
-            using (Stream outStream = outputFile.OpenWrite())
-                DecryptStreamAndVerify(inputStream, outStream);
-        }
-
-        #endregion DecryptFileAndVerify
-        #region DecryptStreamAndVerifyAsync
-
-        /// <summary>
-        /// PGP decrypt and verify a given stream.
-        /// </summary>
-        /// <param name="inputStream">PGP encrypted data stream to be decrypted and verified</param>
-        /// <param name="outputStream">Output PGP decrypted and verified stream</param>
-        /// <param name="publicKeyStream">PGP public key stream</param>
-        /// <param name="privateKeyStream">PGP secret key stream</param>
-        /// <param name="passPhrase">PGP secret key password</param>
-        public async Task<Stream> DecryptStreamAndVerifyAsync(Stream inputStream, Stream outputStream, Stream publicKeyStream, Stream privateKeyStream, string passPhrase)
-        {
-            EncryptionKeys = new EncryptionKeys(publicKeyStream, privateKeyStream, passPhrase);
-            await DecryptStreamAndVerifyAsync(inputStream, outputStream);
-            return outputStream;
-        }
-
-        /// <summary>
-        /// PGP decrypt and verify a given stream.
-        /// </summary>
-        /// <param name="inputStream">PGP encrypted data stream to be decrypted and verified</param>
-        /// <param name="outputStream">Output PGP decrypted and verified stream</param>
-        /// <param name="encryptionKeys">IEncryptionKeys object containing public key, private key and passphrase</param>
-        public async Task<Stream> DecryptStreamAndVerifyAsync(Stream inputStream, Stream outputStream, IEncryptionKeys encryptionKeys)
-        {
-            EncryptionKeys = encryptionKeys;
-            await DecryptStreamAndVerifyAsync(inputStream, outputStream);
-            return outputStream;
-        }
-
-        /// <summary>
-        /// PGP decrypt and verify a given stream.
-        /// </summary>
-        /// <param name="inputStream">PGP encrypted data stream to be decrypted and verified</param>
-        /// <param name="outputStream">Output PGP decrypted and verified stream</param>
-        public async Task<Stream> DecryptStreamAndVerifyAsync(Stream inputStream, Stream outputStream)
-        {
-            if (inputStream == null)
-                throw new ArgumentException("InputStream");
-            if (outputStream == null)
-                throw new ArgumentException("OutputStream");
-            if (EncryptionKeys == null)
-                throw new ArgumentNullException("Encryption Key not found.");
-            if (inputStream.Position != 0)
-                throw new ArgumentException("inputStream should be at start of stream");
-
-            await DecryptAndVerifyAsync(inputStream, outputStream);
-            return outputStream;
-        }
-
-        #endregion DecryptStreamAndVerifyAsync
-        #region DecryptStreamAndVerify
-
-        /// <summary>
-        /// PGP decrypt and verify a given stream.
-        /// </summary>
-        /// <param name="inputStream">PGP encrypted data stream to be decrypted and verified</param>
-        /// <param name="outputStream">Output PGP decrypted and verified stream</param>
-        /// <param name="publicKeyStream">PGP public key stream</param>
-        /// <param name="privateKeyStream">PGP secret key stream</param>
-        /// <param name="passPhrase">PGP secret key password</param>
-        public Stream DecryptStreamAndVerify(Stream inputStream, Stream outputStream, Stream publicKeyStream, Stream privateKeyStream, string passPhrase)
-        {
-            EncryptionKeys = new EncryptionKeys(publicKeyStream, privateKeyStream, passPhrase);
-            DecryptStreamAndVerify(inputStream, outputStream);
-            return outputStream;
-        }
-
-        /// <summary>
-        /// PGP decrypt and verify a given stream.
-        /// </summary>
-        /// <param name="inputStream">PGP encrypted data stream to be decrypted and verified</param>
-        /// <param name="outputStream">Output PGP decrypted and verified stream</param>
-        /// <param name="encryptionKeys">Encryption keys</param>
-        public Stream DecryptStreamAndVerify(Stream inputStream, Stream outputStream, IEncryptionKeys encryptionKeys)
-        {
-            EncryptionKeys = encryptionKeys;
-            DecryptStreamAndVerify(inputStream, outputStream);
-            return outputStream;
-        }
-
-        /// <summary>
-        /// PGP decrypt and verify a given stream.
-        /// </summary>
-        /// <param name="inputStream">PGP encrypted data stream to be decrypted and verified</param>
-        /// <param name="outputStream">Output PGP decrypted and verified stream</param>
-        public Stream DecryptStreamAndVerify(Stream inputStream, Stream outputStream)
-        {
-            if (inputStream == null)
-                throw new ArgumentException("InputStream");
-            if (outputStream == null)
-                throw new ArgumentException("OutputStream");
-            if (EncryptionKeys == null)
-                throw new ArgumentException("EncryptionKeys");
-            if (inputStream.Position != 0)
-                throw new ArgumentException("inputStream should be at start of stream");
-
-            DecryptAndVerify(inputStream, outputStream);
-            return outputStream;
-        }
-
-        #endregion DecryptStreamAndVerify
-        #region DecryptArmoredStringAndVerifyAsync
-        /// <summary>
-        /// PGP decrypt and verify a given string.
-        /// </summary>
-        /// <param name="input">PGP encrypted string to be decrypted and verified</param>
-        /// <param name="publicKey">PGP public key</param>
-        /// <param name="privateKey">PGP secret key</param>
-        /// <param name="passPhrase">PGP secret key password</param>
-        public async Task<string> DecryptArmoredStringAndVerifyAsync(string input, string publicKey, string privateKey, string passPhrase)
-        {
-            EncryptionKeys = new EncryptionKeys(await publicKey.GetStreamAsync(), await privateKey.GetStreamAsync(), passPhrase);
-
-            using (Stream inputStream = await input.GetStreamAsync())
-            using (Stream outputStream = new MemoryStream())
-            {
-                await DecryptStreamAndVerifyAsync(inputStream, outputStream);
-                outputStream.Seek(0, SeekOrigin.Begin);
-                return await outputStream.GetStringAsync();
-            }
-        }
-
-        /// <summary>
-        /// PGP decrypt and verify a given string.
-        /// </summary>
-        /// <param name="input">PGP encrypted string to be decrypted and verified</param>
-        /// <param name="encryptionKeys">IEncryptionKeys object containing public key, private key and passphrase</param>
-        public async Task<string> DecryptArmoredStringAndVerifyAsync(string input, IEncryptionKeys encryptionKeys)
-        {
-            EncryptionKeys = encryptionKeys;
-
-            using (Stream inputStream = await input.GetStreamAsync())
-            using (Stream outputStream = new MemoryStream())
-            {
-                await DecryptStreamAndVerifyAsync(inputStream, outputStream);
-                outputStream.Seek(0, SeekOrigin.Begin);
-                return await outputStream.GetStringAsync();
-            }
-        }
-
-        /// <summary>
-        /// PGP decrypt and verify a given string.
-        /// </summary>
-        /// <param name="input">PGP encrypted string to be decrypted and verified</param>
-        public async Task<string> DecryptArmoredStringAndVerifyAsync(string input)
-        {
-            using (Stream inputStream = await input.GetStreamAsync())
-            using (Stream outputStream = new MemoryStream())
-            {
-                await DecryptStreamAndVerifyAsync(inputStream, outputStream);
-                outputStream.Seek(0, SeekOrigin.Begin);
-                return await outputStream.GetStringAsync();
-            }
-        }
-        #endregion DecryptArmoredStringAndVerifyAsync
-        #region DecryptArmoredStringAndVerify
-        /// <summary>
-        /// PGP decrypt and verify a given string.
-        /// </summary>
-        /// <param name="input">PGP encrypted string to be decrypted and verified</param>
-        /// <param name="publicKey">PGP public key</param>
-        /// <param name="privateKey">PGP secret key</param>
-        /// <param name="passPhrase">PGP secret key password</param>
-        public string DecryptArmoredStringAndVerify(string input, string publicKey, string privateKey, string passPhrase)
-        {
-            EncryptionKeys = new EncryptionKeys(publicKey.GetStream(), privateKey.GetStream(), passPhrase);
-
-            using (Stream inputStream = input.GetStream())
-            using (Stream outputStream = new MemoryStream())
-            {
-                DecryptStreamAndVerify(inputStream, outputStream);
-                outputStream.Seek(0, SeekOrigin.Begin);
-                return outputStream.GetString();
-            }
-        }
-
-        /// <summary>
-        /// PGP decrypt and verify a given string.
-        /// </summary>
-        /// <param name="input">PGP encrypted string to be decrypted and verified</param>
-        /// <param name="encryptionKeys">IEncryptionKeys object containing public key, private key and passphrase</param>
-        public string DecryptArmoredStringAndVerify(string input, IEncryptionKeys encryptionKeys)
-        {
-            EncryptionKeys = encryptionKeys;
-
-            using (Stream inputStream = input.GetStream())
-            using (Stream outputStream = new MemoryStream())
-            {
-                DecryptStreamAndVerify(inputStream, outputStream);
-                outputStream.Seek(0, SeekOrigin.Begin);
-                return outputStream.GetString();
-            }
-        }
-
-        /// <summary>
-        /// PGP decrypt and verify a given string.
-        /// </summary>
-        /// <param name="input">PGP encrypted string to be decrypted and verified</param>
-        public string DecryptArmoredStringAndVerify(string input)
-        {
-            using (Stream inputStream = input.GetStream())
-            using (Stream outputStream = new MemoryStream())
-            {
-                DecryptStreamAndVerify(inputStream, outputStream);
-                outputStream.Seek(0, SeekOrigin.Begin);
-                return outputStream.GetString();
-            }
-        }
-        #endregion DecryptArmoredStringAndVerify
-        #region VerifyFileAsync
-
-        /// <summary>
-        /// PGP verify a given file.
-        /// </summary>
-        /// <param name="inputFilePath">Plain data file path to be verified</param>
-        /// <param name="publicKeyFilePath">PGP public key file path</param>
-        public async Task<bool> VerifyFileAsync(string inputFilePath, string publicKeyFilePath)
-        {
-            EncryptionKeys = new EncryptionKeys(new FileInfo(publicKeyFilePath));
-            return await VerifyFileAsync(inputFilePath);
-        }
-
-        /// <summary>
-        /// PGP verify a given file.
-        /// </summary>
-        /// <param name="inputFilePath">Plain data file path to be verified</param>
-        /// <param name="encryptionKeys">IEncryptionKeys object containing public keys</param>
-        public async Task<bool> VerifyFileAsync(string inputFilePath, IEncryptionKeys encryptionKeys)
-        {
-            EncryptionKeys = encryptionKeys;
-            return await VerifyFileAsync(inputFilePath);
-        }
-
-        /// <summary>
-        /// PGP verify a given file.
-        /// </summary>
-        /// <param name="inputFilePath">Plain data file path to be verified</param>
-        public async Task<bool> VerifyFileAsync(string inputFilePath)
-        {
-            if (String.IsNullOrEmpty(inputFilePath))
-                throw new ArgumentException("InputFilePath");
-            if (EncryptionKeys == null)
-                throw new ArgumentException("EncryptionKeys");
-
-            if (!File.Exists(inputFilePath))
-                throw new FileNotFoundException(String.Format("Encrypted File [{0}] not found.", inputFilePath));
-
-            using (Stream inputStream = File.OpenRead(inputFilePath))
-                return await VerifyAsync(inputStream);
-        }
-
-        /// <summary>
-        /// PGP verify a given file.
-        /// </summary>
-        /// <param name="inputFile">Plain data file to be verified</param>
-        /// <param name="publicKeyFile">PGP public key file</param>
-        public async Task<bool> VerifyFileAsync(FileInfo inputFile, FileInfo publicKeyFile)
-        {
-            EncryptionKeys = new EncryptionKeys(publicKeyFile);
-            return await VerifyFileAsync(inputFile);
-        }
-
-        /// <summary>
-        /// PGP verify a given file.
-        /// </summary>
-        /// <param name="inputFile">Plain data file to be verified</param>
-        /// <param name="encryptionKeys">IEncryptionKeys object containing public keys</param>
-        public async Task<bool> VerifyFileAsync(FileInfo inputFile, IEncryptionKeys encryptionKeys)
-        {
-            EncryptionKeys = encryptionKeys;
-            return await VerifyFileAsync(inputFile);
-        }
-
-        /// <summary>
-        /// PGP verify a given file.
-        /// </summary>
-        /// <param name="inputFile">Plain data file to be verified</param>
-        public async Task<bool> VerifyFileAsync(FileInfo inputFile)
-        {
-            if (inputFile == null)
-                throw new ArgumentException("InputFile");
-            if (EncryptionKeys == null)
-                throw new ArgumentException("EncryptionKeys");
-
-            if (!inputFile.Exists)
-                throw new FileNotFoundException(String.Format("Encrypted File [{0}] not found.", inputFile.FullName));
-
-            using (Stream inputStream = inputFile.OpenRead())
-                return await VerifyAsync(inputStream);
-        }
-
-        #endregion VerifyFileAsync
-        #region VerifyFile
-
-        /// <summary>
-        /// PGP verify a given file.
-        /// </summary>
-        /// <param name="inputFilePath">Plain data file path to be verified</param>
-        /// <param name="publicKeyFilePath">PGP public key file path</param>
-        public bool VerifyFile(string inputFilePath, string publicKeyFilePath)
-        {
-            EncryptionKeys = new EncryptionKeys(new FileInfo(publicKeyFilePath));
-            return VerifyFile(inputFilePath);
-        }
-
-        /// <summary>
-        /// PGP verify a given file.
-        /// </summary>
-        /// <param name="inputFilePath">Plain data file path to be verified</param>
-        /// <param name="encryptionKeys">Encryption keys</param>
-        public bool VerifyFile(string inputFilePath, IEncryptionKeys encryptionKeys)
-        {
-            EncryptionKeys = encryptionKeys;
-            return VerifyFile(inputFilePath);
-        }
-
-        /// <summary>
-        /// PGP verify a given file.
-        /// </summary>
-        /// <param name="inputFilePath">Plain data file path to be verified</param>
-        public bool VerifyFile(string inputFilePath)
-        {
-            if (String.IsNullOrEmpty(inputFilePath))
-                throw new ArgumentException("InputFilePath");
-            if (EncryptionKeys == null)
-                throw new ArgumentException("EncryptionKeys");
-
-            if (!File.Exists(inputFilePath))
-                throw new FileNotFoundException(String.Format("Encrypted File [{0}] not found.", inputFilePath));
-
-            using (Stream inputStream = File.OpenRead(inputFilePath))
-                return Verify(inputStream);
-        }
-
-        /// <summary>
-        /// PGP verify a given file.
-        /// </summary>
-        /// <param name="inputFile">Plain data file to be verified</param>
-        /// <param name="publicKeyFile">PGP public key file</param>
-        public bool VerifyFile(FileInfo inputFile, FileInfo publicKeyFile)
-        {
-            EncryptionKeys = new EncryptionKeys(publicKeyFile);
-            return VerifyFile(inputFile);
-        }
-
-        /// <summary>
-        /// PGP verify a given file.
-        /// </summary>
-        /// <param name="inputFile">Plain data file to be verified</param>
-        /// <param name="encryptionKeys">IEncryptionKeys object containing public keys</param>
-        public bool VerifyFile(FileInfo inputFile, IEncryptionKeys encryptionKeys)
-        {
-            EncryptionKeys = encryptionKeys;
-            return VerifyFile(inputFile);
-        }
-
-        /// <summary>
-        /// PGP verify a given file.
-        /// </summary>
-        /// <param name="inputFile">Plain data file to be verified</param>
-        public bool VerifyFile(FileInfo inputFile)
-        {
-            if (inputFile == null)
-                throw new ArgumentException("InputFile");
-            if (EncryptionKeys == null)
-                throw new ArgumentException("EncryptionKeys");
-
-            if (!inputFile.Exists)
-                throw new FileNotFoundException(String.Format("Encrypted File [{0}] not found.", inputFile.FullName));
-
-            using (Stream inputStream = inputFile.OpenRead())
-                return Verify(inputStream);
-        }
-
-        #endregion VerifyFile
-        #region VerifyStreamAsync
-
-        /// <summary>
-        /// PGP verify a given stream.
-        /// </summary>
-        /// <param name="inputStream">Plain data stream to be verified</param>
-        /// <param name="publicKeyStream">PGP public key stream</param>
-        public async Task<bool> VerifyStreamAsync(Stream inputStream, Stream publicKeyStream)
-        {
-            EncryptionKeys = new EncryptionKeys(publicKeyStream);
-            return await VerifyStreamAsync(inputStream);
-        }
-
-        /// <summary>
-        /// PGP verify a given stream.
-        /// </summary>
-        /// <param name="inputStream">Plain data stream to be verified</param>
-        /// <param name="encryptionKeys">Encryption keys</param>
-        public async Task<bool> VerifyStreamAsync(Stream inputStream, IEncryptionKeys encryptionKeys)
-        {
-            EncryptionKeys = encryptionKeys;
-            return await VerifyStreamAsync(inputStream);
-        }
-
-        /// <summary>
-        /// PGP verify a given stream.
-        /// </summary>
-        /// <param name="inputStream">Plain data stream to be verified</param>
-        public async Task<bool> VerifyStreamAsync(Stream inputStream)
-        {
-            if (inputStream == null)
-                throw new ArgumentException("InputStream");
-            if (EncryptionKeys == null)
-                throw new ArgumentNullException("EncryptionKeys");
-            if (inputStream.Position != 0)
-                throw new ArgumentException("inputStream should be at start of stream");
-
-            return await VerifyAsync(inputStream);
-        }
-
-        #endregion VerifyStreamAsync
-        #region VerifyStream
-
-        /// <summary>
-        /// PGP verify a given stream.
-        /// </summary>
-        /// <param name="inputStream">Plain data stream to be verified</param>
-        /// <param name="publicKeyStream">PGP public key stream</param>
-        public bool VerifyStream(Stream inputStream, Stream publicKeyStream)
-        {
-            EncryptionKeys = new EncryptionKeys(publicKeyStream);
-            return Verify(inputStream);
-        }
-
-        /// <summary>
-        /// PGP verify a given stream.
-        /// </summary>
-        /// <param name="inputStream">Plain data stream to be verified</param>
-        /// <param name="encryptionKeys">Encryption keys</param>
-        public bool VerifyStream(Stream inputStream, IEncryptionKeys encryptionKeys)
-        {
-            EncryptionKeys = encryptionKeys;
-            return Verify(inputStream);
-        }
-
-        /// <summary>
-        /// PGP verify a given stream.
-        /// </summary>
-        /// <param name="inputStream">Plain data stream to be verified</param>
-        public bool VerifyStream(Stream inputStream)
-        {
-            if (inputStream == null)
-                throw new ArgumentException("InputStream");
-            if (EncryptionKeys == null)
-                throw new ArgumentNullException("EncryptionKeys");
-            if (inputStream.Position != 0)
-                throw new ArgumentException("inputStream should be at start of stream");
-
-            return Verify(inputStream);
-        }
-
-        #endregion VerifyStream
-        #region VerifyArmoredStringAsync
-        /// <summary>
-        /// PGP verify a given string.
-        /// </summary>
-        /// <param name="input">Plain string to be verified</param>
-        /// <param name="publicKey">PGP public key stream</param>
-        public async Task<bool> VerifyArmoredStringAsync(string input, string publicKey)
-        {
-            EncryptionKeys = new EncryptionKeys(await publicKey.GetStreamAsync());
-
-            using (Stream inputStream = await input.GetStreamAsync())
+	public enum PGPFileType
+	{
+		Binary,
+		Text,
+		UTF8
+	}
+
+	public class PGP : IPGPEncrypt, IPGPEncryptAsync, IPGPSign, IPGPSignAsync
+	{
+		public static PGP Instance => _instance ?? (_instance = new PGP());
+		private static PGP _instance;
+
+		private const int BufferSize = 0x10000;
+		private const string DefaultFileName = "name";
+
+		public CompressionAlgorithmTag CompressionAlgorithm { get; set; } = CompressionAlgorithmTag.Uncompressed;
+
+		public SymmetricKeyAlgorithmTag SymmetricKeyAlgorithm { get; set; } = SymmetricKeyAlgorithmTag.TripleDes;
+
+		public int PgpSignatureType { get; set; } = PgpSignature.DefaultCertification;
+
+		public PublicKeyAlgorithmTag PublicKeyAlgorithm { get; set; } = PublicKeyAlgorithmTag.RsaGeneral;
+
+		public PGPFileType FileType { get; set; } = PGPFileType.Binary;
+
+		public HashAlgorithmTag HashAlgorithmTag { get; set; } = HashAlgorithmTag.Sha1;
+
+		public IEncryptionKeys EncryptionKeys { get; private set; }
+
+		#region Constructor
+
+		public PGP()
+		{ }
+
+		public PGP(IEncryptionKeys encryptionKeys)
+		{
+			EncryptionKeys = encryptionKeys;
+		}
+
+		#endregion Constructor
+
+		#region Encrypt
+
+		#region EncryptFileAsync
+
+		/// <summary>
+		/// PGP Encrypt the file.
+		/// </summary>
+		/// <param name="inputFilePath">Plain data file path to be encrypted</param>
+		/// <param name="outputFilePath">Output PGP encrypted file path</param>
+		/// <param name="publicKeyFilePath">PGP public key file path</param>
+		/// <param name="armor">True, means a binary data representation as an ASCII-only text. Otherwise, false</param>
+		/// <param name="withIntegrityCheck">True, to perform integrity packet check on input file. Otherwise, false</param>
+		/// <param name="name">Name of encrypted file in message, defaults to the input file name</param>
+		public async Task EncryptFileAsync(
+			string inputFilePath,
+			string outputFilePath,
+			string publicKeyFilePath,
+			bool armor = true,
+			bool withIntegrityCheck = true,
+			string name = DefaultFileName)
+		{
+			EncryptionKeys = new EncryptionKeys(new FileInfo(publicKeyFilePath));
+			await EncryptFileAsync(inputFilePath, outputFilePath, armor, withIntegrityCheck, name);
+		}
+
+		/// <summary>
+		/// PGP Encrypt the file.
+		/// </summary>
+		/// <param name="inputFilePath">Plain data file path to be encrypted</param>
+		/// <param name="outputFilePath">Output PGP encrypted file path</param>
+		/// <param name="publicKeyFilePaths">PGP public key file paths</param>
+		/// <param name="armor">True, means a binary data representation as an ASCII-only text. Otherwise, false</param>
+		/// <param name="withIntegrityCheck">True, to perform integrity packet check on input file. Otherwise, false</param>
+		/// <param name="name">Name of encrypted file in message, defaults to the input file name</param>
+		public async Task EncryptFileAsync(
+			string inputFilePath,
+			string outputFilePath,
+			IEnumerable<string> publicKeyFilePaths,
+			bool armor = true,
+			bool withIntegrityCheck = true,
+			string name = DefaultFileName)
+		{
+			EncryptionKeys = new EncryptionKeys(publicKeyFilePaths.Select(x => new FileInfo(x)).ToList());
+			await EncryptFileAsync(inputFilePath, outputFilePath, armor, withIntegrityCheck, name);
+		}
+
+		/// <summary>
+		/// PGP Encrypt the file.
+		/// </summary>
+		/// <param name="inputFilePath">Plain data file path to be encrypted</param>
+		/// <param name="outputFilePath">Output PGP encrypted file path</param>
+		/// <param name="encryptionKeys">IEncryptionKeys object containing public keys</param>
+		/// <param name="armor">True, means a binary data representation as an ASCII-only text. Otherwise, false</param>
+		/// <param name="withIntegrityCheck">True, to perform integrity packet check on input file. Otherwise, false</param>
+		/// <param name="name">Name of encrypted file in message, defaults to the input file name</param>
+		public async Task EncryptFileAsync(
+			string inputFilePath,
+			string outputFilePath,
+			IEncryptionKeys encryptionKeys,
+			bool armor = true,
+			bool withIntegrityCheck = true,
+			string name = DefaultFileName)
+		{
+			EncryptionKeys = encryptionKeys;
+			await EncryptFileAsync(inputFilePath, outputFilePath, armor, withIntegrityCheck, name);
+		}
+
+		/// <summary>
+		/// PGP Encrypt the file.
+		/// </summary>
+		/// <param name="inputFilePath">Plain data file path to be encrypted</param>
+		/// <param name="outputFilePath">Output PGP encrypted file path</param>
+		/// <param name="armor">True, means a binary data representation as an ASCII-only text. Otherwise, false</param>
+		/// <param name="withIntegrityCheck">True, to perform integrity packet check on input file. Otherwise, false</param>
+		/// <param name="name">Name of encrypted file in message, defaults to the input file name</param>
+		public async Task EncryptFileAsync(
+			string inputFilePath,
+			string outputFilePath,
+			bool armor = true,
+			bool withIntegrityCheck = true,
+			string name = DefaultFileName)
+		{
+			if (string.IsNullOrEmpty(inputFilePath))
+				throw new ArgumentException("InputFilePath");
+			if (string.IsNullOrEmpty(outputFilePath))
+				throw new ArgumentException("OutputFilePath");
+			if (EncryptionKeys == null)
+				throw new ArgumentException("EncryptionKeys");
+			if (!File.Exists(inputFilePath))
+				throw new FileNotFoundException($"Input file [{inputFilePath}] does not exist.");
+
+			using (FileStream inputStream = new FileStream(inputFilePath, FileMode.Open, FileAccess.Read))
+			using (Stream outputStream = File.Create(outputFilePath))
+				await EncryptStreamAsync(inputStream, outputStream, armor, withIntegrityCheck, name);
+		}
+
+		/// <summary>
+		/// PGP Encrypt the file.
+		/// </summary>
+		/// <param name="inputFile">Plain data file to be encrypted</param>
+		/// <param name="outputFile">Output PGP encrypted file</param>
+		/// <param name="publicKeyFile">PGP public key file</param>
+		/// <param name="armor">True, means a binary data representation as an ASCII-only text. Otherwise, false</param>
+		/// <param name="withIntegrityCheck">True, to perform integrity packet check on input file. Otherwise, false</param>
+		/// <param name="name">Name of encrypted file in message, defaults to the input file name</param>
+		public async Task EncryptFileAsync(
+			FileInfo inputFile,
+			FileInfo outputFile,
+			FileInfo publicKeyFile,
+			bool armor = true,
+			bool withIntegrityCheck = true,
+			string name = DefaultFileName)
+		{
+			EncryptionKeys = new EncryptionKeys(publicKeyFile);
+			await EncryptFileAsync(inputFile, outputFile, armor, withIntegrityCheck, name);
+		}
+
+		/// <summary>
+		/// PGP Encrypt the file.
+		/// </summary>
+		/// <param name="inputFile">Plain data file to be encrypted</param>
+		/// <param name="outputFile">Output PGP encrypted file</param>
+		/// <param name="publicKeyFiles">PGP public key files</param>
+		/// <param name="armor">True, means a binary data representation as an ASCII-only text. Otherwise, false</param>
+		/// <param name="withIntegrityCheck">True, to perform integrity packet check on input file. Otherwise, false</param>
+		/// <param name="name">Name of encrypted file in message, defaults to the input file name</param>
+		public async Task EncryptFileAsync(
+			FileInfo inputFile,
+			FileInfo outputFile,
+			IEnumerable<FileInfo> publicKeyFiles,
+			bool armor = true,
+			bool withIntegrityCheck = true,
+			string name = DefaultFileName)
+		{
+			EncryptionKeys = new EncryptionKeys(publicKeyFiles);
+			await EncryptFileAsync(inputFile, outputFile, armor, withIntegrityCheck, name);
+		}
+
+		/// <summary>
+		/// PGP Encrypt the file.
+		/// </summary>
+		/// <param name="inputFile">Plain data file to be encrypted</param>
+		/// <param name="outputFile">Output PGP encrypted file</param>
+		/// <param name="encryptionKeys">IEncryptionKeys object containing public keys</param>
+		/// <param name="armor">True, means a binary data representation as an ASCII-only text. Otherwise, false</param>
+		/// <param name="withIntegrityCheck">True, to perform integrity packet check on input file. Otherwise, false</param>
+		/// <param name="name">Name of encrypted file in message, defaults to the input file name</param>
+		public async Task EncryptFileAsync(
+			FileInfo inputFile,
+			FileInfo outputFile,
+			IEncryptionKeys encryptionKeys,
+			bool armor = true,
+			bool withIntegrityCheck = true,
+			string name = DefaultFileName)
+		{
+			EncryptionKeys = encryptionKeys;
+			await EncryptFileAsync(inputFile, outputFile, armor, withIntegrityCheck, name);
+		}
+
+		/// <summary>
+		/// PGP Encrypt the file.
+		/// </summary>
+		/// <param name="inputFile">Plain data file to be encrypted</param>
+		/// <param name="outputFile">Output PGP encrypted file</param>
+		/// <param name="armor">True, means a binary data representation as an ASCII-only text. Otherwise, false</param>
+		/// <param name="withIntegrityCheck">True, to perform integrity packet check on input file. Otherwise, false</param>
+		/// <param name="name">Name of encrypted file in message, defaults to the input file name</param>
+		public async Task EncryptFileAsync(
+			FileInfo inputFile,
+			FileInfo outputFile,
+			bool armor = true,
+			bool withIntegrityCheck = true,
+			string name = DefaultFileName)
+		{
+			if (inputFile == null)
+				throw new ArgumentException("InputFile");
+			if (outputFile == null)
+				throw new ArgumentException("OutputFile");
+			if (EncryptionKeys == null)
+				throw new ArgumentException("EncryptionKeys");
+			if (!inputFile.Exists)
+				throw new FileNotFoundException($"Input file [{inputFile.FullName}] does not exist.");
+
+			using (FileStream inputStream = inputFile.OpenRead())
+			using (Stream outputStream = outputFile.OpenWrite())
+				await EncryptStreamAsync(inputStream, outputStream, armor, withIntegrityCheck, name);
+		}
+
+		#endregion EncryptFileAsync
+
+		#region EncryptFile
+
+		/// <summary>
+		/// PGP Encrypt the file.
+		/// </summary>
+		/// <param name="inputFilePath">Plain data file path to be encrypted</param>
+		/// <param name="outputFilePath">Output PGP encrypted file path</param>
+		/// <param name="publicKeyFilePath">PGP public key file path</param>
+		/// <param name="armor">True, means a binary data representation as an ASCII-only text. Otherwise, false</param>
+		/// <param name="withIntegrityCheck">True, to perform integrity packet check on input file. Otherwise, false</param>
+		/// <param name="name">Name of encrypted file in message, defaults to the input file name</param>
+		public void EncryptFile(
+			string inputFilePath,
+			string outputFilePath,
+			string publicKeyFilePath,
+			bool armor = true,
+			bool withIntegrityCheck = true,
+			string name = DefaultFileName)
+		{
+			EncryptionKeys = new EncryptionKeys(new FileInfo(publicKeyFilePath));
+			EncryptFile(inputFilePath, outputFilePath, armor, withIntegrityCheck, name);
+		}
+
+		/// <summary>
+		/// PGP Encrypt the file.
+		/// </summary>
+		/// <param name="inputFilePath">Plain data file path to be encrypted</param>
+		/// <param name="outputFilePath">Output PGP encrypted file path</param>
+		/// <param name="publicKeyFilePaths">IEnumerable of PGP public key file paths</param>
+		/// <param name="armor">True, means a binary data representation as an ASCII-only text. Otherwise, false</param>
+		/// <param name="withIntegrityCheck">True, to perform integrity packet check on input file. Otherwise, false</param>
+		/// <param name="name">Name of encrypted file in message, defaults to the input file name</param>
+		public void EncryptFile(
+			string inputFilePath,
+			string outputFilePath,
+			IEnumerable<string> publicKeyFilePaths,
+			bool armor = true,
+			bool withIntegrityCheck = true,
+			string name = DefaultFileName)
+		{
+			EncryptionKeys = new EncryptionKeys(publicKeyFilePaths.Select(x => new FileInfo(x)).ToList());
+			EncryptFile(inputFilePath, outputFilePath, armor, withIntegrityCheck, name);
+		}
+
+		/// <summary>
+		/// PGP Encrypt the file.
+		/// </summary>
+		/// <param name="inputFilePath">Plain data file path to be encrypted</param>
+		/// <param name="outputFilePath">Output PGP encrypted file path</param>
+		/// <param name="encryptionKeys">IEncryptionKeys object containing public keys</param>
+		/// <param name="armor">True, means a binary data representation as an ASCII-only text. Otherwise, false</param>
+		/// <param name="withIntegrityCheck">True, to perform integrity packet check on input file. Otherwise, false</param>
+		/// <param name="name">Name of encrypted file in message, defaults to the input file name</param>
+		public void EncryptFile(
+			string inputFilePath,
+			string outputFilePath,
+			IEncryptionKeys encryptionKeys,
+			bool armor = true,
+			bool withIntegrityCheck = true,
+			string name = DefaultFileName)
+		{
+			EncryptionKeys = encryptionKeys;
+			EncryptFile(inputFilePath, outputFilePath, armor, withIntegrityCheck, name);
+		}
+
+		/// <summary>
+		/// PGP Encrypt the file.
+		/// </summary>
+		/// <param name="inputFilePath">Plain data file path to be encrypted</param>
+		/// <param name="outputFilePath">Output PGP encrypted file path</param>
+		/// <param name="armor">True, means a binary data representation as an ASCII-only text. Otherwise, false</param>
+		/// <param name="withIntegrityCheck">True, to perform integrity packet check on input file. Otherwise, false</param>
+		/// <param name="name">Name of encrypted file in message, defaults to the input file name</param>
+		public void EncryptFile(
+			string inputFilePath,
+			string outputFilePath,
+			bool armor = true,
+			bool withIntegrityCheck = true,
+			string name = DefaultFileName)
+		{
+			if (string.IsNullOrEmpty(inputFilePath))
+				throw new ArgumentException("InputFilePath");
+			if (string.IsNullOrEmpty(outputFilePath))
+				throw new ArgumentException("OutputFilePath");
+			if (EncryptionKeys == null)
+				throw new ArgumentException("EncryptionKeys");
+			if (!File.Exists(inputFilePath))
+				throw new FileNotFoundException($"Input file [{inputFilePath}] does not exist.");
+
+			using (FileStream inputStream = new FileStream(inputFilePath, FileMode.Open, FileAccess.Read))
+			using (Stream outputStream = File.Create(outputFilePath))
+				EncryptStream(inputStream, outputStream, armor, withIntegrityCheck, name);
+		}
+
+		/// <summary>
+		/// PGP Encrypt the file.
+		/// </summary>
+		/// <param name="inputFile">Plain data file to be encrypted</param>
+		/// <param name="outputFile">Output PGP encrypted file</param>
+		/// <param name="publicKeyFile">PGP public key file</param>
+		/// <param name="armor">True, means a binary data representation as an ASCII-only text. Otherwise, false</param>
+		/// <param name="withIntegrityCheck">True, to perform integrity packet check on input file. Otherwise, false</param>
+		/// <param name="name">Name of encrypted file in message, defaults to the input file name</param>
+		public void EncryptFile(
+			FileInfo inputFile,
+			FileInfo outputFile,
+			FileInfo publicKeyFile,
+			bool armor = true,
+			bool withIntegrityCheck = true,
+			string name = DefaultFileName)
+		{
+			EncryptionKeys = new EncryptionKeys(publicKeyFile);
+			EncryptFile(inputFile, outputFile, armor, withIntegrityCheck, name);
+		}
+
+		/// <summary>
+		/// PGP Encrypt the file.
+		/// </summary>
+		/// <param name="inputFile">Plain data file to be encrypted</param>
+		/// <param name="outputFile">Output PGP encrypted file</param>
+		/// <param name="publicKeyFiles">PGP public key files</param>
+		/// <param name="armor">True, means a binary data representation as an ASCII-only text. Otherwise, false</param>
+		/// <param name="withIntegrityCheck">True, to perform integrity packet check on input file. Otherwise, false</param>
+		/// <param name="name">Name of encrypted file in message, defaults to the input file name</param>
+		public void EncryptFile(
+			FileInfo inputFile,
+			FileInfo outputFile,
+			IEnumerable<FileInfo> publicKeyFiles,
+			bool armor = true,
+			bool withIntegrityCheck = true,
+			string name = DefaultFileName)
+		{
+			EncryptionKeys = new EncryptionKeys(publicKeyFiles);
+			EncryptFile(inputFile, outputFile, armor, withIntegrityCheck, name);
+		}
+
+		/// <summary>
+		/// PGP Encrypt the file.
+		/// </summary>
+		/// <param name="inputFile">Plain data file to be encrypted</param>
+		/// <param name="outputFile">Output PGP encrypted file</param>
+		/// <param name="encryptionKeys">IEncryptionKeys object containing public keys</param>
+		/// <param name="armor">True, means a binary data representation as an ASCII-only text. Otherwise, false</param>
+		/// <param name="withIntegrityCheck">True, to perform integrity packet check on input file. Otherwise, false</param>
+		/// <param name="name">Name of encrypted file in message, defaults to the input file name</param>
+		public void EncryptFile(
+			FileInfo inputFile,
+			FileInfo outputFile,
+			IEncryptionKeys encryptionKeys,
+			bool armor = true,
+			bool withIntegrityCheck = true,
+			string name = DefaultFileName)
+		{
+			EncryptionKeys = encryptionKeys;
+			EncryptFile(inputFile, outputFile, armor, withIntegrityCheck, name);
+		}
+
+		/// <summary>
+		/// PGP Encrypt the file.
+		/// </summary>
+		/// <param name="inputFile">Plain data file to be encrypted</param>
+		/// <param name="outputFile">Output PGP encrypted file</param>
+		/// <param name="armor">True, means a binary data representation as an ASCII-only text. Otherwise, false</param>
+		/// <param name="withIntegrityCheck">True, to perform integrity packet check on input file. Otherwise, false</param>
+		/// <param name="name">Name of encrypted file in message, defaults to the input file name</param>
+		public void EncryptFile(
+			FileInfo inputFile,
+			FileInfo outputFile,
+			bool armor = true,
+			bool withIntegrityCheck = true,
+			string name = DefaultFileName)
+		{
+			if (inputFile == null)
+				throw new ArgumentException("InputFile");
+			if (outputFile == null)
+				throw new ArgumentException("OutputFile");
+			if (EncryptionKeys == null)
+				throw new ArgumentException("EncryptionKeys");
+			if (!inputFile.Exists)
+				throw new FileNotFoundException($"Input file [{inputFile.FullName}] does not exist.");
+
+			using (FileStream inputStream = inputFile.OpenRead())
+			using (Stream outputStream = outputFile.OpenWrite())
+				EncryptStream(inputStream, outputStream, armor, withIntegrityCheck, name);
+		}
+
+		#endregion EncryptFile
+
+		#region EncryptStreamAsync
+
+		/// <summary>
+		/// PGP Encrypt the stream.
+		/// </summary>
+		/// <param name="inputStream">Plain data stream to be encrypted</param>
+		/// <param name="outputStream">Output PGP encrypted stream</param>
+		/// <param name="publicKeyStream">PGP public key stream</param>
+		/// <param name="armor">True, means a binary data representation as an ASCII-only text. Otherwise, false</param>
+		/// <param name="withIntegrityCheck">True, to perform integrity packet check on input file. Otherwise, false</param>
+		/// <param name="name">Name of encrypted file in message, defaults to the input file name</param>
+		public async Task EncryptStreamAsync(
+			Stream inputStream,
+			Stream outputStream,
+			Stream publicKeyStream,
+			bool armor = true,
+			bool withIntegrityCheck = true,
+			string name = DefaultFileName)
+		{
+			EncryptionKeys = new EncryptionKeys(publicKeyStream);
+			await EncryptStreamAsync(inputStream, outputStream, armor, withIntegrityCheck, name);
+		}
+
+		/// <summary>
+		/// PGP Encrypt the stream.
+		/// </summary>
+		/// <param name="inputStream">Plain data stream to be encrypted</param>
+		/// <param name="outputStream">Output PGP encrypted stream</param>
+		/// <param name="publicKeyStreams">IEnumerable of PGP public key streams</param>
+		/// <param name="armor">True, means a binary data representation as an ASCII-only text. Otherwise, false</param>
+		/// <param name="withIntegrityCheck">True, to perform integrity packet check on input file. Otherwise, false</param>
+		/// <param name="name">Name of encrypted file in message, defaults to the input file name</param>
+		public async Task EncryptStreamAsync(Stream inputStream, Stream outputStream,
+			IEnumerable<Stream> publicKeyStreams, bool armor = true, bool withIntegrityCheck = true,
+			string name = DefaultFileName)
+		{
+			EncryptionKeys = new EncryptionKeys(publicKeyStreams);
+			await EncryptStreamAsync(inputStream, outputStream, armor, withIntegrityCheck, name);
+		}
+
+		/// <summary>
+		/// PGP Encrypt the stream.
+		/// </summary>
+		/// <param name="inputStream">Plain data stream to be encrypted</param>
+		/// <param name="outputStream">Output PGP encrypted stream</param>
+		/// <param name="encryptionKeys">IEncryptionKeys object containing public keys</param>
+		/// <param name="armor">True, means a binary data representation as an ASCII-only text. Otherwise, false</param>
+		/// <param name="withIntegrityCheck">True, to perform integrity packet check on input file. Otherwise, false</param>
+		/// <param name="name">Name of encrypted file in message, defaults to the input file name</param>
+		public async Task EncryptStreamAsync(Stream inputStream, Stream outputStream, IEncryptionKeys encryptionKeys,
+			bool armor = true, bool withIntegrityCheck = true, string name = DefaultFileName)
+		{
+			EncryptionKeys = encryptionKeys;
+			await EncryptStreamAsync(inputStream, outputStream, armor, withIntegrityCheck, name);
+		}
+
+		/// <summary>
+		/// PGP Encrypt the stream.
+		/// </summary>
+		/// <param name="inputStream">Plain data stream to be encrypted</param>
+		/// <param name="outputStream">Output PGP encrypted stream</param>
+		/// <param name="armor">True, means a binary data representation as an ASCII-only text. Otherwise, false</param>
+		/// <param name="withIntegrityCheck">True, to perform integrity packet check on input file. Otherwise, false</param>
+		/// <param name="name">Name of encrypted file in message, defaults to the input file name</param>
+		public async Task EncryptStreamAsync(Stream inputStream, Stream outputStream, bool armor = true,
+			bool withIntegrityCheck = true, string name = DefaultFileName)
+		{
+			if (inputStream == null)
+				throw new ArgumentException("InputStream");
+			if (outputStream == null)
+				throw new ArgumentException("OutputStream");
+			if (EncryptionKeys == null)
+				throw new ArgumentException("EncryptionKeys");
+			if (inputStream.Position != 0)
+				throw new ArgumentException("inputStream should be at start of stream");
+
+			if (name == DefaultFileName && inputStream is FileStream fileStream)
+			{
+				string inputFilePath = fileStream.Name;
+				name = Path.GetFileName(inputFilePath);
+			}
+
+			if (armor)
+			{
+				outputStream = new ArmoredOutputStream(outputStream);
+			}
+
+			PgpEncryptedDataGenerator pk =
+				new PgpEncryptedDataGenerator(SymmetricKeyAlgorithm, withIntegrityCheck, new SecureRandom());
+			foreach (PgpPublicKey publicKey in EncryptionKeys.EncryptKeys)
+			{
+				pk.AddMethod(publicKey);
+			}
+
+			Stream @out = pk.Open(outputStream, new byte[1 << 16]);
+
+			if (CompressionAlgorithm != CompressionAlgorithmTag.Uncompressed)
+			{
+				PgpCompressedDataGenerator comData = new PgpCompressedDataGenerator(CompressionAlgorithm);
+				await Utilities.WriteStreamToLiteralDataAsync(comData.Open(@out), FileTypeToChar(), inputStream, name);
+				comData.Close();
+			}
+			else
+				await Utilities.WriteStreamToLiteralDataAsync(@out, FileTypeToChar(), inputStream, name);
+
+			@out.Close();
+
+			if (armor)
+			{
+				outputStream.Close();
+			}
+		}
+
+		#endregion EncryptStreamAsync
+
+		#region EncryptStream
+
+		/// <summary>
+		/// PGP Encrypt the stream.
+		/// </summary>
+		/// <param name="inputStream">Plain data stream to be encrypted</param>
+		/// <param name="outputStream">Output PGP encrypted stream</param>
+		/// <param name="publicKeyStream">PGP public key stream</param>
+		/// <param name="armor">True, means a binary data representation as an ASCII-only text. Otherwise, false</param>
+		/// <param name="withIntegrityCheck">True, to perform integrity packet check on input file. Otherwise, false</param>
+		/// <param name="name">Name of encrypted file in message, defaults to the input file name</param>
+		public void EncryptStream(
+			Stream inputStream,
+			Stream outputStream,
+			Stream publicKeyStream,
+			bool armor = true,
+			bool withIntegrityCheck = true,
+			string name = DefaultFileName)
+		{
+			EncryptionKeys = new EncryptionKeys(publicKeyStream);
+			EncryptStream(inputStream, outputStream, armor, withIntegrityCheck, name);
+		}
+
+		/// <summary>
+		/// PGP Encrypt the stream.
+		/// </summary>
+		/// <param name="inputStream">Plain data stream to be encrypted</param>
+		/// <param name="outputStream">Output PGP encrypted stream</param>
+		/// <param name="publicKeyStreams">IEnumerable of PGP public key streams</param>
+		/// <param name="armor">True, means a binary data representation as an ASCII-only text. Otherwise, false</param>
+		/// <param name="withIntegrityCheck">True, to perform integrity packet check on input file. Otherwise, false</param>
+		/// <param name="name">Name of encrypted file in message, defaults to the input file name</param>
+		public void EncryptStream(Stream inputStream, Stream outputStream, IEnumerable<Stream> publicKeyStreams,
+			bool armor = true, bool withIntegrityCheck = true, string name = DefaultFileName)
+		{
+			EncryptionKeys = new EncryptionKeys(publicKeyStreams);
+			EncryptStream(inputStream, outputStream, armor, withIntegrityCheck, name);
+		}
+
+		/// <summary>
+		/// PGP Encrypt the stream.
+		/// </summary>
+		/// <param name="inputStream">Plain data stream to be encrypted</param>
+		/// <param name="outputStream">Output PGP encrypted stream</param>
+		/// <param name="encryptionKeys">IEncryptionKeys object containing public keys</param>
+		/// <param name="armor">True, means a binary data representation as an ASCII-only text. Otherwise, false</param>
+		/// <param name="withIntegrityCheck">True, to perform integrity packet check on input file. Otherwise, false</param>
+		/// <param name="name">Name of encrypted file in message, defaults to the input file name</param>
+		public void EncryptStream(Stream inputStream, Stream outputStream, IEncryptionKeys encryptionKeys,
+			bool armor = true, bool withIntegrityCheck = true, string name = DefaultFileName)
+		{
+			EncryptionKeys = encryptionKeys;
+			EncryptStream(inputStream, outputStream, armor, withIntegrityCheck, name);
+		}
+
+		/// <summary>
+		/// PGP Encrypt the stream.
+		/// </summary>
+		/// <param name="inputStream">Plain data stream to be encrypted</param>
+		/// <param name="outputStream">Output PGP encrypted stream</param>
+		/// <param name="armor">True, means a binary data representation as an ASCII-only text. Otherwise, false</param>
+		/// <param name="withIntegrityCheck">True, to perform integrity packet check on input file. Otherwise, false</param>
+		/// <param name="name">Name of encrypted file in message, defaults to the input file name</param>
+		public void EncryptStream(Stream inputStream, Stream outputStream, bool armor = true,
+			bool withIntegrityCheck = true, string name = DefaultFileName)
+		{
+			if (inputStream == null)
+				throw new ArgumentException("InputStream");
+			if (outputStream == null)
+				throw new ArgumentException("OutputStream");
+			if (EncryptionKeys == null)
+				throw new ArgumentException("EncryptionKeys");
+			if (inputStream.Position != 0)
+				throw new ArgumentException("inputStream should be at start of stream");
+
+			if (name == DefaultFileName && inputStream is FileStream fileStream)
+			{
+				string inputFilePath = fileStream.Name;
+				name = Path.GetFileName(inputFilePath);
+			}
+
+			if (armor)
+			{
+				outputStream = new ArmoredOutputStream(outputStream);
+			}
+
+			PgpEncryptedDataGenerator pk =
+				new PgpEncryptedDataGenerator(SymmetricKeyAlgorithm, withIntegrityCheck, new SecureRandom());
+
+			foreach (PgpPublicKey publicKey in EncryptionKeys.EncryptKeys)
+			{
+				pk.AddMethod(publicKey);
+			}
+
+			Stream @out = pk.Open(outputStream, new byte[1 << 16]);
+
+			if (CompressionAlgorithm != CompressionAlgorithmTag.Uncompressed)
+			{
+				PgpCompressedDataGenerator comData = new PgpCompressedDataGenerator(CompressionAlgorithm);
+				Utilities.WriteStreamToLiteralData(comData.Open(@out), FileTypeToChar(), inputStream, name);
+				comData.Close();
+			}
+			else
+				Utilities.WriteStreamToLiteralData(@out, FileTypeToChar(), inputStream, name);
+
+			@out.Close();
+
+			if (armor)
+			{
+				outputStream.Close();
+			}
+		}
+
+		#endregion EncryptStream
+
+		#region EncryptArmoredStringAsync
+
+		/// <summary>
+		/// PGP Encrypt the string.
+		/// </summary>
+		/// <param name="input">Plain string to be encrypted</param>
+		/// <param name="publicKey">PGP public key</param>
+		/// <param name="withIntegrityCheck">True, to perform integrity packet check on input file. Otherwise, false</param>
+		/// <param name="name">Name of encrypted file in message, defaults to the input file name</param>
+		public async Task<string> EncryptArmoredStringAsync(
+			string input,
+			string publicKey,
+			bool withIntegrityCheck = true,
+			string name = DefaultFileName)
+		{
+			EncryptionKeys = new EncryptionKeys(await publicKey.GetStreamAsync());
+
+			using (Stream inputStream = await input.GetStreamAsync())
+			using (Stream outputStream = new MemoryStream())
+			{
+				await EncryptStreamAsync(inputStream, outputStream, true, withIntegrityCheck, name);
+				outputStream.Seek(0, SeekOrigin.Begin);
+				return await outputStream.GetStringAsync();
+			}
+		}
+
+		/// <summary>
+		/// PGP Encrypt the string.
+		/// </summary>
+		/// <param name="input">Plain string to be encrypted</param>
+		/// <param name="publicKeys">IEnumerable of PGP public keys</param>
+		/// <param name="withIntegrityCheck">True, to perform integrity packet check on input file. Otherwise, false</param>
+		/// <param name="name">Name of encrypted file in message, defaults to the input file name</param>
+		public async Task<string> EncryptArmoredStringAsync(string input, IEnumerable<string> publicKeys,
+			bool withIntegrityCheck = true, string name = DefaultFileName)
+		{
+			EncryptionKeys =
+				new EncryptionKeys(await Task.WhenAll(publicKeys.Select(x => x.GetStreamAsync()).ToList()));
+
+			using (Stream inputStream = await input.GetStreamAsync())
+			using (Stream outputStream = new MemoryStream())
+			{
+				await EncryptStreamAsync(inputStream, outputStream, true, withIntegrityCheck, name);
+				outputStream.Seek(0, SeekOrigin.Begin);
+				return await outputStream.GetStringAsync();
+			}
+		}
+
+		/// <summary>
+		/// PGP Encrypt the string.
+		/// </summary>
+		/// <param name="input">Plain string to be encrypted</param>
+		/// <param name="encryptionKeys">IEncryptionKeys object containing public keys</param>
+		/// <param name="withIntegrityCheck">True, to perform integrity packet check on input file. Otherwise, false</param>
+		/// <param name="name">Name of encrypted file in message, defaults to the input file name</param>
+		public async Task<string> EncryptArmoredStringAsync(string input, IEncryptionKeys encryptionKeys,
+			bool withIntegrityCheck = true, string name = DefaultFileName)
+		{
+			EncryptionKeys = encryptionKeys;
+
+			using (Stream inputStream = await input.GetStreamAsync())
+			using (Stream outputStream = new MemoryStream())
+			{
+				await EncryptStreamAsync(inputStream, outputStream, true, withIntegrityCheck, name);
+				outputStream.Seek(0, SeekOrigin.Begin);
+				return await outputStream.GetStringAsync();
+			}
+		}
+
+		/// <summary>
+		/// PGP Encrypt the string.
+		/// </summary>
+		/// <param name="input">Plain string to be encrypted</param>
+		/// <param name="withIntegrityCheck">True, to perform integrity packet check on input file. Otherwise, false</param>
+		/// <param name="name">Name of encrypted file in message, defaults to the input file name</param>
+		public async Task<string> EncryptArmoredStringAsync(string input, bool withIntegrityCheck = true,
+			string name = DefaultFileName)
+		{
+			using (Stream inputStream = await input.GetStreamAsync())
+			using (Stream outputStream = new MemoryStream())
+			{
+				await EncryptStreamAsync(inputStream, outputStream, true, withIntegrityCheck, name);
+				outputStream.Seek(0, SeekOrigin.Begin);
+				return await outputStream.GetStringAsync();
+			}
+		}
+
+		#endregion EncryptArmoredStringAsync
+
+		#region EncryptArmoredString
+
+		/// <summary>
+		/// PGP Encrypt the string.
+		/// </summary>
+		/// <param name="input">Plain string to be encrypted</param>
+		/// <param name="publicKey">PGP public key</param>
+		/// <param name="withIntegrityCheck">True, to perform integrity packet check on input file. Otherwise, false</param>
+		/// <param name="name">Name of encrypted file in message, defaults to the input file name</param>
+		public string EncryptArmoredString(
+			string input,
+			string publicKey,
+			bool withIntegrityCheck = true,
+			string name = DefaultFileName)
+		{
+			EncryptionKeys = new EncryptionKeys(publicKey.GetStream());
+
+			using (Stream inputStream = input.GetStream())
+			using (Stream outputStream = new MemoryStream())
+			{
+				EncryptStream(inputStream, outputStream, true, withIntegrityCheck, name);
+				outputStream.Seek(0, SeekOrigin.Begin);
+				return outputStream.GetString();
+			}
+		}
+
+		/// <summary>
+		/// PGP Encrypt the string.
+		/// </summary>
+		/// <param name="input">Plain string to be encrypted</param>
+		/// <param name="publicKeys">IEnumerable of PGP public keys</param>
+		/// <param name="withIntegrityCheck">True, to perform integrity packet check on input file. Otherwise, false</param>
+		/// <param name="name">Name of encrypted file in message, defaults to the input file name</param>
+		public string EncryptArmoredString(string input, IEnumerable<string> publicKeys, bool withIntegrityCheck = true,
+			string name = DefaultFileName)
+		{
+			EncryptionKeys = new EncryptionKeys(publicKeys.Select(x => x.GetStream()).ToList());
+
+			using (Stream inputStream = input.GetStream())
+			using (Stream outputStream = new MemoryStream())
+			{
+				EncryptStream(inputStream, outputStream, true, withIntegrityCheck, name);
+				outputStream.Seek(0, SeekOrigin.Begin);
+				return outputStream.GetString();
+			}
+		}
+
+		/// <summary>
+		/// PGP Encrypt the string.
+		/// </summary>
+		/// <param name="input">Plain string to be encrypted</param>
+		/// <param name="encryptionKeys">IEncryptionKeys object containing public keys</param>
+		/// <param name="withIntegrityCheck">True, to perform integrity packet check on input file. Otherwise, false</param>
+		/// <param name="name">Name of encrypted file in message, defaults to the input file name</param>
+		public string EncryptArmoredString(string input, IEncryptionKeys encryptionKeys, bool withIntegrityCheck = true,
+			string name = DefaultFileName)
+		{
+			EncryptionKeys = encryptionKeys;
+
+			using (Stream inputStream = input.GetStream())
+			using (Stream outputStream = new MemoryStream())
+			{
+				EncryptStream(inputStream, outputStream, true, withIntegrityCheck, name);
+				outputStream.Seek(0, SeekOrigin.Begin);
+				return outputStream.GetString();
+			}
+		}
+
+		/// <summary>
+		/// PGP Encrypt the string.
+		/// </summary>
+		/// <param name="input">Plain string to be encrypted</param>
+		/// <param name="withIntegrityCheck">True, to perform integrity packet check on input file. Otherwise, false</param>
+		/// <param name="name">Name of encrypted file in message, defaults to the input file name</param>
+		public string EncryptArmoredString(string input, bool withIntegrityCheck = true, string name = DefaultFileName)
+		{
+			using (Stream inputStream = input.GetStream())
+			using (Stream outputStream = new MemoryStream())
+			{
+				EncryptStream(inputStream, outputStream, true, withIntegrityCheck, name);
+				outputStream.Seek(0, SeekOrigin.Begin);
+				return outputStream.GetString();
+			}
+		}
+
+		#endregion EncryptArmoredString
+
+		#endregion Encrypt
+
+		#region Encrypt and Sign
+
+		#region EncryptFileAndSignAsync
+
+		/// <summary>
+		/// Encrypt and sign the file pointed to by unencryptedFileInfo and
+		/// </summary>
+		/// <param name="inputFilePath">Plain data file path to be encrypted and signed</param>
+		/// <param name="outputFilePath">Output PGP encrypted and signed file path</param>
+		/// <param name="publicKeyFilePath">PGP public key file path</param>
+		/// <param name="privateKeyFilePath">PGP secret key file path</param>
+		/// <param name="passPhrase">PGP secret key password</param>
+		/// <param name="armor">True, means a binary data representation as an ASCII-only text. Otherwise, false</param>
+		/// <param name="withIntegrityCheck">True to include integrity packet during signing</param>
+		public async Task EncryptFileAndSignAsync(string inputFilePath, string outputFilePath, string publicKeyFilePath,
+			string privateKeyFilePath, string passPhrase, bool armor = true, bool withIntegrityCheck = true)
+		{
+			EncryptionKeys = new EncryptionKeys(new FileInfo(publicKeyFilePath), new FileInfo(privateKeyFilePath),
+				passPhrase);
+			await EncryptFileAndSignAsync(inputFilePath, outputFilePath, armor, withIntegrityCheck);
+		}
+
+		/// <summary>
+		/// Encrypt and sign the file pointed to by unencryptedFileInfo and
+		/// </summary>
+		/// <param name="inputFilePath">Plain data file path to be encrypted and signed</param>
+		/// <param name="outputFilePath">Output PGP encrypted and signed file path</param>
+		/// <param name="publicKeyFilePaths">IEnumerable of PGP public key file paths</param>
+		/// <param name="privateKeyFilePath">PGP secret key file path</param>
+		/// <param name="passPhrase">PGP secret key password</param>
+		/// <param name="armor">True, means a binary data representation as an ASCII-only text. Otherwise, false</param>
+		/// <param name="withIntegrityCheck">True to include integrity packet during signing</param>
+		public async Task EncryptFileAndSignAsync(string inputFilePath, string outputFilePath,
+			IEnumerable<string> publicKeyFilePaths,
+			string privateKeyFilePath, string passPhrase, bool armor = true, bool withIntegrityCheck = true)
+		{
+			EncryptionKeys = new EncryptionKeys(publicKeyFilePaths.Select(x => new FileInfo(x)).ToList(),
+				new FileInfo(privateKeyFilePath), passPhrase);
+			await EncryptFileAndSignAsync(inputFilePath, outputFilePath, armor, withIntegrityCheck);
+		}
+
+		/// <summary>
+		/// Encrypt and sign the file pointed to by unencryptedFileInfo and
+		/// </summary>
+		/// <param name="inputFilePath">Plain data file path to be encrypted and signed</param>
+		/// <param name="outputFilePath">Output PGP encrypted and signed file path</param>
+		/// <param name="encryptionKeys">Encryption keys</param>
+		/// <param name="armor">True, means a binary data representation as an ASCII-only text. Otherwise, false</param>
+		/// <param name="withIntegrityCheck">True to include integrity packet during signing</param>
+		public async Task EncryptFileAndSignAsync(string inputFilePath, string outputFilePath,
+			IEncryptionKeys encryptionKeys, bool armor = true, bool withIntegrityCheck = true)
+		{
+			EncryptionKeys = encryptionKeys;
+			await EncryptFileAndSignAsync(inputFilePath, outputFilePath, armor, withIntegrityCheck);
+		}
+
+		/// <summary>
+		/// Encrypt and sign the file pointed to by unencryptedFileInfo and
+		/// </summary>
+		/// <param name="inputFilePath">Plain data file path to be encrypted and signed</param>
+		/// <param name="outputFilePath">Output PGP encrypted and signed file path</param>
+		/// <param name="armor">True, means a binary data representation as an ASCII-only text. Otherwise, false</param>
+		/// <param name="withIntegrityCheck">True to include integrity packet during signing</param>
+		public async Task EncryptFileAndSignAsync(string inputFilePath, string outputFilePath, bool armor = true,
+			bool withIntegrityCheck = true)
+		{
+			if (string.IsNullOrEmpty(inputFilePath))
+				throw new ArgumentException("InputFilePath");
+			if (string.IsNullOrEmpty(outputFilePath))
+				throw new ArgumentException("OutputFilePath");
+			if (EncryptionKeys == null)
+				throw new ArgumentException("EncryptionKeys");
+
+			if (!File.Exists(inputFilePath))
+				throw new FileNotFoundException($"Input file [{inputFilePath}] does not exist.");
+
+
+			using (Stream outputStream = File.Create(outputFilePath))
+			{
+				if (armor)
+				{
+					using (ArmoredOutputStream armoredOutputStream = new ArmoredOutputStream(outputStream))
+					{
+						await OutputEncryptedAsync(inputFilePath, armoredOutputStream, withIntegrityCheck);
+					}
+				}
+				else
+					await OutputEncryptedAsync(inputFilePath, outputStream, withIntegrityCheck);
+			}
+		}
+
+		/// <summary>
+		/// Encrypt and sign the file pointed to by unencryptedFileInfo and
+		/// </summary>
+		/// <param name="inputFile">Plain data file to be encrypted and signed</param>
+		/// <param name="outputFile">Output PGP encrypted and signed file</param>
+		/// <param name="publicKeyFile">PGP public key file</param>
+		/// <param name="privateKeyFile">PGP secret key file</param>
+		/// <param name="passPhrase">PGP secret key password</param>
+		/// <param name="armor">True, means a binary data representation as an ASCII-only text. Otherwise, false</param>
+		/// <param name="withIntegrityCheck">True to include integrity packet during signing</param>
+		public async Task EncryptFileAndSignAsync(FileInfo inputFile, FileInfo outputFile, FileInfo publicKeyFile,
+			FileInfo privateKeyFile, string passPhrase, bool armor = true, bool withIntegrityCheck = true)
+		{
+			EncryptionKeys = new EncryptionKeys(publicKeyFile, privateKeyFile, passPhrase);
+			await EncryptFileAndSignAsync(inputFile, outputFile, armor, withIntegrityCheck);
+		}
+
+		/// <summary>
+		/// Encrypt and sign the file pointed to by unencryptedFileInfo and
+		/// </summary>
+		/// <param name="inputFile">Plain data file to be encrypted and signed</param>
+		/// <param name="outputFile">Output PGP encrypted and signed file</param>
+		/// <param name="publicKeyFiles">IEnumerable of PGP public key files</param>
+		/// <param name="privateKeyFile">PGP secret key file</param>
+		/// <param name="passPhrase">PGP secret key password</param>
+		/// <param name="armor">True, means a binary data representation as an ASCII-only text. Otherwise, false</param>
+		/// <param name="withIntegrityCheck">True to include integrity packet during signing</param>
+		public async Task EncryptFileAndSignAsync(FileInfo inputFile, FileInfo outputFile,
+			IEnumerable<FileInfo> publicKeyFiles,
+			FileInfo privateKeyFile, string passPhrase, bool armor = true, bool withIntegrityCheck = true)
+		{
+			EncryptionKeys = new EncryptionKeys(publicKeyFiles, privateKeyFile, passPhrase);
+			await EncryptFileAndSignAsync(inputFile, outputFile, armor, withIntegrityCheck);
+		}
+
+		/// <summary>
+		/// Encrypt and sign the file pointed to by unencryptedFileInfo and
+		/// </summary>
+		/// <param name="inputFile">Plain data file to be encrypted and signed</param>
+		/// <param name="outputFile">Output PGP encrypted and signed file</param>
+		/// <param name="encryptionKeys">Encryption keys</param>
+		/// <param name="armor">True, means a binary data representation as an ASCII-only text. Otherwise, false</param>
+		/// <param name="withIntegrityCheck">True to include integrity packet during signing</param>
+		public async Task EncryptFileAndSignAsync(FileInfo inputFile, FileInfo outputFile,
+			IEncryptionKeys encryptionKeys, bool armor = true, bool withIntegrityCheck = true)
+		{
+			EncryptionKeys = encryptionKeys;
+			await EncryptFileAndSignAsync(inputFile, outputFile, armor, withIntegrityCheck);
+		}
+
+		/// <summary>
+		/// Encrypt and sign the file pointed to by unencryptedFileInfo and
+		/// </summary>
+		/// <param name="inputFile">Plain data file path to be encrypted and signed</param>
+		/// <param name="outputFile">Output PGP encrypted and signed file path</param>
+		/// <param name="armor">True, means a binary data representation as an ASCII-only text. Otherwise, false</param>
+		/// <param name="withIntegrityCheck">True to include integrity packet during signing</param>
+		public async Task EncryptFileAndSignAsync(FileInfo inputFile, FileInfo outputFile, bool armor = true,
+			bool withIntegrityCheck = true)
+		{
+			if (inputFile == null)
+				throw new ArgumentException("InputFilePath");
+			if (outputFile == null)
+				throw new ArgumentException("OutputFilePath");
+			if (EncryptionKeys == null)
+				throw new ArgumentException("EncryptionKeys");
+
+			if (!inputFile.Exists)
+				throw new FileNotFoundException($"Input file [{inputFile.FullName}] does not exist.");
+
+			using (Stream outputStream = outputFile.OpenWrite())
+			{
+				if (armor)
+				{
+					using (ArmoredOutputStream armoredOutputStream = new ArmoredOutputStream(outputStream))
+					{
+						await OutputEncryptedAsync(inputFile, armoredOutputStream, withIntegrityCheck);
+					}
+				}
+				else
+					await OutputEncryptedAsync(inputFile, outputStream, withIntegrityCheck);
+			}
+		}
+
+		#endregion EncryptFileAndSignAsync
+
+		#region EncryptFileAndSign
+
+		/// <summary>
+		/// Encrypt and sign the file pointed to by unencryptedFileInfo and
+		/// </summary>
+		/// <param name="inputFilePath">Plain data file path to be encrypted and signed</param>
+		/// <param name="outputFilePath">Output PGP encrypted and signed file path</param>
+		/// <param name="publicKeyFilePath">PGP public key file path</param>
+		/// <param name="privateKeyFilePath">PGP secret key file path</param>
+		/// <param name="passPhrase">PGP secret key password</param>
+		/// <param name="armor">True, means a binary data representation as an ASCII-only text. Otherwise, false</param>
+		/// <param name="withIntegrityCheck">True to include integrity packet during signing</param>
+		public void EncryptFileAndSign(string inputFilePath, string outputFilePath, string publicKeyFilePath,
+			string privateKeyFilePath, string passPhrase, bool armor = true, bool withIntegrityCheck = true)
+		{
+			EncryptionKeys = new EncryptionKeys(new FileInfo(publicKeyFilePath), new FileInfo(privateKeyFilePath),
+				passPhrase);
+			EncryptFileAndSign(inputFilePath, outputFilePath, armor, withIntegrityCheck);
+		}
+
+		/// <summary>
+		/// Encrypt and sign the file pointed to by unencryptedFileInfo and
+		/// </summary>
+		/// <param name="inputFilePath">Plain data file path to be encrypted and signed</param>
+		/// <param name="outputFilePath">Output PGP encrypted and signed file path</param>
+		/// <param name="publicKeyFilePaths">IEnumerable of PGP public key file paths</param>
+		/// <param name="privateKeyFilePath">PGP secret key file path</param>
+		/// <param name="passPhrase">PGP secret key password</param>
+		/// <param name="armor">True, means a binary data representation as an ASCII-only text. Otherwise, false</param>
+		/// <param name="withIntegrityCheck">True to include integrity packet during signing</param>
+		public void EncryptFileAndSign(string inputFilePath, string outputFilePath,
+			IEnumerable<string> publicKeyFilePaths,
+			string privateKeyFilePath, string passPhrase, bool armor = true, bool withIntegrityCheck = true)
+		{
+			EncryptionKeys = new EncryptionKeys(publicKeyFilePaths.Select(x => new FileInfo(x)).ToList(),
+				new FileInfo(privateKeyFilePath), passPhrase);
+			EncryptFileAndSign(inputFilePath, outputFilePath, armor, withIntegrityCheck);
+		}
+
+		/// <summary>
+		/// Encrypt and sign the file pointed to by unencryptedFileInfo and
+		/// </summary>
+		/// <param name="inputFilePath">Plain data file path to be encrypted and signed</param>
+		/// <param name="outputFilePath">Output PGP encrypted and signed file path</param>
+		/// <param name="encryptionKeys">Encryption keys</param>
+		/// <param name="armor">True, means a binary data representation as an ASCII-only text. Otherwise, false</param>
+		/// <param name="withIntegrityCheck">True to include integrity packet during signing</param>
+		public void EncryptFileAndSign(string inputFilePath, string outputFilePath, IEncryptionKeys encryptionKeys,
+			bool armor = true, bool withIntegrityCheck = true)
+		{
+			EncryptionKeys = encryptionKeys;
+			EncryptFileAndSign(inputFilePath, outputFilePath, armor, withIntegrityCheck);
+		}
+
+		/// <summary>
+		/// Encrypt and sign the file pointed to by unencryptedFileInfo and
+		/// </summary>
+		/// <param name="inputFilePath">Plain data file path to be encrypted and signed</param>
+		/// <param name="outputFilePath">Output PGP encrypted and signed file path</param>
+		/// <param name="armor">True, means a binary data representation as an ASCII-only text. Otherwise, false</param>
+		/// <param name="withIntegrityCheck">True to include integrity packet during signing</param>
+		public void EncryptFileAndSign(string inputFilePath, string outputFilePath, bool armor = true,
+			bool withIntegrityCheck = true)
+		{
+			if (string.IsNullOrEmpty(inputFilePath))
+				throw new ArgumentException("InputFilePath");
+			if (string.IsNullOrEmpty(outputFilePath))
+				throw new ArgumentException("OutputFilePath");
+			if (EncryptionKeys == null)
+				throw new ArgumentException("EncryptionKeys");
+
+			if (!File.Exists(inputFilePath))
+				throw new FileNotFoundException($"Input file [{inputFilePath}] does not exist.");
+
+			using (Stream outputStream = File.Create(outputFilePath))
+			{
+				if (armor)
+				{
+					using (ArmoredOutputStream armoredOutputStream = new ArmoredOutputStream(outputStream))
+					{
+						OutputEncrypted(inputFilePath, armoredOutputStream, withIntegrityCheck);
+					}
+				}
+				else
+					OutputEncrypted(inputFilePath, outputStream, withIntegrityCheck);
+			}
+		}
+
+		/// <summary>
+		/// Encrypt and sign the file pointed to by unencryptedFileInfo and
+		/// </summary>
+		/// <param name="inputFile">Plain data file to be encrypted and signed</param>
+		/// <param name="outputFile">Output PGP encrypted and signed file</param>
+		/// <param name="publicKeyFile">PGP public key file</param>
+		/// <param name="privateKeyFile">PGP secret key file</param>
+		/// <param name="passPhrase">PGP secret key password</param>
+		/// <param name="armor">True, means a binary data representation as an ASCII-only text. Otherwise, false</param>
+		/// <param name="withIntegrityCheck">True to include integrity packet during signing</param>
+		public void EncryptFileAndSign(FileInfo inputFile, FileInfo outputFile, FileInfo publicKeyFile,
+			FileInfo privateKeyFile, string passPhrase, bool armor = true, bool withIntegrityCheck = true)
+		{
+			EncryptionKeys = new EncryptionKeys(publicKeyFile, privateKeyFile, passPhrase);
+			EncryptFileAndSign(inputFile, outputFile, armor, withIntegrityCheck);
+		}
+
+		/// <summary>
+		/// Encrypt and sign the file pointed to by unencryptedFileInfo and
+		/// </summary>
+		/// <param name="inputFile">Plain data file to be encrypted and signed</param>
+		/// <param name="outputFile">Output PGP encrypted and signed file</param>
+		/// <param name="publicKeyFiles">IEnumerable of PGP public key files</param>
+		/// <param name="privateKeyFile">PGP secret key file</param>
+		/// <param name="passPhrase">PGP secret key password</param>
+		/// <param name="armor">True, means a binary data representation as an ASCII-only text. Otherwise, false</param>
+		/// <param name="withIntegrityCheck">True to include integrity packet during signing</param>
+		public void EncryptFileAndSign(FileInfo inputFile, FileInfo outputFile, IEnumerable<FileInfo> publicKeyFiles,
+			FileInfo privateKeyFile, string passPhrase, bool armor = true, bool withIntegrityCheck = true)
+		{
+			EncryptionKeys = new EncryptionKeys(publicKeyFiles, privateKeyFile, passPhrase);
+			EncryptFileAndSign(inputFile, outputFile, armor, withIntegrityCheck);
+		}
+
+		/// <summary>
+		/// Encrypt and sign the file pointed to by unencryptedFileInfo and
+		/// </summary>
+		/// <param name="inputFile">Plain data file to be encrypted and signed</param>
+		/// <param name="outputFile">Output PGP encrypted and signed file</param>
+		/// <param name="encryptionKeys">Encryption keys</param>
+		/// <param name="armor">True, means a binary data representation as an ASCII-only text. Otherwise, false</param>
+		/// <param name="withIntegrityCheck">True to include integrity packet during signing</param>
+		public void EncryptFileAndSign(FileInfo inputFile, FileInfo outputFile, IEncryptionKeys encryptionKeys,
+			bool armor = true, bool withIntegrityCheck = true)
+		{
+			EncryptionKeys = encryptionKeys;
+			EncryptFileAndSign(inputFile, outputFile, armor, withIntegrityCheck);
+		}
+
+		/// <summary>
+		/// Encrypt and sign the file pointed to by unencryptedFileInfo and
+		/// </summary>
+		/// <param name="inputFile">Plain data file path to be encrypted and signed</param>
+		/// <param name="outputFile">Output PGP encrypted and signed file</param>
+		/// <param name="armor">True, means a binary data representation as an ASCII-only text. Otherwise, false</param>
+		/// <param name="withIntegrityCheck">True to include integrity packet during signing</param>
+		public void EncryptFileAndSign(FileInfo inputFile, FileInfo outputFile, bool armor = true,
+			bool withIntegrityCheck = true)
+		{
+			if (inputFile == null)
+				throw new ArgumentException("InputFilePath");
+			if (outputFile == null)
+				throw new ArgumentException("OutputFilePath");
+			if (EncryptionKeys == null)
+				throw new ArgumentException("EncryptionKeys");
+
+			if (!inputFile.Exists)
+				throw new FileNotFoundException($"Input file [{inputFile.FullName}] does not exist.");
+
+			using (Stream outputStream = outputFile.OpenWrite())
+			{
+				if (armor)
+				{
+					using (var armoredOutputStream = new ArmoredOutputStream(outputStream))
+					{
+						OutputEncrypted(inputFile, armoredOutputStream, withIntegrityCheck);
+					}
+				}
+				else
+					OutputEncrypted(inputFile, outputStream, withIntegrityCheck);
+			}
+		}
+
+		#endregion EncryptFileAndSign
+
+		#region EncryptStreamAndSignAsync
+
+		/// <summary>
+		/// Encrypt and sign the stream pointed to by unencryptedFileInfo and
+		/// </summary>
+		/// <param name="inputStream">Plain data stream to be encrypted and signed</param>
+		/// <param name="outputStream">Output PGP encrypted and signed stream</param>
+		/// <param name="publicKeyStream">PGP public key stream</param>
+		/// <param name="privateKeyStream">PGP secret key stream</param>
+		/// <param name="passPhrase">PGP secret key password</param>
+		/// <param name="armor">True, means a binary data representation as an ASCII-only text. Otherwise, false</param>
+		/// <param name="withIntegrityCheck">True to include integrity packet during signing</param>
+		/// <param name="name">Name of encrypted file in message, defaults to the input file name</param>
+		public async Task EncryptStreamAndSignAsync(Stream inputStream, Stream outputStream, Stream publicKeyStream,
+			Stream privateKeyStream, string passPhrase, bool armor = true, bool withIntegrityCheck = true,
+			string name = DefaultFileName)
+		{
+			EncryptionKeys = new EncryptionKeys(publicKeyStream, privateKeyStream, passPhrase);
+			await EncryptStreamAndSignAsync(inputStream, outputStream, armor, withIntegrityCheck, name);
+		}
+
+		/// <summary>
+		/// Encrypt and sign the stream pointed to by unencryptedFileInfo and
+		/// </summary>
+		/// <param name="inputStream">Plain data stream to be encrypted and signed</param>
+		/// <param name="outputStream">Output PGP encrypted and signed stream</param>
+		/// <param name="publicKeyStreams">IEnumerable of PGP public key streams</param>
+		/// <param name="privateKeyStream">PGP secret key stream</param>
+		/// <param name="passPhrase">PGP secret key password</param>
+		/// <param name="armor">True, means a binary data representation as an ASCII-only text. Otherwise, false</param>
+		/// <param name="withIntegrityCheck">True to include integrity packet during signing</param>
+		/// <param name="name">Name of encrypted file in message, defaults to the input file name</param>
+		public async Task EncryptStreamAndSignAsync(Stream inputStream, Stream outputStream,
+			IEnumerable<Stream> publicKeyStreams,
+			Stream privateKeyStream, string passPhrase, bool armor = true, bool withIntegrityCheck = true,
+			string name = DefaultFileName)
+		{
+			EncryptionKeys = new EncryptionKeys(publicKeyStreams, privateKeyStream, passPhrase);
+			await EncryptStreamAndSignAsync(inputStream, outputStream, armor, withIntegrityCheck, name);
+		}
+
+		/// <summary>
+		/// Encrypt and sign the stream pointed to by unencryptedFileInfo and
+		/// </summary>
+		/// <param name="inputStream">Plain data stream to be encrypted and signed</param>
+		/// <param name="outputStream">Output PGP encrypted and signed stream</param>
+		/// <param name="encryptionKeys">Encryption keys</param>
+		/// <param name="armor">True, means a binary data representation as an ASCII-only text. Otherwise, false</param>
+		/// <param name="withIntegrityCheck">True to include integrity packet during signing</param>
+		/// <param name="name">Name of encrypted file in message, defaults to the input file name</param>
+		public async Task EncryptStreamAndSignAsync(Stream inputStream, Stream outputStream,
+			IEncryptionKeys encryptionKeys, bool armor = true, bool withIntegrityCheck = true,
+			string name = DefaultFileName)
+		{
+			EncryptionKeys = encryptionKeys;
+			await EncryptStreamAndSignAsync(inputStream, outputStream, armor, withIntegrityCheck, name);
+		}
+
+		/// <summary>
+		/// Encrypt and sign the stream pointed to by unencryptedFileInfo and
+		/// </summary>
+		/// <param name="inputStream">Plain data stream to be encrypted and signed</param>
+		/// <param name="outputStream">Output PGP encrypted and signed stream</param>
+		/// <param name="armor">True, means a binary data representation as an ASCII-only text. Otherwise, false</param>
+		/// <param name="withIntegrityCheck">True to include integrity packet during signing</param>
+		/// <param name="name">Name of encrypted file in message, defaults to the input file name</param>
+		public async Task EncryptStreamAndSignAsync(Stream inputStream, Stream outputStream, bool armor = true,
+			bool withIntegrityCheck = true, string name = DefaultFileName)
+		{
+			if (inputStream == null)
+				throw new ArgumentException("InputStream");
+			if (outputStream == null)
+				throw new ArgumentException("OutputStream");
+			if (EncryptionKeys == null)
+				throw new ArgumentException("EncryptionKeys");
+			if (inputStream.Position != 0)
+				throw new ArgumentException("inputStream should be at start of stream");
+
+			if (name == DefaultFileName && inputStream is FileStream fileStream)
+			{
+				string inputFilePath = fileStream.Name;
+				name = Path.GetFileName(inputFilePath);
+			}
+
+			if (armor)
+			{
+				using (var armoredOutputStream = new ArmoredOutputStream(outputStream))
+				{
+					await OutputEncryptedAsync(inputStream, armoredOutputStream, withIntegrityCheck, name);
+				}
+			}
+			else
+				await OutputEncryptedAsync(inputStream, outputStream, withIntegrityCheck, name);
+		}
+
+		#endregion EncryptStreamAndSignAsync
+
+		#region EncryptStreamAndSign
+
+		/// <summary>
+		/// Encrypt and sign the stream pointed to by unencryptedFileInfo and
+		/// </summary>
+		/// <param name="inputStream">Plain data stream to be encrypted and signed</param>
+		/// <param name="outputStream">Output PGP encrypted and signed stream</param>
+		/// <param name="publicKeyStream">PGP public key stream</param>
+		/// <param name="privateKeyStream">PGP secret key stream</param>
+		/// <param name="passPhrase">PGP secret key password</param>
+		/// <param name="armor">True, means a binary data representation as an ASCII-only text. Otherwise, false</param>
+		/// <param name="withIntegrityCheck">True to include integrity packet during signing</param>
+		/// <param name="name">Name of encrypted file in message, defaults to the input file name</param>
+		public void EncryptStreamAndSign(Stream inputStream, Stream outputStream, Stream publicKeyStream,
+			Stream privateKeyStream, string passPhrase, bool armor = true, bool withIntegrityCheck = true,
+			string name = DefaultFileName)
+		{
+			EncryptionKeys = new EncryptionKeys(publicKeyStream, privateKeyStream, passPhrase);
+			EncryptStreamAndSign(inputStream, outputStream, armor, withIntegrityCheck, name);
+		}
+
+		/// <summary>
+		/// Encrypt and sign the stream pointed to by unencryptedFileInfo and
+		/// </summary>
+		/// <param name="inputStream">Plain data stream to be encrypted and signed</param>
+		/// <param name="outputStream">Output PGP encrypted and signed stream</param>
+		/// <param name="publicKeyStreams">IEnumerable of PGP public key streams</param>
+		/// <param name="privateKeyStream">PGP secret key stream</param>
+		/// <param name="passPhrase">PGP secret key password</param>
+		/// <param name="armor">True, means a binary data representation as an ASCII-only text. Otherwise, false</param>
+		/// <param name="withIntegrityCheck">True to include integrity packet during signing</param>
+		/// <param name="name">Name of encrypted file in message, defaults to the input file name</param>
+		public void EncryptStreamAndSign(Stream inputStream, Stream outputStream, IEnumerable<Stream> publicKeyStreams,
+			Stream privateKeyStream, string passPhrase, bool armor = true, bool withIntegrityCheck = true,
+			string name = DefaultFileName)
+		{
+			EncryptionKeys = new EncryptionKeys(publicKeyStreams, privateKeyStream, passPhrase);
+			EncryptStreamAndSign(inputStream, outputStream, armor, withIntegrityCheck, name);
+		}
+
+		/// <summary>
+		/// Encrypt and sign the stream pointed to by unencryptedFileInfo and
+		/// </summary>
+		/// <param name="inputStream">Plain data stream to be encrypted and signed</param>
+		/// <param name="outputStream">Output PGP encrypted and signed stream</param>
+		/// <param name="encryptionKeys">Encryption keys</param>
+		/// <param name="armor">True, means a binary data representation as an ASCII-only text. Otherwise, false</param>
+		/// <param name="withIntegrityCheck">True to include integrity packet during signing</param>
+		/// <param name="name">Name of encrypted file in message, defaults to the input file name</param>
+		public void EncryptStreamAndSign(Stream inputStream, Stream outputStream, IEncryptionKeys encryptionKeys,
+			bool armor = true, bool withIntegrityCheck = true, string name = DefaultFileName)
+		{
+			EncryptionKeys = encryptionKeys;
+			EncryptStreamAndSign(inputStream, outputStream, armor, withIntegrityCheck, name);
+		}
+
+		/// <summary>
+		/// Encrypt and sign the stream pointed to by unencryptedFileInfo and
+		/// </summary>
+		/// <param name="inputStream">Plain data stream to be encrypted and signed</param>
+		/// <param name="outputStream">Output PGP encrypted and signed stream</param>
+		/// <param name="armor">True, means a binary data representation as an ASCII-only text. Otherwise, false</param>
+		/// <param name="withIntegrityCheck">True to include integrity packet during signing</param>
+		/// <param name="name">Name of encrypted file in message, defaults to the input file name</param>
+		public void EncryptStreamAndSign(Stream inputStream, Stream outputStream, bool armor = true,
+			bool withIntegrityCheck = true, string name = DefaultFileName)
+		{
+			if (inputStream == null)
+				throw new ArgumentException("InputStream");
+			if (outputStream == null)
+				throw new ArgumentException("OutputStream");
+			if (EncryptionKeys == null)
+				throw new ArgumentException("EncryptionKeys");
+			if (inputStream.Position != 0)
+				throw new ArgumentException("inputStream should be at start of stream");
+
+			if (name == DefaultFileName && inputStream is FileStream fileStream)
+			{
+				string inputFilePath = fileStream.Name;
+				name = Path.GetFileName(inputFilePath);
+			}
+
+			if (armor)
+			{
+				using (var armoredOutputStream = new ArmoredOutputStream(outputStream))
+				{
+					OutputEncrypted(inputStream, armoredOutputStream, withIntegrityCheck, name);
+				}
+			}
+			else
+				OutputEncrypted(inputStream, outputStream, withIntegrityCheck, name);
+		}
+
+		#endregion EncryptStreamAndSign
+
+		#region EncryptArmoredStringAndSignAsync
+
+		/// <summary>
+		/// Encrypt and sign the string
+		/// </summary>
+		/// <param name="input">Plain string to be encrypted and signed</param>
+		/// <param name="publicKey">PGP public key</param>
+		/// <param name="privateKey">PGP secret key</param>
+		/// <param name="passPhrase">PGP secret key password</param>
+		/// <param name="withIntegrityCheck">True to include integrity packet during signing</param>
+		/// <param name="name">Name of encrypted file in message, defaults to the input file name</param>
+		public async Task<string> EncryptArmoredStringAndSignAsync(string input, string publicKey,
+			string privateKey, string passPhrase, bool withIntegrityCheck = true, string name = DefaultFileName)
+		{
+			EncryptionKeys = new EncryptionKeys(await publicKey.GetStreamAsync(), await privateKey.GetStreamAsync(),
+				passPhrase);
+
+			using (Stream inputStream = await input.GetStreamAsync())
+			using (Stream outputStream = new MemoryStream())
+			{
+				await EncryptStreamAndSignAsync(inputStream, outputStream, true, withIntegrityCheck, name);
+				outputStream.Seek(0, SeekOrigin.Begin);
+				return await outputStream.GetStringAsync();
+			}
+		}
+
+		/// <summary>
+		/// Encrypt and sign the string
+		/// </summary>
+		/// <param name="input">Plain string to be encrypted and signed</param>
+		/// <param name="publicKeys">IEnumerable of PGP public keys</param>
+		/// <param name="privateKey">PGP secret key stream</param>
+		/// <param name="passPhrase">PGP secret key password</param>
+		/// <param name="withIntegrityCheck">True to include integrity packet during signing</param>
+		/// <param name="name">Name of encrypted file in message, defaults to the input file name</param>
+		public async Task<string> EncryptArmoredStringAndSignAsync(string input, List<string> publicKeys,
+			string privateKey, string passPhrase, bool withIntegrityCheck = true, string name = DefaultFileName)
+		{
+			EncryptionKeys = new EncryptionKeys(await Task.WhenAll(publicKeys.Select(x => x.GetStreamAsync()).ToList()),
+				await privateKey.GetStreamAsync(), passPhrase);
+
+			using (Stream inputStream = await input.GetStreamAsync())
+			using (Stream outputStream = new MemoryStream())
+			{
+				await EncryptStreamAndSignAsync(inputStream, outputStream, true, withIntegrityCheck, name);
+				outputStream.Seek(0, SeekOrigin.Begin);
+				return await outputStream.GetStringAsync();
+			}
+		}
+
+		/// <summary>
+		/// Encrypt and sign the string
+		/// </summary>
+		/// <param name="input">Plain string to be encrypted and signed</param>
+		/// <param name="encryptionKeys">Encryption keys</param>
+		/// <param name="withIntegrityCheck">True to include integrity packet during signing</param>
+		/// <param name="name">Name of encrypted file in message, defaults to the input file name</param>
+		public async Task<string> EncryptArmoredStringAndSignAsync(string input, IEncryptionKeys encryptionKeys,
+			bool withIntegrityCheck = true, string name = DefaultFileName)
+		{
+			EncryptionKeys = encryptionKeys;
+
+			using (Stream inputStream = await input.GetStreamAsync())
+			using (Stream outputStream = new MemoryStream())
+			{
+				await EncryptStreamAndSignAsync(inputStream, outputStream, true, withIntegrityCheck, name);
+				outputStream.Seek(0, SeekOrigin.Begin);
+				return await outputStream.GetStringAsync();
+			}
+		}
+
+		/// <summary>
+		/// Encrypt and sign the string
+		/// </summary>
+		/// <param name="input">Plain string to be encrypted and signed</param>
+		/// <param name="withIntegrityCheck">True to include integrity packet during signing</param>
+		/// <param name="name">Name of encrypted file in message, defaults to the input file name</param>
+		public async Task<string> EncryptArmoredStringAndSignAsync(string input, bool withIntegrityCheck = true,
+			string name = DefaultFileName)
+		{
+			using (Stream inputStream = await input.GetStreamAsync())
+			using (Stream outputStream = new MemoryStream())
+			{
+				await EncryptStreamAndSignAsync(inputStream, outputStream, true, withIntegrityCheck, name);
+				outputStream.Seek(0, SeekOrigin.Begin);
+				return await outputStream.GetStringAsync();
+			}
+		}
+
+		#endregion EncryptArmoredStringAndSignAsync
+
+		#region EncryptArmoredStringAndSign
+
+		/// <summary>
+		/// Encrypt and sign the string
+		/// </summary>
+		/// <param name="input">Plain string to be encrypted and signed</param>
+		/// <param name="publicKey">PGP public key</param>
+		/// <param name="privateKey">PGP secret key</param>
+		/// <param name="passPhrase">PGP secret key password</param>
+		/// <param name="withIntegrityCheck">True to include integrity packet during signing</param>
+		/// <param name="name">Name of encrypted file in message, defaults to the input file name</param>
+		public string EncryptArmoredStringAndSign(string input, string publicKey,
+			string privateKey, string passPhrase, bool withIntegrityCheck = true, string name = DefaultFileName)
+		{
+			EncryptionKeys = new EncryptionKeys(publicKey.GetStream(), privateKey.GetStream(), passPhrase);
+
+			using (Stream inputStream = input.GetStream())
+			using (Stream outputStream = new MemoryStream())
+			{
+				EncryptStreamAndSign(inputStream, outputStream, true, withIntegrityCheck, name);
+				outputStream.Seek(0, SeekOrigin.Begin);
+				return outputStream.GetString();
+			}
+		}
+
+		/// <summary>
+		/// Encrypt and sign the string
+		/// </summary>
+		/// <param name="input">Plain string to be encrypted and signed</param>
+		/// <param name="publicKeys">IEnumerable of PGP public keys</param>
+		/// <param name="privateKey">PGP secret key stream</param>
+		/// <param name="passPhrase">PGP secret key password</param>
+		/// <param name="withIntegrityCheck">True to include integrity packet during signing</param>
+		/// <param name="name">Name of encrypted file in message, defaults to the input file name</param>
+		public string EncryptArmoredStringAndSign(string input, List<string> publicKeys,
+			string privateKey, string passPhrase, bool withIntegrityCheck = true, string name = DefaultFileName)
+		{
+			EncryptionKeys = new EncryptionKeys(publicKeys.Select(x => x.GetStream()).ToList(), privateKey.GetStream(),
+				passPhrase);
+
+			using (Stream inputStream = input.GetStream())
+			using (Stream outputStream = new MemoryStream())
+			{
+				EncryptStreamAndSign(inputStream, outputStream, true, withIntegrityCheck, name);
+				outputStream.Seek(0, SeekOrigin.Begin);
+				return outputStream.GetString();
+			}
+		}
+
+		/// <summary>
+		/// Encrypt and sign the string
+		/// </summary>
+		/// <param name="input">Plain string to be encrypted and signed</param>
+		/// <param name="withIntegrityCheck">True to include integrity packet during signing</param>
+		/// <param name="name">Name of encrypted file in message, defaults to the input file name</param>
+		public string EncryptArmoredStringAndSign(string input, bool withIntegrityCheck = true,
+			string name = DefaultFileName)
+		{
+			using (Stream inputStream = input.GetStream())
+			using (Stream outputStream = new MemoryStream())
+			{
+				EncryptStreamAndSign(inputStream, outputStream, true, withIntegrityCheck, name);
+				outputStream.Seek(0, SeekOrigin.Begin);
+				return outputStream.GetString();
+			}
+		}
+
+		#endregion EncryptArmoredStringAndSign
+
+		#endregion Encrypt and Sign
+
+		#region Sign
+
+		#region SignFileAsync
+
+		// We do not implement signing with integrity check or name. (implemented for encryption)
+		public async Task SignFileAsync(string inputFilePath, string outputFilePath, IEncryptionKeys encryptionKeys,
+			bool armor,
+			bool withIntegrityCheck, string name)
+		{
+			await SignFileAsync(inputFilePath, outputFilePath, encryptionKeys, armor);
+		}
+
+		/// <summary>
+		/// Sign the file pointed to by unencryptedFileInfo and
+		/// </summary>
+		/// <param name="inputFilePath">Plain data file path to be signed</param>
+		/// <param name="outputFilePath">Output PGP signed file path</param>
+		/// <param name="privateKeyFilePath">PGP secret key file path</param>
+		/// <param name="passPhrase">PGP secret key password</param>
+		/// <param name="armor">True, means a binary data representation as an ASCII-only text. Otherwise, false</param>
+		public async Task SignFileAsync(string inputFilePath, string outputFilePath,
+			string privateKeyFilePath, string passPhrase, bool armor = true)
+		{
+			EncryptionKeys = new EncryptionKeys(new FileInfo(privateKeyFilePath), passPhrase);
+			await SignFileAsync(inputFilePath, outputFilePath, armor);
+		}
+
+		/// <summary>
+		/// Sign the file pointed to by unencryptedFileInfo and
+		/// </summary>
+		/// <param name="inputFilePath">Plain data file path to be signed</param>
+		/// <param name="outputFilePath">Output PGP signed file path</param>
+		/// <param name="encryptionKeys">Encryption keys</param>
+		/// <param name="armor">True, means a binary data representation as an ASCII-only text. Otherwise, false</param>
+		public async Task SignFileAsync(string inputFilePath, string outputFilePath, IEncryptionKeys encryptionKeys,
+			bool armor = true)
+		{
+			EncryptionKeys = encryptionKeys;
+			await SignFileAsync(inputFilePath, outputFilePath, armor);
+		}
+
+		/// <summary>
+		/// Sign the file pointed to by unencryptedFileInfo and
+		/// </summary>
+		/// <param name="inputFilePath">Plain data file path to be signed</param>
+		/// <param name="outputFilePath">Output PGP signed file path</param>
+		/// <param name="armor">True, means a binary data representation as an ASCII-only text. Otherwise, false</param>
+		public async Task SignFileAsync(string inputFilePath, string outputFilePath,
+			bool armor = true)
+		{
+			if (string.IsNullOrEmpty(inputFilePath))
+				throw new ArgumentException("InputFilePath");
+			if (string.IsNullOrEmpty(outputFilePath))
+				throw new ArgumentException("OutputFilePath");
+			if (EncryptionKeys == null)
+				throw new ArgumentException("EncryptionKeys");
+
+			if (!File.Exists(inputFilePath))
+				throw new FileNotFoundException($"Input file [{inputFilePath}] does not exist.");
+
+			using (Stream outputStream = File.Create(outputFilePath))
+			{
+				if (armor)
+				{
+					using (ArmoredOutputStream armoredOutputStream = new ArmoredOutputStream(outputStream))
+					{
+						await OutputSignedAsync(inputFilePath, armoredOutputStream);
+					}
+				}
+				else
+					await OutputSignedAsync(inputFilePath, outputStream);
+			}
+		}
+
+		/// <summary>
+		/// Sign the file pointed to by unencryptedFileInfo
+		/// </summary>
+		/// <param name="inputFile">Plain data file to be signed</param>
+		/// <param name="outputFile">Output PGP signed file</param>
+		/// <param name="privateKeyFile">PGP secret key file</param>
+		/// <param name="passPhrase">PGP secret key password</param>
+		/// <param name="armor">True, means a binary data representation as an ASCII-only text. Otherwise, false</param>
+		public async Task SignFileAsync(FileInfo inputFile, FileInfo outputFile,
+			FileInfo privateKeyFile, string passPhrase, bool armor = true)
+		{
+			EncryptionKeys = new EncryptionKeys(privateKeyFile, passPhrase);
+			await SignFileAsync(inputFile, outputFile, armor);
+		}
+
+		/// <summary>
+		/// Sign the file pointed to by unencryptedFileInfo
+		/// </summary>
+		/// <param name="inputFile">Plain data file to be signed</param>
+		/// <param name="outputFile">Output PGP signed file</param>
+		/// <param name="encryptionKeys">Encryption keys</param>
+		/// <param name="armor">True, means a binary data representation as an ASCII-only text. Otherwise, false</param>
+		public async Task SignFileAsync(FileInfo inputFile, FileInfo outputFile, IEncryptionKeys encryptionKeys,
+			bool armor = true)
+		{
+			EncryptionKeys = encryptionKeys;
+			await SignFileAsync(inputFile, outputFile, armor);
+		}
+
+		/// <summary>
+		/// Sign the file pointed to by unencryptedFileInfo
+		/// </summary>
+		/// <param name="inputFile">Plain data file to be signed</param>
+		/// <param name="outputFile">Output PGP signed file</param>
+		/// <param name="armor">True, means a binary data representation as an ASCII-only text. Otherwise, false</param>
+		public async Task SignFileAsync(FileInfo inputFile, FileInfo outputFile,
+			bool armor = true)
+		{
+			if (inputFile == null)
+				throw new ArgumentException("InputFile");
+			if (outputFile == null)
+				throw new ArgumentException("OutputFile");
+			if (EncryptionKeys == null)
+				throw new ArgumentException("EncryptionKeys");
+
+			if (!inputFile.Exists)
+				throw new FileNotFoundException($"Input file [{inputFile.FullName}] does not exist.");
+
+			//if (name == DefaultFileName)
+//			{
+//				name = inputFile.Name;
+//			}
+
+			using (Stream outputStream = outputFile.OpenWrite())
+			{
+				if (armor)
+				{
+					using (ArmoredOutputStream armoredOutputStream = new ArmoredOutputStream(outputStream))
+					{
+						await OutputSignedAsync(inputFile, armoredOutputStream);
+					}
+				}
+				else
+					await OutputSignedAsync(inputFile, outputStream);
+			}
+		}
+
+		/// <summary>
+		/// Sign the file pointed to by unencryptedFileInfo
+		/// </summary>
+		/// <param name="inputFile">Plain data file to be signed</param>
+		/// <param name="outputFile">Output PGP signed file</param>
+		/// <param name="privateKeyFile">PGP secret key file</param>
+		/// <param name="passPhrase">PGP secret key password</param>
+		/// <param name="armor">True, means a binary data representation as an ASCII-only text. Otherwise, false</param>
+		public void SignFile(FileInfo inputFile, FileInfo outputFile,
+			FileInfo privateKeyFile, string passPhrase, bool armor = true)
+		{
+			EncryptionKeys = new EncryptionKeys(privateKeyFile, passPhrase);
+			SignFile(inputFile, outputFile, armor);
+		}
+
+		/// <summary>
+		/// Sign the file pointed to by unencryptedFileInfo
+		/// </summary>
+		/// <param name="inputFile">Plain data file to be signed</param>
+		/// <param name="outputFile">Output PGP signed file</param>
+		/// <param name="encryptionKeys">Encryption keys</param>
+		/// <param name="armor">True, means a binary data representation as an ASCII-only text. Otherwise, false</param>
+		public void SignFile(FileInfo inputFile, FileInfo outputFile, IEncryptionKeys encryptionKeys,
+			bool armor = true)
+		{
+			EncryptionKeys = encryptionKeys;
+			SignFile(inputFile, outputFile, armor);
+		}
+
+		/// <summary>
+		/// Sign the file pointed to by unencryptedFileInfo
+		/// </summary>
+		/// <param name="inputFile">Plain data file to be signed</param>
+		/// <param name="outputFile">Output PGP signed file</param>
+		/// <param name="armor">True, means a binary data representation as an ASCII-only text. Otherwise, false</param>
+		public void SignFile(FileInfo inputFile, FileInfo outputFile,
+			bool armor = true)
+		{
+			if (inputFile == null)
+				throw new ArgumentException("InputFile");
+			if (outputFile == null)
+				throw new ArgumentException("OutputFile");
+			if (EncryptionKeys == null)
+				throw new ArgumentException("EncryptionKeys");
+
+			if (!inputFile.Exists)
+				throw new FileNotFoundException($"Input file [{inputFile.FullName}] does not exist.");
+
+			//if (name == DefaultFileName)
+//			{
+//				name = inputFile.Name;
+//			}
+
+			using (Stream outputStream = outputFile.OpenWrite())
+			{
+				if (armor)
+				{
+					using (ArmoredOutputStream armoredOutputStream = new ArmoredOutputStream(outputStream))
+					{
+						OutputSigned(inputFile, armoredOutputStream);
+					}
+				}
+				else
+					OutputSigned(inputFile, outputStream);
+			}
+		}
+
+		#endregion SignFileAsync
+
+		#region SignFile
+		
+		// We do not implement signing with integrity check or name. (implemented for encryption)
+		public void SignFile(string inputFilePath, string outputFilePath, string privateKeyFilePath, string passPhrase,
+			bool armor,
+			bool withIntegrityCheck, string name)
+		{
+			SignFile(inputFilePath, outputFilePath, privateKeyFilePath, passPhrase, armor);
+		}
+
+		public void SignFile(string inputFilePath, string outputFilePath, IEncryptionKeys encryptionKeys, bool armor,
+			bool withIntegrityCheck, string name)
+		{
+			SignFile(inputFilePath, outputFilePath, encryptionKeys, armor);
+		}
+
+		/// <summary>
+		/// Sign the file pointed to by unencryptedFileInfo and
+		/// </summary>
+		/// <param name="inputFilePath">Plain data file path to be signed</param>
+		/// <param name="outputFilePath">Output PGP signed file path</param>
+		/// <param name="privateKeyFilePath">PGP secret key file path</param>
+		/// <param name="passPhrase">PGP secret key password</param>
+		/// <param name="armor">True, means a binary data representation as an ASCII-only text. Otherwise, false</param>
+		public void SignFile(string inputFilePath, string outputFilePath,
+			string privateKeyFilePath, string passPhrase, bool armor = true)
+		{
+			EncryptionKeys = new EncryptionKeys(new FileInfo(privateKeyFilePath), passPhrase);
+			SignFile(inputFilePath, outputFilePath, armor);
+		}
+
+		/// <summary>
+		/// Sign the file pointed to by unencryptedFileInfo and
+		/// </summary>
+		/// <param name="inputFilePath">Plain data file path to be signed</param>
+		/// <param name="outputFilePath">Output PGP signed file path</param>
+		/// <param name="encryptionKeys">Encryption keys</param>
+		/// <param name="armor">True, means a binary data representation as an ASCII-only text. Otherwise, false</param>
+		public void SignFile(string inputFilePath, string outputFilePath, IEncryptionKeys encryptionKeys,
+			bool armor = true)
+		{
+			EncryptionKeys = encryptionKeys;
+			SignFile(inputFilePath, outputFilePath, armor);
+		}
+
+		/// <summary>
+		/// Sign the file pointed to by unencryptedFileInfo and
+		/// </summary>
+		/// <param name="inputFilePath">Plain data file path to be signed</param>
+		/// <param name="outputFilePath">Output PGP signed file path</param>
+		/// <param name="armor">True, means a binary data representation as an ASCII-only text. Otherwise, false</param>
+		public void SignFile(string inputFilePath, string outputFilePath,
+			bool armor = true)
+		{
+			if (string.IsNullOrEmpty(inputFilePath))
+				throw new ArgumentException("InputFilePath");
+			if (string.IsNullOrEmpty(outputFilePath))
+				throw new ArgumentException("OutputFilePath");
+			if (EncryptionKeys == null)
+				throw new ArgumentException("EncryptionKeys");
+
+			if (!File.Exists(inputFilePath))
+				throw new FileNotFoundException($"Input file [{inputFilePath}] does not exist.");
+
+			using (Stream outputStream = File.Create(outputFilePath))
+			{
+				if (armor)
+				{
+					using (ArmoredOutputStream armoredOutputStream = new ArmoredOutputStream(outputStream))
+					{
+						OutputSigned(inputFilePath, armoredOutputStream);
+					}
+				}
+				else
+					OutputSigned(inputFilePath, outputStream);
+			}
+		}
+
+		#endregion SignFile
+
+		#region SignStreamAsync
+
+		// We do not implement signing with integrity check or name. (implemented for encryption)
+		public async Task SignStreamAsync(Stream inputStream, Stream outputStream, bool armor, bool withIntegrityCheck,
+			string name)
+		{
+			await SignStreamAsync(inputStream, outputStream, armor);
+		}
+
+		public async Task SignStreamAsync(Stream inputStream, Stream outputStream, IEncryptionKeys encryptionKeys,
+			bool armor,
+			bool withIntegrityCheck, string name)
+		{
+			await SignStreamAsync(inputStream, outputStream, encryptionKeys, armor);
+		}
+
+		public async Task SignStreamAsync(Stream inputStream, Stream outputStream, Stream privateKeyStream,
+			string passPhrase, bool armor,
+			bool withIntegrityCheck, string name)
+		{
+			await SignStreamAsync(inputStream, outputStream, privateKeyStream, passPhrase, armor);
+		}
+
+		/// <summary>
+		/// Sign the stream pointed to by unencryptedFileInfo and
+		/// </summary>
+		/// <param name="inputStream">Plain data stream to be signed</param>
+		/// <param name="outputStream">Output PGP signed stream</param>
+		/// <param name="privateKeyStream">PGP secret key stream</param>
+		/// <param name="passPhrase">PGP secret key password</param>
+		/// <param name="armor">True, means a binary data representation as an ASCII-only text. Otherwise, false</param>
+		/// <param name="name">Name of signed file in message, defaults to the input file name</param>
+		public async Task SignStreamAsync(Stream inputStream, Stream outputStream,
+			Stream privateKeyStream, string passPhrase, bool armor = true,
+			string name = DefaultFileName)
+		{
+			EncryptionKeys = new EncryptionKeys(privateKeyStream, passPhrase);
+			await SignStreamAsync(inputStream, outputStream, armor, name);
+		}
+
+		/// <summary>
+		/// Sign the stream pointed to by unencryptedFileInfo and
+		/// </summary>
+		/// <param name="inputStream">Plain data stream to be signed</param>
+		/// <param name="outputStream">Output PGP signed stream</param>
+		/// <param name="encryptionKeys">Encryption keys</param>
+		/// <param name="armor">True, means a binary data representation as an ASCII-only text. Otherwise, false</param>
+		/// <param name="name">Name of signed file in message, defaults to the input file name</param>
+		public async Task SignStreamAsync(Stream inputStream, Stream outputStream, IEncryptionKeys encryptionKeys,
+			bool armor = true, string name = DefaultFileName)
+		{
+			EncryptionKeys = encryptionKeys;
+			await SignStreamAsync(inputStream, outputStream, armor, name);
+		}
+
+		/// <summary>
+		/// Sign the stream pointed to by unencryptedFileInfo and
+		/// </summary>
+		/// <param name="inputStream">Plain data stream to be signed</param>
+		/// <param name="outputStream">Output PGP signed stream</param>
+		/// <param name="armor">True, means a binary data representation as an ASCII-only text. Otherwise, false</param>
+		/// <param name="name">Name of signed file in message, defaults to the input file name</param>
+		public async Task SignStreamAsync(Stream inputStream, Stream outputStream,
+			bool armor = true, string name = DefaultFileName)
+		{
+			if (inputStream == null)
+				throw new ArgumentException("InputStream");
+			if (outputStream == null)
+				throw new ArgumentException("OutputStream");
+			if (EncryptionKeys == null)
+				throw new ArgumentException("EncryptionKeys");
+			if (inputStream.Position != 0)
+				throw new ArgumentException("inputStream should be at start of stream");
+
+			if (name == DefaultFileName && inputStream is FileStream fileStream)
+			{
+				string inputFilePath = fileStream.Name;
+				name = Path.GetFileName(inputFilePath);
+			}
+
+			if (armor)
+			{
+				using (ArmoredOutputStream armoredOutputStream = new ArmoredOutputStream(outputStream))
+				{
+					await OutputSignedAsync(inputStream, armoredOutputStream, name);
+				}
+			}
+			else
+				await OutputSignedAsync(inputStream, outputStream, name);
+		}
+
+		#endregion SignStreamAsync
+
+		#region SignStream
+		
+		// We do not implement signing with integrity check or name. (implemented for encryption)
+		public void SignStream(Stream inputStream, Stream outputStream, Stream privateKeyStream, string passPhrase,
+			bool armor,
+			bool withIntegrityCheck, string name)
+		{
+			SignStream(inputStream, outputStream, privateKeyStream, passPhrase, armor);
+		}
+
+		public void SignStream(Stream inputStream, Stream outputStream, IEncryptionKeys encryptionKeys, bool armor,
+			bool withIntegrityCheck, string name)
+		{
+			SignStream(inputStream, outputStream, encryptionKeys, armor);
+		}
+
+		public void SignStream(Stream inputStream, Stream outputStream, bool armor, bool withIntegrityCheck,
+			string name)
+		{
+			SignStream(inputStream, outputStream, armor);
+		}
+
+		/// <summary>
+		/// Sign the stream pointed to by unencryptedFileInfo and
+		/// </summary>
+		/// <param name="inputStream">Plain data stream to be signed</param>
+		/// <param name="outputStream">Output PGP signed stream</param>
+		/// <param name="privateKeyStream">PGP secret key stream</param>
+		/// <param name="passPhrase">PGP secret key password</param>
+		/// <param name="armor">True, means a binary data representation as an ASCII-only text. Otherwise, false</param>
+		/// <param name="name">Name of signed file in message, defaults to the input file name</param>
+		public void SignStream(Stream inputStream, Stream outputStream,
+			Stream privateKeyStream, string passPhrase, bool armor = true,
+			string name = DefaultFileName)
+		{
+			EncryptionKeys = new EncryptionKeys(privateKeyStream, passPhrase);
+			SignStream(inputStream, outputStream, armor, name);
+		}
+
+		/// <summary>
+		/// Sign the stream pointed to by unencryptedFileInfo and
+		/// </summary>
+		/// <param name="inputStream">Plain data stream to be signed</param>
+		/// <param name="outputStream">Output PGP signed stream</param>
+		/// <param name="encryptionKeys">Encryption keys</param>
+		/// <param name="armor">True, means a binary data representation as an ASCII-only text. Otherwise, false</param>
+		/// <param name="name">Name of signed file in message, defaults to the input file name</param>
+		public void SignStream(Stream inputStream, Stream outputStream, IEncryptionKeys encryptionKeys,
+			bool armor = true, string name = DefaultFileName)
+		{
+			EncryptionKeys = encryptionKeys;
+			SignStream(inputStream, outputStream, armor, name);
+		}
+
+		/// <summary>
+		/// Sign the stream pointed to by unencryptedFileInfo and
+		/// </summary>
+		/// <param name="inputStream">Plain data stream to be signed</param>
+		/// <param name="outputStream">Output PGP signed stream</param>
+		/// <param name="armor">True, means a binary data representation as an ASCII-only text. Otherwise, false</param>
+		/// <param name="name">Name of signed file in message, defaults to the input file name</param>
+		public void SignStream(Stream inputStream, Stream outputStream,
+			bool armor = true, string name = DefaultFileName)
+		{
+			if (inputStream == null)
+				throw new ArgumentException("InputStream");
+			if (outputStream == null)
+				throw new ArgumentException("OutputStream");
+			if (EncryptionKeys == null)
+				throw new ArgumentException("EncryptionKeys");
+			if (inputStream.Position != 0)
+				throw new ArgumentException("inputStream should be at start of stream");
+
+			if (name == DefaultFileName && inputStream is FileStream fileStream)
+			{
+				string inputFilePath = fileStream.Name;
+				name = Path.GetFileName(inputFilePath);
+			}
+
+			if (armor)
+			{
+				using (ArmoredOutputStream armoredOutputStream = new ArmoredOutputStream(outputStream))
+				{
+					OutputSigned(inputStream, armoredOutputStream, name);
+				}
+			}
+			else
+				OutputSigned(inputStream, outputStream, name);
+		}
+
+		#endregion SignStream
+
+		#region SignArmoredStringAsync
+
+		/// <summary>
+		/// Sign the string
+		/// </summary>
+		/// <param name="input">Plain string to be signed</param>
+		/// <param name="privateKey">PGP secret key</param>
+		/// <param name="passPhrase">PGP secret key password</param>
+		/// <param name="name">Name of signed file in message, defaults to the input file name</param>
+		public async Task<string> SignArmoredStringAsync(string input, string privateKey, string passPhrase,
+			string name = DefaultFileName)
+		{
+			EncryptionKeys = new EncryptionKeys(await privateKey.GetStreamAsync(), passPhrase);
+
+			using (Stream inputStream = await input.GetStreamAsync())
+			using (Stream outputStream = new MemoryStream())
+			{
+				await SignStreamAsync(inputStream, outputStream, true, name);
+				outputStream.Seek(0, SeekOrigin.Begin);
+				return await outputStream.GetStringAsync();
+			}
+		}
+
+		/// <summary>
+		/// Sign the string
+		/// </summary>
+		/// <param name="input">Plain string to be signed</param>
+		/// <param name="encryptionKeys">Encryption keys</param>
+		/// <param name="name">Name of signed file in message, defaults to the input file name</param>
+		public async Task<string> SignArmoredStringAsync(string input, IEncryptionKeys encryptionKeys,
+			string name = DefaultFileName)
+		{
+			EncryptionKeys = encryptionKeys;
+
+			using (Stream inputStream = await input.GetStreamAsync())
+			using (Stream outputStream = new MemoryStream())
+			{
+				await SignStreamAsync(inputStream, outputStream, true, name);
+				outputStream.Seek(0, SeekOrigin.Begin);
+				return await outputStream.GetStringAsync();
+			}
+		}
+
+		/// <summary>
+		/// Sign the string
+		/// </summary>
+		/// <param name="input">Plain string to be signed</param>
+		/// <param name="name">Name of signed file in message, defaults to the input file name</param>
+		public async Task<string> SignArmoredStringAsync(string input,
+			string name = DefaultFileName)
+		{
+			using (Stream inputStream = await input.GetStreamAsync())
+			using (Stream outputStream = new MemoryStream())
+			{
+				await SignStreamAsync(inputStream, outputStream, true, name);
+				outputStream.Seek(0, SeekOrigin.Begin);
+				return await outputStream.GetStringAsync();
+			}
+		}
+
+		#endregion SignArmoredStringAsync
+
+		#region SignArmoredString
+
+		/// <summary>
+		/// Sign the string
+		/// </summary>
+		/// <param name="input">Plain string to be signed</param>
+		/// <param name="privateKey">PGP secret key</param>
+		/// <param name="passPhrase">PGP secret key password</param>
+		/// <param name="name">Name of signed file in message, defaults to the input file name</param>
+		public string SignArmoredString(string input, string privateKey, string passPhrase,
+			string name = DefaultFileName)
+		{
+			EncryptionKeys = new EncryptionKeys(privateKey.GetStream(), passPhrase);
+
+			using (Stream inputStream = input.GetStream())
+			using (Stream outputStream = new MemoryStream())
+			{
+				SignStream(inputStream, outputStream, true, name);
+				outputStream.Seek(0, SeekOrigin.Begin);
+				return outputStream.GetString();
+			}
+		}
+
+		/// <summary>
+		/// Sign the string
+		/// </summary>
+		/// <param name="input">Plain string to be signed</param>
+		/// <param name="encryptionKeys">Encryption keys</param>
+		/// <param name="name">Name of signed file in message, defaults to the input file name</param>
+		public string SignArmoredString(string input, IEncryptionKeys encryptionKeys, string name = DefaultFileName)
+		{
+			EncryptionKeys = encryptionKeys;
+
+			using (Stream inputStream = input.GetStream())
+			using (Stream outputStream = new MemoryStream())
+			{
+				SignStream(inputStream, outputStream, true, name);
+				outputStream.Seek(0, SeekOrigin.Begin);
+				return outputStream.GetString();
+			}
+		}
+
+		/// <summary>
+		/// Sign the string
+		/// </summary>
+		/// <param name="input">Plain string to be signed</param>
+		/// <param name="name">Name of signed file in message, defaults to the input file name</param>
+		public string SignArmoredString(string input, string name = DefaultFileName)
+		{
+			using (Stream inputStream = input.GetStream())
+			using (Stream outputStream = new MemoryStream())
+			{
+				SignStream(inputStream, outputStream, true, name);
+				outputStream.Seek(0, SeekOrigin.Begin);
+				return outputStream.GetString();
+			}
+		}
+
+		#endregion SignArmoredString
+
+		#endregion Sign
+
+		#region ClearSign
+
+		#region ClearSignFileAsync
+
+		// https://github.com/bcgit/bc-csharp/blob/f18a2dbbc2c1b4277e24a2e51f09cac02eedf1f5/crypto/test/src/openpgp/examples/ClearSignedFileProcessor.cs
+
+		/// <summary>
+		/// Clear sign the file pointed to by unencryptedFileInfo
+		/// </summary>
+		/// <param name="inputFilePath">Plain data file path to be signed</param>
+		/// <param name="outputFilePath">Output PGP signed file path</param>
+		/// <param name="privateKeyFilePath">PGP secret key file path</param>
+		/// <param name="passPhrase">PGP secret key password</param>
+		public async Task ClearSignFileAsync(string inputFilePath, string outputFilePath, string privateKeyFilePath,
+			string passPhrase)
+		{
+			EncryptionKeys = new EncryptionKeys(new FileInfo(privateKeyFilePath), passPhrase);
+			await ClearSignFileAsync(inputFilePath, outputFilePath);
+		}
+
+		/// <summary>
+		/// Clear sign the file pointed to by unencryptedFileInfo
+		/// </summary>
+		/// <param name="inputFilePath">Plain data file path to be signed</param>
+		/// <param name="outputFilePath">Output PGP signed file path</param>
+		/// <param name="encryptionKeys">Encryption keys</param>
+		public async Task ClearSignFileAsync(string inputFilePath, string outputFilePath,
+			IEncryptionKeys encryptionKeys)
+		{
+			EncryptionKeys = encryptionKeys;
+			await ClearSignFileAsync(inputFilePath, outputFilePath);
+		}
+
+		/// <summary>
+		/// Clear sign the file pointed to by unencryptedFileInfo
+		/// </summary>
+		/// <param name="inputFilePath">Plain data file path to be signed</param>
+		/// <param name="outputFilePath">Output PGP signed file path</param>
+		public async Task ClearSignFileAsync(string inputFilePath, string outputFilePath)
+		{
+			if (string.IsNullOrEmpty(inputFilePath))
+				throw new ArgumentException("InputFilePath");
+			if (string.IsNullOrEmpty(outputFilePath))
+				throw new ArgumentException("OutputFilePath");
+			if (EncryptionKeys == null)
+				throw new ArgumentException("EncryptionKeys");
+
+			if (!File.Exists(inputFilePath))
+				throw new FileNotFoundException($"Input file [{inputFilePath}] does not exist.");
+
+			using (Stream outputStream = File.Create(outputFilePath))
+			{
+				await OutputClearSignedAsync(inputFilePath, outputStream);
+			}
+		}
+
+		/// <summary>
+		/// Clear sign the file pointed to by unencryptedFileInfo
+		/// </summary>
+		/// <param name="inputFile">Plain data file to be signed</param>
+		/// <param name="outputFile">Output PGP signed file</param>
+		/// <param name="privateKeyFile">PGP secret key file</param>
+		/// <param name="passPhrase">PGP secret key password</param>
+		public async Task ClearSignFileAsync(FileInfo inputFile, FileInfo outputFile, FileInfo privateKeyFile,
+			string passPhrase)
+		{
+			EncryptionKeys = new EncryptionKeys(privateKeyFile, passPhrase);
+			await ClearSignFileAsync(inputFile, outputFile);
+		}
+
+		/// <summary>
+		/// Clear sign the file pointed to by unencryptedFileInfo
+		/// </summary>
+		/// <param name="inputFile">Plain data file to be signed</param>
+		/// <param name="outputFile">Output PGP signed file</param>
+		/// <param name="encryptionKeys">Encryption keys</param>
+		public async Task ClearSignFileAsync(FileInfo inputFile, FileInfo outputFile, IEncryptionKeys encryptionKeys)
+		{
+			EncryptionKeys = encryptionKeys;
+			await ClearSignFileAsync(inputFile, outputFile);
+		}
+
+		/// <summary>
+		/// Clear sign the file pointed to by unencryptedFileInfo
+		/// </summary>
+		/// <param name="inputFile">Plain data file to be signed</param>
+		/// <param name="outputFile">Output PGP signed file</param>
+		public async Task ClearSignFileAsync(FileInfo inputFile, FileInfo outputFile)
+		{
+			if (inputFile == null)
+				throw new ArgumentException("InputFile");
+			if (outputFile == null)
+				throw new ArgumentException("OutputFile");
+			if (EncryptionKeys == null)
+				throw new ArgumentException("EncryptionKeys");
+
+			if (!inputFile.Exists)
+				throw new FileNotFoundException($"Input file [{inputFile.Name}] does not exist.");
+
+			using (Stream outputStream = outputFile.OpenWrite())
+			{
+				await OutputClearSignedAsync(inputFile, outputStream);
+			}
+		}
+
+		#endregion ClearSignFileAsync
+
+		#region ClearSignFile
+
+		/// <summary>
+		/// Clear sign the file pointed to by unencryptedFileInfo
+		/// </summary>
+		/// <param name="inputFilePath">Plain data file path to be signed</param>
+		/// <param name="outputFilePath">Output PGP signed file path</param>
+		/// <param name="privateKeyFilePath">PGP secret key file path</param>
+		/// <param name="passPhrase">PGP secret key password</param>
+		public void ClearSignFile(string inputFilePath, string outputFilePath, string privateKeyFilePath,
+			string passPhrase)
+		{
+			EncryptionKeys = new EncryptionKeys(new FileInfo(privateKeyFilePath), passPhrase);
+			ClearSignFile(inputFilePath, outputFilePath);
+		}
+
+		/// <summary>
+		/// Clear sign the file pointed to by unencryptedFileInfo
+		/// </summary>
+		/// <param name="inputFilePath">Plain data file path to be signed</param>
+		/// <param name="outputFilePath">Output PGP signed file path</param>
+		/// <param name="encryptionKeys">Encryption keys</param>
+		public void ClearSignFile(string inputFilePath, string outputFilePath, IEncryptionKeys encryptionKeys)
+		{
+			EncryptionKeys = encryptionKeys;
+			ClearSignFile(inputFilePath, outputFilePath);
+		}
+
+		/// <summary>
+		/// Clear sign the file pointed to by unencryptedFileInfo
+		/// </summary>
+		/// <param name="inputFilePath">Plain data file path to be signed</param>
+		/// <param name="outputFilePath">Output PGP signed file path</param>
+		public void ClearSignFile(string inputFilePath, string outputFilePath)
+		{
+			if (string.IsNullOrEmpty(inputFilePath))
+				throw new ArgumentException("InputFilePath");
+			if (string.IsNullOrEmpty(outputFilePath))
+				throw new ArgumentException("OutputFilePath");
+			if (EncryptionKeys == null)
+				throw new ArgumentException("EncryptionKeys");
+
+			if (!File.Exists(inputFilePath))
+				throw new FileNotFoundException($"Input file [{inputFilePath}] does not exist.");
+
+			using (Stream outputStream = File.Create(outputFilePath))
+			{
+				OutputClearSigned(inputFilePath, outputStream);
+			}
+		}
+
+		/// <summary>
+		/// Clear sign the file pointed to by unencryptedFileInfo
+		/// </summary>
+		/// <param name="inputFile">Plain data file to be signed</param>
+		/// <param name="outputFile">Output PGP signed file</param>
+		/// <param name="privateKeyFile">PGP secret key file</param>
+		/// <param name="passPhrase">PGP secret key password</param>
+		public void ClearSignFile(FileInfo inputFile, FileInfo outputFile, FileInfo privateKeyFile, string passPhrase)
+		{
+			EncryptionKeys = new EncryptionKeys(privateKeyFile, passPhrase);
+			ClearSignFile(inputFile, outputFile);
+		}
+
+		/// <summary>
+		/// Clear sign the file pointed to by unencryptedFileInfo
+		/// </summary>
+		/// <param name="inputFile">Plain data file to be signed</param>
+		/// <param name="outputFile">Output PGP signed file</param>
+		/// <param name="encryptionKeys">Encryption keys</param>
+		public void ClearSignFile(FileInfo inputFile, FileInfo outputFile, IEncryptionKeys encryptionKeys)
+		{
+			EncryptionKeys = encryptionKeys;
+			ClearSignFile(inputFile, outputFile);
+		}
+
+		/// <summary>
+		/// Clear sign the file pointed to by unencryptedFileInfo
+		/// </summary>
+		/// <param name="inputFile">Plain data file to be signed</param>
+		/// <param name="outputFile">Output PGP signed file</param>
+		public void ClearSignFile(FileInfo inputFile, FileInfo outputFile)
+		{
+			if (inputFile == null)
+				throw new ArgumentException("InputFile");
+			if (outputFile == null)
+				throw new ArgumentException("OutputFile");
+			if (EncryptionKeys == null)
+				throw new ArgumentException("EncryptionKeys");
+
+			if (!inputFile.Exists)
+				throw new FileNotFoundException($"Input file [{inputFile.Name}] does not exist.");
+
+			using (Stream outputStream = outputFile.OpenWrite())
+			{
+				OutputClearSigned(inputFile, outputStream);
+			}
+		}
+
+		#endregion ClearSignFile
+
+		#region ClearSignStreamAsync
+
+		/// <summary>
+		/// Clear sign the provided stream
+		/// </summary>
+		/// <param name="inputStream">Plain data stream to be signed</param>
+		/// <param name="outputStream">Output PGP signed stream</param>
+		/// <param name="privateKeyStream">PGP secret key stream</param>
+		/// <param name="passPhrase">PGP secret key password</param>
+		public async Task ClearSignStreamAsync(Stream inputStream, Stream outputStream, Stream privateKeyStream,
+			string passPhrase)
+		{
+			EncryptionKeys = new EncryptionKeys(privateKeyStream, passPhrase);
+			await ClearSignStreamAsync(inputStream, outputStream);
+		}
+
+		/// <summary>
+		/// Clear sign the provided stream
+		/// </summary>
+		/// <param name="inputStream">Plain data stream to be signed</param>
+		/// <param name="outputStream">Output PGP signed stream</param>
+		/// <param name="encryptionKeys">Encryption keys</param>
+		public async Task ClearSignStreamAsync(Stream inputStream, Stream outputStream, IEncryptionKeys encryptionKeys)
+		{
+			EncryptionKeys = encryptionKeys;
+			await ClearSignStreamAsync(inputStream, outputStream);
+		}
+
+		/// <summary>
+		/// Clear sign the provided stream
+		/// </summary>
+		/// <param name="inputStream">Plain data stream to be signed</param>
+		/// <param name="outputStream">Output PGP signed stream</param>
+		public async Task ClearSignStreamAsync(Stream inputStream, Stream outputStream)
+		{
+			if (inputStream == null)
+				throw new ArgumentException("InputStream");
+			if (outputStream == null)
+				throw new ArgumentException("OutputStream");
+			if (EncryptionKeys == null)
+				throw new ArgumentException("EncryptionKeys");
+			if (inputStream.Position != 0)
+				throw new ArgumentException("inputStream should be at start of stream");
+
+			await OutputClearSignedAsync(inputStream, outputStream);
+		}
+
+		#endregion ClearSignStreamAsync
+
+		#region ClearSignStream
+
+		/// <summary>
+		/// Clear sign the provided stream
+		/// </summary>
+		/// <param name="inputStream">Plain data stream to be signed</param>
+		/// <param name="outputStream">Output PGP signed stream</param>
+		/// <param name="privateKeyStream">PGP secret key stream</param>
+		/// <param name="passPhrase">PGP secret key password</param>
+		public void ClearSignStream(Stream inputStream, Stream outputStream, Stream privateKeyStream, string passPhrase)
+		{
+			EncryptionKeys = new EncryptionKeys(privateKeyStream, passPhrase);
+			ClearSignStream(inputStream, outputStream);
+		}
+
+		/// <summary>
+		/// Clear sign the provided stream
+		/// </summary>
+		/// <param name="inputStream">Plain data stream to be signed</param>
+		/// <param name="outputStream">Output PGP signed stream</param>
+		/// <param name="encryptionKeys">Encryption keys</param>
+		public void ClearSignStream(Stream inputStream, Stream outputStream, IEncryptionKeys encryptionKeys)
+		{
+			EncryptionKeys = encryptionKeys;
+			ClearSignStream(inputStream, outputStream);
+		}
+
+		/// <summary>
+		/// Clear sign the provided stream
+		/// </summary>
+		/// <param name="inputStream">Plain data stream to be signed</param>
+		/// <param name="outputStream">Output PGP signed stream</param>
+		public void ClearSignStream(Stream inputStream, Stream outputStream)
+		{
+			if (inputStream == null)
+				throw new ArgumentException("InputStream");
+			if (outputStream == null)
+				throw new ArgumentException("OutputStream");
+			if (EncryptionKeys == null)
+				throw new ArgumentException("EncryptionKeys");
+			if (inputStream.Position != 0)
+				throw new ArgumentException("inputStream should be at start of stream");
+
+			OutputClearSigned(inputStream, outputStream);
+		}
+
+		#endregion ClearSignStream
+
+		#region ClearSignArmoredStringAsync
+
+		/// <summary>
+		/// Clear sign the provided string
+		/// </summary>
+		/// <param name="input">Plain string to be signed</param>
+		/// <param name="privateKey">PGP secret key</param>
+		/// <param name="passPhrase">PGP secret key password</param>
+		public async Task<string> ClearSignArmoredStringAsync(string input, string privateKey, string passPhrase)
+		{
+			EncryptionKeys = new EncryptionKeys(await privateKey.GetStreamAsync(), passPhrase);
+
+			using (Stream inputStream = await input.GetStreamAsync())
+			using (Stream outputStream = new MemoryStream())
+			{
+				await ClearSignStreamAsync(inputStream, outputStream);
+				outputStream.Seek(0, SeekOrigin.Begin);
+				return await outputStream.GetStringAsync();
+			}
+		}
+
+		/// <summary>
+		/// Clear sign the provided string
+		/// </summary>
+		/// <param name="input">Plain string to be signed</param>
+		/// <param name="encryptionKeys">Encryption keys</param>
+		public async Task<string> ClearSignArmoredStringAsync(string input, IEncryptionKeys encryptionKeys)
+		{
+			EncryptionKeys = encryptionKeys;
+
+			using (Stream inputStream = await input.GetStreamAsync())
+			using (Stream outputStream = new MemoryStream())
+			{
+				await ClearSignStreamAsync(inputStream, outputStream);
+				outputStream.Seek(0, SeekOrigin.Begin);
+				return await outputStream.GetStringAsync();
+			}
+		}
+
+		/// <summary>
+		/// Clear sign the provided string
+		/// </summary>
+		/// <param name="input">Plain string to be signed</param>
+		public async Task<string> ClearSignArmoredStringAsync(string input)
+		{
+			using (Stream inputStream = await input.GetStreamAsync())
+			using (Stream outputStream = new MemoryStream())
+			{
+				await ClearSignStreamAsync(inputStream, outputStream);
+				outputStream.Seek(0, SeekOrigin.Begin);
+				return await outputStream.GetStringAsync();
+			}
+		}
+
+		#endregion ClearSignArmoredStringAsync
+
+		#region ClearSignArmoredString
+
+		/// <summary>
+		/// Clear sign the provided string
+		/// </summary>
+		/// <param name="input">Plain string to be signed</param>
+		/// <param name="privateKey">PGP secret key</param>
+		/// <param name="passPhrase">PGP secret key password</param>
+		public string ClearSignArmoredString(string input, string privateKey, string passPhrase)
+		{
+			EncryptionKeys = new EncryptionKeys(privateKey.GetStream(), passPhrase);
+
+			using (Stream inputStream = input.GetStream())
+			using (Stream outputStream = new MemoryStream())
+			{
+				ClearSignStream(inputStream, outputStream);
+				outputStream.Seek(0, SeekOrigin.Begin);
+				return outputStream.GetString();
+			}
+		}
+
+		/// <summary>
+		/// Clear sign the provided string
+		/// </summary>
+		/// <param name="input">Plain string to be signed</param>
+		/// <param name="encryptionKeys">Encryption keys</param>
+		public string ClearSignArmoredString(string input, IEncryptionKeys encryptionKeys)
+		{
+			EncryptionKeys = encryptionKeys;
+
+			using (Stream inputStream = input.GetStream())
+			using (Stream outputStream = new MemoryStream())
+			{
+				ClearSignStream(inputStream, outputStream);
+				outputStream.Seek(0, SeekOrigin.Begin);
+				return outputStream.GetString();
+			}
+		}
+
+		/// <summary>
+		/// Clear sign the provided string
+		/// </summary>
+		/// <param name="input">Plain string to be signed</param>
+		public string ClearSignArmoredString(string input)
+		{
+			using (Stream inputStream = input.GetStream())
+			using (Stream outputStream = new MemoryStream())
+			{
+				ClearSignStream(inputStream, outputStream);
+				outputStream.Seek(0, SeekOrigin.Begin);
+				return outputStream.GetString();
+			}
+		}
+
+		#endregion ClearSignArmoredString
+
+		#endregion ClearSign
+
+		#region Decrypt
+
+		#region DecryptFileAsync
+
+		/// <summary>
+		/// PGP decrypt a given file.
+		/// </summary>
+		/// <param name="inputFilePath">PGP encrypted data file path</param>
+		/// <param name="outputFilePath">Output PGP decrypted file path</param>
+		/// <param name="privateKeyFilePath">PGP secret key file path</param>
+		/// <param name="passPhrase">PGP secret key password</param>
+		public async Task DecryptFileAsync(string inputFilePath, string outputFilePath, string privateKeyFilePath,
+			string passPhrase)
+		{
+			EncryptionKeys = new EncryptionKeys(new FileInfo(privateKeyFilePath), passPhrase);
+			await DecryptFileAsync(inputFilePath, outputFilePath);
+		}
+
+		/// <summary>
+		/// PGP decrypt a given file.
+		/// </summary>
+		/// <param name="inputFilePath">PGP encrypted data file path</param>
+		/// <param name="outputFilePath">Output PGP decrypted file path</param>
+		/// <param name="encryptionKeys">Encryption keys</param>
+		public async Task DecryptFileAsync(string inputFilePath, string outputFilePath, IEncryptionKeys encryptionKeys)
+		{
+			EncryptionKeys = encryptionKeys;
+			await DecryptFileAsync(inputFilePath, outputFilePath);
+		}
+
+		/// <summary>
+		/// PGP decrypt a given file.
+		/// </summary>
+		/// <param name="inputFilePath">PGP encrypted data file path</param>
+		/// <param name="outputFilePath">Output PGP decrypted file path</param>
+		public async Task DecryptFileAsync(string inputFilePath, string outputFilePath)
+		{
+			if (string.IsNullOrEmpty(inputFilePath))
+				throw new ArgumentException("InputFilePath");
+			if (string.IsNullOrEmpty(outputFilePath))
+				throw new ArgumentException("OutputFilePath");
+			if (EncryptionKeys == null)
+				throw new ArgumentNullException(nameof(EncryptionKeys), "Encryption Key not found.");
+
+			if (!File.Exists(inputFilePath))
+				throw new FileNotFoundException($"Encrypted File [{inputFilePath}] not found.");
+
+			using (Stream inputStream = File.OpenRead(inputFilePath))
+			using (Stream outStream = File.Create(outputFilePath))
+				await DecryptStreamAsync(inputStream, outStream);
+		}
+
+		/// <summary>
+		/// PGP decrypt a given file.
+		/// </summary>
+		/// <param name="inputFile">PGP encrypted data file</param>
+		/// <param name="outputFile">Output PGP decrypted file</param>
+		/// <param name="privateKeyFile">PGP secret key file</param>
+		/// <param name="passPhrase">PGP secret key password</param>
+		public async Task DecryptFileAsync(FileInfo inputFile, FileInfo outputFile, FileInfo privateKeyFile,
+			string passPhrase)
+		{
+			EncryptionKeys = new EncryptionKeys(privateKeyFile, passPhrase);
+			await DecryptFileAsync(inputFile, outputFile);
+		}
+
+		/// <summary>
+		/// PGP decrypt a given file.
+		/// </summary>
+		/// <param name="inputFile">PGP encrypted data file</param>
+		/// <param name="outputFile">Output PGP decrypted file</param>
+		/// <param name="encryptionKeys">Encryption keys</param>
+		public async Task DecryptFileAsync(FileInfo inputFile, FileInfo outputFile, IEncryptionKeys encryptionKeys)
+		{
+			EncryptionKeys = encryptionKeys;
+			await DecryptFileAsync(inputFile, outputFile);
+		}
+
+		/// <summary>
+		/// PGP decrypt a given file.
+		/// </summary>
+		/// <param name="inputFile">PGP encrypted data file</param>
+		/// <param name="outputFile">Output PGP decrypted file</param>
+		public async Task DecryptFileAsync(FileInfo inputFile, FileInfo outputFile)
+		{
+			if (inputFile == null)
+				throw new ArgumentException("InputFile");
+			if (outputFile == null)
+				throw new ArgumentException("OutputFile");
+			if (EncryptionKeys == null)
+				throw new ArgumentNullException(nameof(EncryptionKeys), "Encryption Key not found.");
+
+			if (!inputFile.Exists)
+				throw new FileNotFoundException($"Encrypted File [{inputFile.FullName}] not found.");
+
+			using (Stream inputStream = inputFile.OpenRead())
+			using (Stream outStream = outputFile.OpenWrite())
+				await DecryptStreamAsync(inputStream, outStream);
+		}
+
+		#endregion DecryptFileAsync
+
+		#region DecryptFile
+
+		/// <summary>
+		/// PGP decrypt a given file.
+		/// </summary>
+		/// <param name="inputFilePath">PGP encrypted data file path</param>
+		/// <param name="outputFilePath">Output PGP decrypted file path</param>
+		/// <param name="privateKeyFilePath">PGP secret key file path</param>
+		/// <param name="passPhrase">PGP secret key password</param>
+		public void DecryptFile(string inputFilePath, string outputFilePath, string privateKeyFilePath,
+			string passPhrase)
+		{
+			EncryptionKeys = new EncryptionKeys(new FileInfo(privateKeyFilePath), passPhrase);
+			DecryptFile(inputFilePath, outputFilePath);
+		}
+
+		/// <summary>
+		/// PGP decrypt a given file.
+		/// </summary>
+		/// <param name="inputFilePath">PGP encrypted data file path</param>
+		/// <param name="outputFilePath">Output PGP decrypted file path</param>
+		/// <param name="encryptionKeys">Encryption keys</param>
+		public void DecryptFile(string inputFilePath, string outputFilePath, IEncryptionKeys encryptionKeys)
+		{
+			EncryptionKeys = encryptionKeys;
+			DecryptFile(inputFilePath, outputFilePath);
+		}
+
+		/// <summary>
+		/// PGP decrypt a given file.
+		/// </summary>
+		/// <param name="inputFilePath">PGP encrypted data file path</param>
+		/// <param name="outputFilePath">Output PGP decrypted file path</param>
+		public void DecryptFile(string inputFilePath, string outputFilePath)
+		{
+			if (string.IsNullOrEmpty(inputFilePath))
+				throw new ArgumentException("InputFilePath");
+			if (string.IsNullOrEmpty(outputFilePath))
+				throw new ArgumentException("OutputFilePath");
+			if (EncryptionKeys == null)
+				throw new ArgumentNullException(nameof(EncryptionKeys), "Encryption Key not found.");
+
+			if (!File.Exists(inputFilePath))
+				throw new FileNotFoundException($"Encrypted File [{inputFilePath}] not found.");
+
+			using (Stream inputStream = File.OpenRead(inputFilePath))
+			using (Stream outStream = File.Create(outputFilePath))
+				Decrypt(inputStream, outStream);
+		}
+
+		/// <summary>
+		/// PGP decrypt a given file.
+		/// </summary>
+		/// <param name="inputFile">PGP encrypted data file</param>
+		/// <param name="outputFile">Output PGP decrypted file</param>
+		/// <param name="privateKeyFile">PGP secret key file</param>
+		/// <param name="passPhrase">PGP secret key password</param>
+		public void DecryptFile(FileInfo inputFile, FileInfo outputFile, FileInfo privateKeyFile, string passPhrase)
+		{
+			EncryptionKeys = new EncryptionKeys(privateKeyFile, passPhrase);
+			DecryptFile(inputFile, outputFile);
+		}
+
+		/// <summary>
+		/// PGP decrypt a given file.
+		/// </summary>
+		/// <param name="inputFile">PGP encrypted data file</param>
+		/// <param name="outputFile">Output PGP decrypted file</param>
+		/// <param name="encryptionKeys">Encryption keys</param>
+		public void DecryptFile(FileInfo inputFile, FileInfo outputFile, IEncryptionKeys encryptionKeys)
+		{
+			EncryptionKeys = encryptionKeys;
+			DecryptFile(inputFile, outputFile);
+		}
+
+		/// <summary>
+		/// PGP decrypt a given file.
+		/// </summary>
+		/// <param name="inputFile">PGP encrypted data file</param>
+		/// <param name="outputFile">Output PGP decrypted file</param>
+		public void DecryptFile(FileInfo inputFile, FileInfo outputFile)
+		{
+			if (inputFile == null)
+				throw new ArgumentException("InputFile");
+			if (outputFile == null)
+				throw new ArgumentException("OutputFile");
+			if (EncryptionKeys == null)
+				throw new ArgumentNullException(nameof(EncryptionKeys), "Encryption Key not found.");
+
+			if (!inputFile.Exists)
+				throw new FileNotFoundException($"Encrypted File [{inputFile.FullName}] not found.");
+
+			using (Stream inputStream = inputFile.OpenRead())
+			using (Stream outStream = outputFile.OpenWrite())
+				DecryptStream(inputStream, outStream);
+		}
+
+		#endregion DecryptFile
+
+		#region DecryptStreamAsync
+
+		/// <summary>
+		/// PGP decrypt a given stream.
+		/// </summary>
+		/// <param name="inputStream">PGP encrypted data stream</param>
+		/// <param name="outputStream">Output PGP decrypted stream</param>
+		/// <param name="privateKeyStream">PGP secret key stream</param>
+		/// <param name="passPhrase">PGP secret key password</param>
+		public async Task<Stream> DecryptStreamAsync(Stream inputStream, Stream outputStream, Stream privateKeyStream,
+			string passPhrase)
+		{
+			EncryptionKeys = new EncryptionKeys(privateKeyStream, passPhrase);
+			await DecryptStreamAsync(inputStream, outputStream);
+			return outputStream;
+		}
+
+		/// <summary>
+		/// PGP decrypt a given stream.
+		/// </summary>
+		/// <param name="inputStream">PGP encrypted data stream</param>
+		/// <param name="outputStream">Output PGP decrypted stream</param>
+		/// <param name="encryptionKeys">Encryption keys</param>
+		public async Task<Stream> DecryptStreamAsync(Stream inputStream, Stream outputStream,
+			IEncryptionKeys encryptionKeys)
+		{
+			EncryptionKeys = encryptionKeys;
+			await DecryptStreamAsync(inputStream, outputStream);
+			return outputStream;
+		}
+
+		/// <summary>
+		/// PGP decrypt a given stream.
+		/// </summary>
+		/// <param name="inputStream">PGP encrypted data stream</param>
+		/// <param name="outputStream">Output PGP decrypted stream</param>
+		public async Task<Stream> DecryptStreamAsync(Stream inputStream, Stream outputStream)
+		{
+			if (inputStream == null)
+				throw new ArgumentException("InputStream");
+			if (outputStream == null)
+				throw new ArgumentException("OutputStream");
+			if (EncryptionKeys == null)
+				throw new ArgumentNullException(nameof(EncryptionKeys), "Encryption Key not found.");
+			if (inputStream.Position != 0)
+				throw new ArgumentException("inputStream should be at start of stream");
+
+			await DecryptAsync(inputStream, outputStream);
+			return outputStream;
+		}
+
+		#endregion DecryptStreamAsync
+
+		#region DecryptStream
+
+		/// <summary>
+		/// PGP decrypt a given stream.
+		/// </summary>
+		/// <param name="inputStream">PGP encrypted data stream</param>
+		/// <param name="outputStream">Output PGP decrypted stream</param>
+		/// <param name="privateKeyStream">PGP secret key stream</param>
+		/// <param name="passPhrase">PGP secret key password</param>
+		public Stream DecryptStream(Stream inputStream, Stream outputStream, Stream privateKeyStream, string passPhrase)
+		{
+			EncryptionKeys = new EncryptionKeys(privateKeyStream, passPhrase);
+			DecryptStream(inputStream, outputStream);
+			return outputStream;
+		}
+
+		/// <summary>
+		/// PGP decrypt a given stream.
+		/// </summary>
+		/// <param name="inputStream">PGP encrypted data stream</param>
+		/// <param name="outputStream">Output PGP decrypted stream</param>
+		/// <param name="encryptionKeys">Encryption keys</param>
+		public Stream DecryptStream(Stream inputStream, Stream outputStream, IEncryptionKeys encryptionKeys)
+		{
+			EncryptionKeys = encryptionKeys;
+			DecryptStream(inputStream, outputStream);
+			return outputStream;
+		}
+
+		/// <summary>
+		/// PGP decrypt a given stream.
+		/// </summary>
+		/// <param name="inputStream">PGP encrypted data stream</param>
+		/// <param name="outputStream">Output PGP decrypted stream</param>
+		public Stream DecryptStream(Stream inputStream, Stream outputStream)
+		{
+			if (inputStream == null)
+				throw new ArgumentException("InputStream");
+			if (outputStream == null)
+				throw new ArgumentException("OutputStream");
+			if (EncryptionKeys == null)
+				throw new ArgumentNullException(nameof(EncryptionKeys), "Encryption Key not found.");
+			if (inputStream.Position != 0)
+				throw new ArgumentException("inputStream should be at start of stream");
+
+			Decrypt(inputStream, outputStream);
+			return outputStream;
+		}
+
+		#endregion DecryptStream
+
+		#region DecryptArmoredStringAsync
+
+		/// <summary>
+		/// PGP decrypt a given string.
+		/// </summary>
+		/// <param name="input">PGP encrypted data stream</param>
+		/// <param name="privateKey">PGP secret key stream</param>
+		/// <param name="passPhrase">PGP secret key password</param>
+		public async Task<string> DecryptArmoredStringAsync(string input, string privateKey, string passPhrase)
+		{
+			EncryptionKeys = new EncryptionKeys(await privateKey.GetStreamAsync(), passPhrase);
+
+			using (Stream inputStream = await input.GetStreamAsync())
+			using (Stream outputStream = new MemoryStream())
+			{
+				await DecryptStreamAsync(inputStream, outputStream);
+				outputStream.Seek(0, SeekOrigin.Begin);
+				return await outputStream.GetStringAsync();
+			}
+		}
+
+		/// <summary>
+		/// PGP decrypt a given string.
+		/// </summary>
+		/// <param name="input">PGP encrypted string</param>
+		/// <param name="encryptionKeys">Encryption keys</param>
+		public async Task<string> DecryptArmoredStringAsync(string input, IEncryptionKeys encryptionKeys)
+		{
+			EncryptionKeys = encryptionKeys;
+
+			using (Stream inputStream = await input.GetStreamAsync())
+			using (Stream outputStream = new MemoryStream())
+			{
+				await DecryptStreamAsync(inputStream, outputStream);
+				outputStream.Seek(0, SeekOrigin.Begin);
+				return await outputStream.GetStringAsync();
+			}
+		}
+
+		/// <summary>
+		/// PGP decrypt a given string.
+		/// </summary>
+		/// <param name="input">PGP encrypted string</param>
+		public async Task<string> DecryptArmoredStringAsync(string input)
+		{
+			using (Stream inputStream = await input.GetStreamAsync())
+			using (Stream outputStream = new MemoryStream())
+			{
+				await DecryptStreamAsync(inputStream, outputStream);
+				outputStream.Seek(0, SeekOrigin.Begin);
+				return await outputStream.GetStringAsync();
+			}
+		}
+
+		#endregion DecryptArmoredStringAsync
+
+		#region DecryptArmoredString
+
+		/// <summary>
+		/// PGP decrypt a given stream.
+		/// </summary>
+		/// <param name="input">PGP encrypted data stream</param>
+		/// <param name="privateKey">PGP secret key stream</param>
+		/// <param name="passPhrase">PGP secret key password</param>
+		public string DecryptArmoredString(string input, string privateKey, string passPhrase)
+		{
+			EncryptionKeys = new EncryptionKeys(privateKey.GetStream(), passPhrase);
+
+			using (Stream inputStream = input.GetStream())
+			using (Stream outputStream = new MemoryStream())
+			{
+				DecryptStream(inputStream, outputStream);
+				outputStream.Seek(0, SeekOrigin.Begin);
+				return outputStream.GetString();
+			}
+		}
+
+		/// <summary>
+		/// PGP decrypt a given string.
+		/// </summary>
+		/// <param name="input">PGP encrypted string</param>
+		/// <param name="encryptionKeys">Encryption keys</param>
+		public string DecryptArmoredString(string input, IEncryptionKeys encryptionKeys)
+		{
+			EncryptionKeys = encryptionKeys;
+
+			using (Stream inputStream = input.GetStream())
+			using (Stream outputStream = new MemoryStream())
+			{
+				DecryptStream(inputStream, outputStream);
+				outputStream.Seek(0, SeekOrigin.Begin);
+				return outputStream.GetString();
+			}
+		}
+
+		/// <summary>
+		/// PGP decrypt a given string.
+		/// </summary>
+		/// <param name="input">PGP encrypted string</param>
+		public string DecryptArmoredString(string input)
+		{
+			using (Stream inputStream = input.GetStream())
+			using (Stream outputStream = new MemoryStream())
+			{
+				DecryptStream(inputStream, outputStream);
+				outputStream.Seek(0, SeekOrigin.Begin);
+				return outputStream.GetString();
+			}
+		}
+
+		#endregion DecryptArmoredString
+
+		#endregion Decrypt
+
+		#region DecryptAndVerify
+
+		#region DecryptFileAndVerifyAsync
+
+		/// <summary>
+		/// PGP decrypt and verify a given file.
+		/// </summary>
+		/// <param name="inputFilePath">PGP encrypted data file path to be decrypted and verified</param>
+		/// <param name="outputFilePath">Output PGP decrypted and verified file path</param>
+		/// <param name="publicKeyFilePath">PGP public key file path</param>
+		/// <param name="privateKeyFilePath">PGP secret key file path</param>
+		/// <param name="passPhrase">PGP secret key password</param>
+		public async Task DecryptFileAndVerifyAsync(string inputFilePath, string outputFilePath,
+			string publicKeyFilePath, string privateKeyFilePath, string passPhrase)
+		{
+			EncryptionKeys = new EncryptionKeys(new FileInfo(publicKeyFilePath), new FileInfo(privateKeyFilePath),
+				passPhrase);
+			await DecryptFileAndVerifyAsync(inputFilePath, outputFilePath);
+		}
+
+		/// <summary>
+		/// PGP decrypt and verify a given file.
+		/// </summary>
+		/// <param name="inputFilePath">PGP encrypted data file path to be decrypted and verified</param>
+		/// <param name="outputFilePath">Output PGP decrypted and verified file path</param>
+		/// <param name="encryptionKeys">Encryption keys</param>
+		public async Task DecryptFileAndVerifyAsync(string inputFilePath, string outputFilePath,
+			IEncryptionKeys encryptionKeys)
+		{
+			EncryptionKeys = encryptionKeys;
+			await DecryptFileAndVerifyAsync(inputFilePath, outputFilePath);
+		}
+
+		/// <summary>
+		/// PGP decrypt and verify a given file.
+		/// </summary>
+		/// <param name="inputFilePath">PGP encrypted data file path to be decrypted and verified</param>
+		/// <param name="outputFilePath">Output PGP decrypted and verified file path</param>
+		public async Task DecryptFileAndVerifyAsync(string inputFilePath, string outputFilePath)
+		{
+			if (string.IsNullOrEmpty(inputFilePath))
+				throw new ArgumentException("InputFilePath");
+			if (string.IsNullOrEmpty(outputFilePath))
+				throw new ArgumentException("OutputFilePath");
+			if (EncryptionKeys == null)
+				throw new ArgumentException("EncryptionKeys");
+
+			if (!File.Exists(inputFilePath))
+				throw new FileNotFoundException($"Encrypted File [{inputFilePath}] not found.");
+
+			using (Stream inputStream = File.OpenRead(inputFilePath))
+			using (Stream outStream = File.Create(outputFilePath))
+				await DecryptStreamAndVerifyAsync(inputStream, outStream);
+		}
+
+		/// <summary>
+		/// PGP decrypt and verify a given file.
+		/// </summary>
+		/// <param name="inputFile">PGP encrypted data file to be decrypted and verified</param>
+		/// <param name="outputFile">Output PGP decrypted and verified file</param>
+		/// <param name="publicKeyFile">PGP public key file</param>
+		/// <param name="privateKeyFile">PGP secret key file</param>
+		/// <param name="passPhrase">PGP secret key password</param>
+		public async Task DecryptFileAndVerifyAsync(FileInfo inputFile, FileInfo outputFile, FileInfo publicKeyFile,
+			FileInfo privateKeyFile, string passPhrase)
+		{
+			EncryptionKeys = new EncryptionKeys(publicKeyFile, privateKeyFile, passPhrase);
+			await DecryptFileAndVerifyAsync(inputFile, outputFile);
+		}
+
+		/// <summary>
+		/// PGP decrypt and verify a given file.
+		/// </summary>
+		/// <param name="inputFile">PGP encrypted data file to be decrypted and verified</param>
+		/// <param name="outputFile">Output PGP decrypted and verified file</param>
+		/// <param name="encryptionKeys">Encryption keys</param>
+		public async Task DecryptFileAndVerifyAsync(FileInfo inputFile, FileInfo outputFile,
+			IEncryptionKeys encryptionKeys)
+		{
+			EncryptionKeys = encryptionKeys;
+			await DecryptFileAndVerifyAsync(inputFile, outputFile);
+		}
+
+		/// <summary>
+		/// PGP decrypt and verify a given file.
+		/// </summary>
+		/// <param name="inputFile">PGP encrypted data file path to be decrypted and verified</param>
+		/// <param name="outputFile">Output PGP decrypted and verified file path</param>
+		public async Task DecryptFileAndVerifyAsync(FileInfo inputFile, FileInfo outputFile)
+		{
+			if (inputFile == null)
+				throw new ArgumentException("InputFile");
+			if (outputFile == null)
+				throw new ArgumentException("OutputFile");
+			if (EncryptionKeys == null)
+				throw new ArgumentException("EncryptionKeys");
+
+			if (!inputFile.Exists)
+				throw new FileNotFoundException($"Encrypted File [{inputFile.FullName}] not found.");
+
+			using (Stream inputStream = inputFile.OpenRead())
+			using (Stream outStream = outputFile.OpenWrite())
+				await DecryptStreamAndVerifyAsync(inputStream, outStream);
+		}
+
+		#endregion DecryptFileAndVerifyAsync
+
+		#region DecryptFileAndVerify
+
+		/// <summary>
+		/// PGP decrypt and verify a given file.
+		/// </summary>
+		/// <param name="inputFilePath">PGP encrypted data file path to be decrypted and verified</param>
+		/// <param name="outputFilePath">Output PGP decrypted and verified file path</param>
+		/// <param name="publicKeyFilePath">PGP public key file path</param>
+		/// <param name="privateKeyFilePath">PGP secret key file path</param>
+		/// <param name="passPhrase">PGP secret key password</param>
+		public void DecryptFileAndVerify(string inputFilePath, string outputFilePath, string publicKeyFilePath,
+			string privateKeyFilePath, string passPhrase)
+		{
+			EncryptionKeys = new EncryptionKeys(new FileInfo(publicKeyFilePath), new FileInfo(privateKeyFilePath),
+				passPhrase);
+			DecryptFileAndVerify(inputFilePath, outputFilePath);
+		}
+
+		/// <summary>
+		/// PGP decrypt and verify a given file.
+		/// </summary>
+		/// <param name="inputFilePath">PGP encrypted data file path to be decrypted and verified</param>
+		/// <param name="outputFilePath">Output PGP decrypted and verified file path</param>
+		/// <param name="encryptionKeys">Encryption keys</param>
+		public void DecryptFileAndVerify(string inputFilePath, string outputFilePath, IEncryptionKeys encryptionKeys)
+		{
+			EncryptionKeys = encryptionKeys;
+			DecryptFileAndVerify(inputFilePath, outputFilePath);
+		}
+
+		/// <summary>
+		/// PGP decrypt and verify a given file.
+		/// </summary>
+		/// <param name="inputFilePath">PGP encrypted data file path to be decrypted and verified</param>
+		/// <param name="outputFilePath">Output PGP decrypted and verified file path</param>
+		public void DecryptFileAndVerify(string inputFilePath, string outputFilePath)
+		{
+			if (string.IsNullOrEmpty(inputFilePath))
+				throw new ArgumentException("InputFilePath");
+			if (string.IsNullOrEmpty(outputFilePath))
+				throw new ArgumentException("OutputFilePath");
+			if (EncryptionKeys == null)
+				throw new ArgumentException("EncryptionKeys");
+
+			if (!File.Exists(inputFilePath))
+				throw new FileNotFoundException($"Encrypted File [{inputFilePath}] not found.");
+
+			using (Stream inputStream = File.OpenRead(inputFilePath))
+			using (Stream outStream = File.Create(outputFilePath))
+				DecryptAndVerify(inputStream, outStream);
+		}
+
+		/// <summary>
+		/// PGP decrypt and verify a given file.
+		/// </summary>
+		/// <param name="inputFile">PGP encrypted data file to be decrypted and verified</param>
+		/// <param name="outputFile">Output PGP decrypted and verified file</param>
+		/// <param name="publicKeyFile">PGP public key file</param>
+		/// <param name="privateKeyFile">PGP secret key file</param>
+		/// <param name="passPhrase">PGP secret key password</param>
+		public void DecryptFileAndVerify(FileInfo inputFile, FileInfo outputFile, FileInfo publicKeyFile,
+			FileInfo privateKeyFile, string passPhrase)
+		{
+			EncryptionKeys = new EncryptionKeys(publicKeyFile, privateKeyFile, passPhrase);
+			DecryptFileAndVerify(inputFile, outputFile);
+		}
+
+		/// <summary>
+		/// PGP decrypt and verify a given file.
+		/// </summary>
+		/// <param name="inputFile">PGP encrypted data file to be decrypted and verified</param>
+		/// <param name="outputFile">Output PGP decrypted and verified file</param>
+		/// <param name="encryptionKeys">Encryption keys</param>
+		public void DecryptFileAndVerify(FileInfo inputFile, FileInfo outputFile, IEncryptionKeys encryptionKeys)
+		{
+			EncryptionKeys = encryptionKeys;
+			DecryptFileAndVerify(inputFile, outputFile);
+		}
+
+		/// <summary>
+		/// PGP decrypt and verify a given file.
+		/// </summary>
+		/// <param name="inputFile">PGP encrypted data file path to be decrypted and verified</param>
+		/// <param name="outputFile">Output PGP decrypted and verified file</param>
+		public void DecryptFileAndVerify(FileInfo inputFile, FileInfo outputFile)
+		{
+			if (inputFile == null)
+				throw new ArgumentException("InputFile");
+			if (outputFile == null)
+				throw new ArgumentException("OutputFile");
+			if (EncryptionKeys == null)
+				throw new ArgumentException("EncryptionKeys");
+
+			if (!inputFile.Exists)
+				throw new FileNotFoundException($"Encrypted File [{inputFile.FullName}] not found.");
+
+			using (Stream inputStream = inputFile.OpenRead())
+			using (Stream outStream = outputFile.OpenWrite())
+				DecryptStreamAndVerify(inputStream, outStream);
+		}
+
+		#endregion DecryptFileAndVerify
+
+		#region DecryptStreamAndVerifyAsync
+
+		/// <summary>
+		/// PGP decrypt and verify a given stream.
+		/// </summary>
+		/// <param name="inputStream">PGP encrypted data stream to be decrypted and verified</param>
+		/// <param name="outputStream">Output PGP decrypted and verified stream</param>
+		/// <param name="publicKeyStream">PGP public key stream</param>
+		/// <param name="privateKeyStream">PGP secret key stream</param>
+		/// <param name="passPhrase">PGP secret key password</param>
+		public async Task<Stream> DecryptStreamAndVerifyAsync(Stream inputStream, Stream outputStream,
+			Stream publicKeyStream, Stream privateKeyStream, string passPhrase)
+		{
+			EncryptionKeys = new EncryptionKeys(publicKeyStream, privateKeyStream, passPhrase);
+			await DecryptStreamAndVerifyAsync(inputStream, outputStream);
+			return outputStream;
+		}
+
+		/// <summary>
+		/// PGP decrypt and verify a given stream.
+		/// </summary>
+		/// <param name="inputStream">PGP encrypted data stream to be decrypted and verified</param>
+		/// <param name="outputStream">Output PGP decrypted and verified stream</param>
+		/// <param name="encryptionKeys">IEncryptionKeys object containing public key, private key and passphrase</param>
+		public async Task<Stream> DecryptStreamAndVerifyAsync(Stream inputStream, Stream outputStream,
+			IEncryptionKeys encryptionKeys)
+		{
+			EncryptionKeys = encryptionKeys;
+			await DecryptStreamAndVerifyAsync(inputStream, outputStream);
+			return outputStream;
+		}
+
+		/// <summary>
+		/// PGP decrypt and verify a given stream.
+		/// </summary>
+		/// <param name="inputStream">PGP encrypted data stream to be decrypted and verified</param>
+		/// <param name="outputStream">Output PGP decrypted and verified stream</param>
+		public async Task<Stream> DecryptStreamAndVerifyAsync(Stream inputStream, Stream outputStream)
+		{
+			if (inputStream == null)
+				throw new ArgumentException("InputStream");
+			if (outputStream == null)
+				throw new ArgumentException("OutputStream");
+			if (EncryptionKeys == null)
+				throw new ArgumentNullException(nameof(EncryptionKeys), "Encryption Key not found.");
+			if (inputStream.Position != 0)
+				throw new ArgumentException("inputStream should be at start of stream");
+
+			await DecryptAndVerifyAsync(inputStream, outputStream);
+			return outputStream;
+		}
+
+		#endregion DecryptStreamAndVerifyAsync
+
+		#region DecryptStreamAndVerify
+
+		/// <summary>
+		/// PGP decrypt and verify a given stream.
+		/// </summary>
+		/// <param name="inputStream">PGP encrypted data stream to be decrypted and verified</param>
+		/// <param name="outputStream">Output PGP decrypted and verified stream</param>
+		/// <param name="publicKeyStream">PGP public key stream</param>
+		/// <param name="privateKeyStream">PGP secret key stream</param>
+		/// <param name="passPhrase">PGP secret key password</param>
+		public Stream DecryptStreamAndVerify(Stream inputStream, Stream outputStream, Stream publicKeyStream,
+			Stream privateKeyStream, string passPhrase)
+		{
+			EncryptionKeys = new EncryptionKeys(publicKeyStream, privateKeyStream, passPhrase);
+			DecryptStreamAndVerify(inputStream, outputStream);
+			return outputStream;
+		}
+
+		/// <summary>
+		/// PGP decrypt and verify a given stream.
+		/// </summary>
+		/// <param name="inputStream">PGP encrypted data stream to be decrypted and verified</param>
+		/// <param name="outputStream">Output PGP decrypted and verified stream</param>
+		/// <param name="encryptionKeys">Encryption keys</param>
+		public Stream DecryptStreamAndVerify(Stream inputStream, Stream outputStream, IEncryptionKeys encryptionKeys)
+		{
+			EncryptionKeys = encryptionKeys;
+			DecryptStreamAndVerify(inputStream, outputStream);
+			return outputStream;
+		}
+
+		/// <summary>
+		/// PGP decrypt and verify a given stream.
+		/// </summary>
+		/// <param name="inputStream">PGP encrypted data stream to be decrypted and verified</param>
+		/// <param name="outputStream">Output PGP decrypted and verified stream</param>
+		public Stream DecryptStreamAndVerify(Stream inputStream, Stream outputStream)
+		{
+			if (inputStream == null)
+				throw new ArgumentException("InputStream");
+			if (outputStream == null)
+				throw new ArgumentException("OutputStream");
+			if (EncryptionKeys == null)
+				throw new ArgumentException("EncryptionKeys");
+			if (inputStream.Position != 0)
+				throw new ArgumentException("inputStream should be at start of stream");
+
+			DecryptAndVerify(inputStream, outputStream);
+			return outputStream;
+		}
+
+		#endregion DecryptStreamAndVerify
+
+		#region DecryptArmoredStringAndVerifyAsync
+
+		/// <summary>
+		/// PGP decrypt and verify a given string.
+		/// </summary>
+		/// <param name="input">PGP encrypted string to be decrypted and verified</param>
+		/// <param name="publicKey">PGP public key</param>
+		/// <param name="privateKey">PGP secret key</param>
+		/// <param name="passPhrase">PGP secret key password</param>
+		public async Task<string> DecryptArmoredStringAndVerifyAsync(string input, string publicKey, string privateKey,
+			string passPhrase)
+		{
+			EncryptionKeys = new EncryptionKeys(await publicKey.GetStreamAsync(), await privateKey.GetStreamAsync(),
+				passPhrase);
+
+			using (Stream inputStream = await input.GetStreamAsync())
+			using (Stream outputStream = new MemoryStream())
+			{
+				await DecryptStreamAndVerifyAsync(inputStream, outputStream);
+				outputStream.Seek(0, SeekOrigin.Begin);
+				return await outputStream.GetStringAsync();
+			}
+		}
+
+		/// <summary>
+		/// PGP decrypt and verify a given string.
+		/// </summary>
+		/// <param name="input">PGP encrypted string to be decrypted and verified</param>
+		/// <param name="encryptionKeys">IEncryptionKeys object containing public key, private key and passphrase</param>
+		public async Task<string> DecryptArmoredStringAndVerifyAsync(string input, IEncryptionKeys encryptionKeys)
+		{
+			EncryptionKeys = encryptionKeys;
+
+			using (Stream inputStream = await input.GetStreamAsync())
+			using (Stream outputStream = new MemoryStream())
+			{
+				await DecryptStreamAndVerifyAsync(inputStream, outputStream);
+				outputStream.Seek(0, SeekOrigin.Begin);
+				return await outputStream.GetStringAsync();
+			}
+		}
+
+		/// <summary>
+		/// PGP decrypt and verify a given string.
+		/// </summary>
+		/// <param name="input">PGP encrypted string to be decrypted and verified</param>
+		public async Task<string> DecryptArmoredStringAndVerifyAsync(string input)
+		{
+			using (Stream inputStream = await input.GetStreamAsync())
+			using (Stream outputStream = new MemoryStream())
+			{
+				await DecryptStreamAndVerifyAsync(inputStream, outputStream);
+				outputStream.Seek(0, SeekOrigin.Begin);
+				return await outputStream.GetStringAsync();
+			}
+		}
+
+		#endregion DecryptArmoredStringAndVerifyAsync
+
+		#region DecryptArmoredStringAndVerify
+
+		/// <summary>
+		/// PGP decrypt and verify a given string.
+		/// </summary>
+		/// <param name="input">PGP encrypted string to be decrypted and verified</param>
+		/// <param name="publicKey">PGP public key</param>
+		/// <param name="privateKey">PGP secret key</param>
+		/// <param name="passPhrase">PGP secret key password</param>
+		public string DecryptArmoredStringAndVerify(string input, string publicKey, string privateKey,
+			string passPhrase)
+		{
+			EncryptionKeys = new EncryptionKeys(publicKey.GetStream(), privateKey.GetStream(), passPhrase);
+
+			using (Stream inputStream = input.GetStream())
+			using (Stream outputStream = new MemoryStream())
+			{
+				DecryptStreamAndVerify(inputStream, outputStream);
+				outputStream.Seek(0, SeekOrigin.Begin);
+				return outputStream.GetString();
+			}
+		}
+
+		/// <summary>
+		/// PGP decrypt and verify a given string.
+		/// </summary>
+		/// <param name="input">PGP encrypted string to be decrypted and verified</param>
+		/// <param name="encryptionKeys">IEncryptionKeys object containing public key, private key and passphrase</param>
+		public string DecryptArmoredStringAndVerify(string input, IEncryptionKeys encryptionKeys)
+		{
+			EncryptionKeys = encryptionKeys;
+
+			using (Stream inputStream = input.GetStream())
+			using (Stream outputStream = new MemoryStream())
+			{
+				DecryptStreamAndVerify(inputStream, outputStream);
+				outputStream.Seek(0, SeekOrigin.Begin);
+				return outputStream.GetString();
+			}
+		}
+
+		/// <summary>
+		/// PGP decrypt and verify a given string.
+		/// </summary>
+		/// <param name="input">PGP encrypted string to be decrypted and verified</param>
+		public string DecryptArmoredStringAndVerify(string input)
+		{
+			using (Stream inputStream = input.GetStream())
+			using (Stream outputStream = new MemoryStream())
+			{
+				DecryptStreamAndVerify(inputStream, outputStream);
+				outputStream.Seek(0, SeekOrigin.Begin);
+				return outputStream.GetString();
+			}
+		}
+
+		#endregion DecryptArmoredStringAndVerify
+
+		#region VerifyFileAsync
+
+		/// <summary>
+		/// PGP verify a given file.
+		/// </summary>
+		/// <param name="inputFilePath">Plain data file path to be verified</param>
+		/// <param name="publicKeyFilePath">PGP public key file path</param>
+		public async Task<bool> VerifyFileAsync(string inputFilePath, string publicKeyFilePath)
+		{
+			EncryptionKeys = new EncryptionKeys(new FileInfo(publicKeyFilePath));
+			return await VerifyFileAsync(inputFilePath);
+		}
+
+		/// <summary>
+		/// PGP verify a given file.
+		/// </summary>
+		/// <param name="inputFilePath">Plain data file path to be verified</param>
+		/// <param name="encryptionKeys">IEncryptionKeys object containing public keys</param>
+		public async Task<bool> VerifyFileAsync(string inputFilePath, IEncryptionKeys encryptionKeys)
+		{
+			EncryptionKeys = encryptionKeys;
+			return await VerifyFileAsync(inputFilePath);
+		}
+
+		/// <summary>
+		/// PGP verify a given file.
+		/// </summary>
+		/// <param name="inputFilePath">Plain data file path to be verified</param>
+		public async Task<bool> VerifyFileAsync(string inputFilePath)
+		{
+			if (string.IsNullOrEmpty(inputFilePath))
+				throw new ArgumentException("InputFilePath");
+			if (EncryptionKeys == null)
+				throw new ArgumentException("EncryptionKeys");
+
+			if (!File.Exists(inputFilePath))
+				throw new FileNotFoundException($"Encrypted File [{inputFilePath}] not found.");
+
+			using (Stream inputStream = File.OpenRead(inputFilePath))
+				return await VerifyAsync(inputStream);
+		}
+
+		/// <summary>
+		/// PGP verify a given file.
+		/// </summary>
+		/// <param name="inputFile">Plain data file to be verified</param>
+		/// <param name="publicKeyFile">PGP public key file</param>
+		public async Task<bool> VerifyFileAsync(FileInfo inputFile, FileInfo publicKeyFile)
+		{
+			EncryptionKeys = new EncryptionKeys(publicKeyFile);
+			return await VerifyFileAsync(inputFile);
+		}
+
+		/// <summary>
+		/// PGP verify a given file.
+		/// </summary>
+		/// <param name="inputFile">Plain data file to be verified</param>
+		/// <param name="encryptionKeys">IEncryptionKeys object containing public keys</param>
+		public async Task<bool> VerifyFileAsync(FileInfo inputFile, IEncryptionKeys encryptionKeys)
+		{
+			EncryptionKeys = encryptionKeys;
+			return await VerifyFileAsync(inputFile);
+		}
+
+		/// <summary>
+		/// PGP verify a given file.
+		/// </summary>
+		/// <param name="inputFile">Plain data file to be verified</param>
+		public async Task<bool> VerifyFileAsync(FileInfo inputFile)
+		{
+			if (inputFile == null)
+				throw new ArgumentException("InputFile");
+			if (EncryptionKeys == null)
+				throw new ArgumentException("EncryptionKeys");
+
+			if (!inputFile.Exists)
+				throw new FileNotFoundException($"Encrypted File [{inputFile.FullName}] not found.");
+
+			using (Stream inputStream = inputFile.OpenRead())
+				return await VerifyAsync(inputStream);
+		}
+
+		#endregion VerifyFileAsync
+
+		#region VerifyFile
+
+		/// <summary>
+		/// PGP verify a given file.
+		/// </summary>
+		/// <param name="inputFilePath">Plain data file path to be verified</param>
+		/// <param name="publicKeyFilePath">PGP public key file path</param>
+		public bool VerifyFile(string inputFilePath, string publicKeyFilePath)
+		{
+			EncryptionKeys = new EncryptionKeys(new FileInfo(publicKeyFilePath));
+			return VerifyFile(inputFilePath);
+		}
+
+		/// <summary>
+		/// PGP verify a given file.
+		/// </summary>
+		/// <param name="inputFilePath">Plain data file path to be verified</param>
+		/// <param name="encryptionKeys">Encryption keys</param>
+		public bool VerifyFile(string inputFilePath, IEncryptionKeys encryptionKeys)
+		{
+			EncryptionKeys = encryptionKeys;
+			return VerifyFile(inputFilePath);
+		}
+
+		/// <summary>
+		/// PGP verify a given file.
+		/// </summary>
+		/// <param name="inputFilePath">Plain data file path to be verified</param>
+		public bool VerifyFile(string inputFilePath)
+		{
+			if (string.IsNullOrEmpty(inputFilePath))
+				throw new ArgumentException("InputFilePath");
+			if (EncryptionKeys == null)
+				throw new ArgumentException("EncryptionKeys");
+
+			if (!File.Exists(inputFilePath))
+				throw new FileNotFoundException($"Encrypted File [{inputFilePath}] not found.");
+
+			using (Stream inputStream = File.OpenRead(inputFilePath))
+				return Verify(inputStream);
+		}
+
+		/// <summary>
+		/// PGP verify a given file.
+		/// </summary>
+		/// <param name="inputFile">Plain data file to be verified</param>
+		/// <param name="publicKeyFile">PGP public key file</param>
+		public bool VerifyFile(FileInfo inputFile, FileInfo publicKeyFile)
+		{
+			EncryptionKeys = new EncryptionKeys(publicKeyFile);
+			return VerifyFile(inputFile);
+		}
+
+		/// <summary>
+		/// PGP verify a given file.
+		/// </summary>
+		/// <param name="inputFile">Plain data file to be verified</param>
+		/// <param name="encryptionKeys">IEncryptionKeys object containing public keys</param>
+		public bool VerifyFile(FileInfo inputFile, IEncryptionKeys encryptionKeys)
+		{
+			EncryptionKeys = encryptionKeys;
+			return VerifyFile(inputFile);
+		}
+
+		/// <summary>
+		/// PGP verify a given file.
+		/// </summary>
+		/// <param name="inputFile">Plain data file to be verified</param>
+		public bool VerifyFile(FileInfo inputFile)
+		{
+			if (inputFile == null)
+				throw new ArgumentException("InputFile");
+			if (EncryptionKeys == null)
+				throw new ArgumentException("EncryptionKeys");
+
+			if (!inputFile.Exists)
+				throw new FileNotFoundException($"Encrypted File [{inputFile.FullName}] not found.");
+
+			using (Stream inputStream = inputFile.OpenRead())
+				return Verify(inputStream);
+		}
+
+		#endregion VerifyFile
+
+		#region VerifyStreamAsync
+
+		/// <summary>
+		/// PGP verify a given stream.
+		/// </summary>
+		/// <param name="inputStream">Plain data stream to be verified</param>
+		/// <param name="publicKeyStream">PGP public key stream</param>
+		public async Task<bool> VerifyStreamAsync(Stream inputStream, Stream publicKeyStream)
+		{
+			EncryptionKeys = new EncryptionKeys(publicKeyStream);
+			return await VerifyStreamAsync(inputStream);
+		}
+
+		/// <summary>
+		/// PGP verify a given stream.
+		/// </summary>
+		/// <param name="inputStream">Plain data stream to be verified</param>
+		/// <param name="encryptionKeys">Encryption keys</param>
+		public async Task<bool> VerifyStreamAsync(Stream inputStream, IEncryptionKeys encryptionKeys)
+		{
+			EncryptionKeys = encryptionKeys;
+			return await VerifyStreamAsync(inputStream);
+		}
+
+		/// <summary>
+		/// PGP verify a given stream.
+		/// </summary>
+		/// <param name="inputStream">Plain data stream to be verified</param>
+		public async Task<bool> VerifyStreamAsync(Stream inputStream)
+		{
+			if (inputStream == null)
+				throw new ArgumentException("InputStream");
+			if (EncryptionKeys == null)
+				throw new ArgumentNullException(nameof(EncryptionKeys), "Verification Key not found.");
+			if (inputStream.Position != 0)
+				throw new ArgumentException("inputStream should be at start of stream");
+
+			return await VerifyAsync(inputStream);
+		}
+
+		#endregion VerifyStreamAsync
+
+		#region VerifyStream
+
+		/// <summary>
+		/// PGP verify a given stream.
+		/// </summary>
+		/// <param name="inputStream">Plain data stream to be verified</param>
+		/// <param name="publicKeyStream">PGP public key stream</param>
+		public bool VerifyStream(Stream inputStream, Stream publicKeyStream)
+		{
+			EncryptionKeys = new EncryptionKeys(publicKeyStream);
+			return Verify(inputStream);
+		}
+
+		/// <summary>
+		/// PGP verify a given stream.
+		/// </summary>
+		/// <param name="inputStream">Plain data stream to be verified</param>
+		/// <param name="encryptionKeys">Encryption keys</param>
+		public bool VerifyStream(Stream inputStream, IEncryptionKeys encryptionKeys)
+		{
+			EncryptionKeys = encryptionKeys;
+			return Verify(inputStream);
+		}
+
+		/// <summary>
+		/// PGP verify a given stream.
+		/// </summary>
+		/// <param name="inputStream">Plain data stream to be verified</param>
+		public bool VerifyStream(Stream inputStream)
+		{
+			if (inputStream == null)
+				throw new ArgumentException("InputStream");
+			if (EncryptionKeys == null)
+				throw new ArgumentNullException(nameof(EncryptionKeys), "Verification Key not found.");
+			if (inputStream.Position != 0)
+				throw new ArgumentException("inputStream should be at start of stream");
+
+			return Verify(inputStream);
+		}
+
+		#endregion VerifyStream
+
+		#region VerifyArmoredStringAsync
+
+		/// <summary>
+		/// PGP verify a given string.
+		/// </summary>
+		/// <param name="input">Plain string to be verified</param>
+		/// <param name="publicKey">PGP public key stream</param>
+		public async Task<bool> VerifyArmoredStringAsync(string input, string publicKey)
+		{
+			EncryptionKeys = new EncryptionKeys(await publicKey.GetStreamAsync());
+
+			using (Stream inputStream = await input.GetStreamAsync())
             {
                 return await VerifyStreamAsync(inputStream);
             }
         }
 
-        /// <summary>
-        /// PGP verify a given string.
-        /// </summary>
-        /// <param name="input">Plain string to be verified</param>
-        /// <param name="encryptionKeys">Encryption keys</param>
-        public async Task<bool> VerifyArmoredStringAsync(string input, IEncryptionKeys encryptionKeys)
-        {
-            EncryptionKeys = encryptionKeys;
-
-            using (Stream inputStream = await input.GetStreamAsync())
-            {
-                return await VerifyStreamAsync(inputStream);
-            }
-        }
-
-        /// <summary>
-        /// PGP verify a given string.
-        /// </summary>
-        /// <param name="input">Plain string to be verified</param>
-        public async Task<bool> VerifyArmoredStringAsync(string input)
-        {
-            using (Stream inputStream = await input.GetStreamAsync())
-            {
-                return await VerifyStreamAsync(inputStream);
-            }
-        }
-        #endregion VerifyArmoredStringAsync
-        #region VerifyArmoredString
-        /// <summary>
-        /// PGP verify a given string.
-        /// </summary>
-        /// <param name="input">Plain string to be verified</param>
-        /// <param name="publicKey">PGP public key</param>
-        public bool VerifyArmoredString(string input, string publicKey)
-        {
-            EncryptionKeys = new EncryptionKeys(publicKey.GetStream());
-
-            using (Stream inputStream = input.GetStream())
-            {
-                return VerifyStream(inputStream);
-            }
-        }
-
-        /// <summary>
-        /// PGP verify a given string.
-        /// </summary>
-        /// <param name="input">Plain string to be verified</param>
-        /// <param name="encryptionKeys">Encryption keys</param>
-        public bool VerifyArmoredString(string input, IEncryptionKeys encryptionKeys)
-        {
-            EncryptionKeys = encryptionKeys;
-
-            using (Stream inputStream = input.GetStream())
-            {
-                return VerifyStream(inputStream);
-            }
-        }
-
-        /// <summary>
-        /// PGP verify a given string.
-        /// </summary>
-        /// <param name="input">Plain string to be verified</param>
-        public bool VerifyArmoredString(string input)
-        {
-            using (Stream inputStream = input.GetStream())
-            {
-                return VerifyStream(inputStream);
-            }
-        }
-        #endregion VerifyArmoredString
-        #region VerifyClearFileAsync
-
-        /// <summary>
-        /// PGP verify a given clear signed file.
-        /// </summary>
-        /// <param name="inputFilePath">Plain data file path to be verified</param>
-        /// <param name="publicKeyFilePath">PGP public key file path</param>
-        public async Task<bool> VerifyClearFileAsync(string inputFilePath, string publicKeyFilePath)
-        {
-            EncryptionKeys = new EncryptionKeys(new FileInfo(publicKeyFilePath));
-            return await VerifyClearFileAsync(inputFilePath);
-        }
-
-        /// <summary>
-        /// PGP verify a given clear signed file.
-        /// </summary>
-        /// <param name="inputFilePath">Plain data file path to be verified</param>
-        /// <param name="encryptionKeys">Encryption keys</param>
-        public async Task<bool> VerifyClearFileAsync(string inputFilePath, IEncryptionKeys encryptionKeys)
-        {
-            EncryptionKeys = encryptionKeys;
-            return await VerifyClearFileAsync(inputFilePath);
-        }
-
-        /// <summary>
-        /// PGP verify a given clear signed file.
-        /// </summary>
-        /// <param name="inputFilePath">Plain data file path to be verified</param>
-        public async Task<bool> VerifyClearFileAsync(string inputFilePath)
-        {
-            if (String.IsNullOrEmpty(inputFilePath))
-                throw new ArgumentException("InputFilePath");
-            if (EncryptionKeys == null)
-                throw new ArgumentNullException("EncryptionKeys");
-
-            using (Stream inputStream = File.OpenRead(inputFilePath))
-                return await VerifyClearAsync(inputStream);
-        }
-
-        /// <summary>
-        /// PGP verify a given clear signed file.
-        /// </summary>
-        /// <param name="inputFile">Plain data file to be verified</param>
-        /// <param name="publicKeyFile">PGP public key file</param>
-        public async Task<bool> VerifyClearFileAsync(FileInfo inputFile, FileInfo publicKeyFile)
-        {
-            EncryptionKeys = new EncryptionKeys(publicKeyFile);
-            return await VerifyClearFileAsync(inputFile);
-        }
-
-        /// <summary>
-        /// PGP verify a given clear signed file.
-        /// </summary>
-        /// <param name="inputFile">Plain data file to be verified</param>
-        /// <param name="encryptionKeys">Encryption keys</param>
-        public async Task<bool> VerifyClearFileAsync(FileInfo inputFile, IEncryptionKeys encryptionKeys)
-        {
-            EncryptionKeys = encryptionKeys;
-            return await VerifyClearFileAsync(inputFile);
-        }
-
-        /// <summary>
-        /// PGP verify a given clear signed file.
-        /// </summary>
-        /// <param name="inputFile">Plain data file to be verified</param>
-        public async Task<bool> VerifyClearFileAsync(FileInfo inputFile)
-        {
-            if (inputFile == null)
-                throw new ArgumentException("InputFile");
-            if (EncryptionKeys == null)
-                throw new ArgumentNullException("EncryptionKeys");
-
-            using (Stream inputStream = inputFile.OpenRead())
-                return await VerifyClearAsync(inputStream);
-        }
-
-        #endregion VerifyClearFileAsync
-        #region VerifyClearFile
-
-        /// <summary>
-        /// PGP verify a given clear signed file.
-        /// </summary>
-        /// <param name="inputFilePath">Plain data file path to be verified</param>
-        /// <param name="publicKeyFilePath">PGP public key file path</param>
-        public bool VerifyClearFile(string inputFilePath, string publicKeyFilePath)
-        {
-            EncryptionKeys = new EncryptionKeys(new FileInfo(publicKeyFilePath));
-            return VerifyClearFile(inputFilePath);
-        }
-
-        /// <summary>
-        /// PGP verify a given clear signed file.
-        /// </summary>
-        /// <param name="inputFilePath">Plain data file path to be verified</param>
-        /// <param name="encryptionKeys">Encryption keys</param>
-        public bool VerifyClearFile(string inputFilePath, IEncryptionKeys encryptionKeys)
-        {
-            EncryptionKeys = encryptionKeys;
-            return VerifyClearFile(inputFilePath);
-        }
-
-        /// <summary>
-        /// PGP verify a given clear signed file.
-        /// </summary>
-        /// <param name="inputFilePath">Plain data file path to be verified</param>
-        public bool VerifyClearFile(string inputFilePath)
-        {
-            if (String.IsNullOrEmpty(inputFilePath))
-                throw new ArgumentException("InputFilePath");
-            if (EncryptionKeys == null)
-                throw new ArgumentNullException("Encryption Key not found.");
-
-            if (!File.Exists(inputFilePath))
-                throw new FileNotFoundException(String.Format("Encrypted File [{0}] not found.", inputFilePath));
-
-            using (Stream inputStream = File.OpenRead(inputFilePath))
-                return VerifyClear(inputStream);
-        }
-
-        /// <summary>
-        /// PGP verify a given clear signed file.
-        /// </summary>
-        /// <param name="inputFile">Plain data file to be verified</param>
-        /// <param name="publicKeyFile">PGP public key file</param>
-        public bool VerifyClearFile(FileInfo inputFile, FileInfo publicKeyFile)
-        {
-            EncryptionKeys = new EncryptionKeys(publicKeyFile);
-            return VerifyClearFile(inputFile);
-        }
-
-        /// <summary>
-        /// PGP verify a given clear signed file.
-        /// </summary>
-        /// <param name="inputFile">Plain data file to be verified</param>
-        /// <param name="encryptionKeys">Encryption keys</param>
-        public bool VerifyClearFile(FileInfo inputFile, IEncryptionKeys encryptionKeys)
-        {
-            EncryptionKeys = encryptionKeys;
-            return VerifyClearFile(inputFile);
-        }
-
-        /// <summary>
-        /// PGP verify a given clear signed file.
-        /// </summary>
-        /// <param name="inputFile">Plain data file to be verified</param>
-        public bool VerifyClearFile(FileInfo inputFile)
-        {
-            if (inputFile == null)
-                throw new ArgumentException("InputFile");
-            if (EncryptionKeys == null)
-                throw new ArgumentNullException("EncryptionKeys");
-
-            using (Stream inputStream = inputFile.OpenRead())
-                return VerifyClear(inputStream);
-        }
-
-        #endregion VerifyClearFile
-        #region VerifyClearStreamAsync
-
-        /// <summary>
-        /// PGP verify a given clear signed stream.
-        /// </summary>
-        /// <param name="inputStream">Clear signed data stream to be verified</param>
-        /// <param name="publicKeyStream">PGP public key stream</param>
-        public async Task<bool> VerifyClearStreamAsync(Stream inputStream, Stream publicKeyStream)
-        {
-            EncryptionKeys = new EncryptionKeys(publicKeyStream);
-            return await VerifyClearStreamAsync(inputStream);
-        }
-
-        /// <summary>
-        /// PGP verify a given clear signed stream.
-        /// </summary>
-        /// <param name="inputStream">Clear signed data stream to be verified</param>
-        /// <param name="encryptionKeys">Encryption keys</param>
-        public async Task<bool> VerifyClearStreamAsync(Stream inputStream, IEncryptionKeys encryptionKeys)
-        {
-            EncryptionKeys = encryptionKeys;
-            return await VerifyClearStreamAsync(inputStream);
-        }
-
-        /// <summary>
-        /// PGP verify a given clear signed stream.
-        /// </summary>
-        /// <param name="inputStream">Clear signed data stream to be verified</param>
-        public async Task<bool> VerifyClearStreamAsync(Stream inputStream)
-        {
-            if (inputStream == null)
-                throw new ArgumentException("InputStream");
-            if (EncryptionKeys == null)
-                throw new ArgumentNullException("EncryptionKeys");
-            if (inputStream.Position != 0)
-                throw new ArgumentException("inputStream should be at start of stream");
-
-            return await VerifyClearAsync(inputStream);
-        }
-
-        #endregion VerifyClearStreamAsync
-        #region VerifyClearStream
-
-        /// <summary>
-        /// PGP verify a given clear signed stream.
-        /// </summary>
-        /// <param name="inputStream">Clear signed stream to be verified</param>
-        /// <param name="publicKeyStream">PGP public key stream</param>
-        public bool VerifyClearStream(Stream inputStream, Stream publicKeyStream)
-        {
-            EncryptionKeys = new EncryptionKeys(publicKeyStream);
-            return VerifyClearStream(inputStream);
-        }
-
-        /// <summary>
-        /// PGP verify a given clear signed stream.
-        /// </summary>
-        /// <param name="inputStream">Clear signed stream to be verified</param>
-        /// <param name="encryptionKeys">Encryption keys</param>
-        public bool VerifyClearStream(Stream inputStream, IEncryptionKeys encryptionKeys)
-        {
-            EncryptionKeys = encryptionKeys;
-            return VerifyClearStream(inputStream);
-        }
-
-        /// <summary>
-        /// PGP verify a given clear signed stream.
-        /// </summary>
-        /// <param name="inputStream">Clear signed stream to be verified</param>
-        public bool VerifyClearStream(Stream inputStream)
-        {
-            if (inputStream == null)
-                throw new ArgumentException("InputStream");
-            if (EncryptionKeys == null)
-                throw new ArgumentNullException("EncryptionKeys");
-            if (inputStream.Position != 0)
-                throw new ArgumentException("inputStream should be at start of stream");
-
-            return VerifyClear(inputStream);
-        }
-
-        #endregion VerifyClearStream
-        #region VerifyClearArmoredStringAsync
-        /// <summary>
-        /// PGP verify a given clear signed string.
-        /// </summary>
-        /// <param name="input">Clear signed string to be verified</param>
-        /// <param name="publicKey">PGP public key</param>
-        public async Task<bool> VerifyClearArmoredStringAsync(string input, string publicKey)
-        {
-            EncryptionKeys = new EncryptionKeys(await publicKey.GetStreamAsync());
-
-            using (Stream inputStream = await input.GetStreamAsync())
-            using (Stream outputStream = new MemoryStream())
-            {
-                return await VerifyClearStreamAsync(inputStream);
-            }
-        }
-
-        /// <summary>
-        /// PGP verify a given clear signed string.
-        /// </summary>
-        /// <param name="input">Clear signed string to be verified</param>
-        /// <param name="encryptionKeys">Encryption keys</param>
-        public async Task<bool> VerifyClearArmoredStringAsync(string input, IEncryptionKeys encryptionKeys)
-        {
-            EncryptionKeys = encryptionKeys;
-
-            using (Stream inputStream = await input.GetStreamAsync())
-            using (Stream outputStream = new MemoryStream())
-            {
-                return await VerifyClearStreamAsync(inputStream);
-            }
-        }
-
-        /// <summary>
-        /// PGP verify a given clear signed string.
-        /// </summary>
-        /// <param name="input">Clear signed string to be verified</param>
-        public async Task<bool> VerifyClearArmoredStringAsync(string input)
-        {
-            using (Stream inputStream = await input.GetStreamAsync())
-            using (Stream outputStream = new MemoryStream())
-            {
-                return await VerifyClearStreamAsync(inputStream);
-            }
-        }
-        #endregion VerifyClearArmoredStringAsync
-        #region VerifyClearArmoredString
-        /// <summary>
-        /// PGP verify a given clear signed string.
-        /// </summary>
-        /// <param name="input">Clear signed string to be verified</param>
-        /// <param name="publicKey">PGP public key</param>
-        public bool VerifyClearArmoredString(string input, string publicKey)
-        {
-            EncryptionKeys = new EncryptionKeys(publicKey.GetStream());
-
-            using (Stream inputStream = input.GetStream())
-            using (Stream outputStream = new MemoryStream())
-            {
-                return VerifyClearStream(inputStream);
-            }
-        }
-
-        /// <summary>
-        /// PGP verify a given clear signed string.
-        /// </summary>
-        /// <param name="input">Clear signed string to be verified</param>
-        /// <param name="encryptionKeys">Encryption keys</param>
-        public bool VerifyClearArmoredString(string input, IEncryptionKeys encryptionKeys)
-        {
-            EncryptionKeys = encryptionKeys;
-
-            using (Stream inputStream = input.GetStream())
-            using (Stream outputStream = new MemoryStream())
-            {
-                return VerifyClearStream(inputStream);
-            }
-        }
-
-        /// <summary>
-        /// PGP verify a given clear signed string.
-        /// </summary>
-        /// <param name="input">Clear signed string to be verified</param>
-        public bool VerifyClearArmoredString(string input)
-        {
-            using (Stream inputStream = input.GetStream())
-            using (Stream outputStream = new MemoryStream())
-            {
-                return VerifyClearStream(inputStream);
-            }
-        }
-        #endregion VerifyClearArmoredString
+		/// <summary>
+		/// PGP verify a given string.
+		/// </summary>
+		/// <param name="input">Plain string to be verified</param>
+		/// <param name="encryptionKeys">Encryption keys</param>
+		public async Task<bool> VerifyArmoredStringAsync(string input, IEncryptionKeys encryptionKeys)
+		{
+			EncryptionKeys = encryptionKeys;
+
+			using (Stream inputStream = await input.GetStreamAsync())
+		   {
+				return await VerifyStreamAsync(inputStream);
+		   }
+		}
+
+		/// <summary>
+		/// PGP verify a given string.
+		/// </summary>
+		/// <param name="input">Plain string to be verified</param>
+		public async Task<bool> VerifyArmoredStringAsync(string input)
+		{
+			using (Stream inputStream = await input.GetStreamAsync())
+			{
+				return await VerifyStreamAsync(inputStream);
+			}
+		}
+
+		#endregion VerifyArmoredStringAsync
+
+		#region VerifyArmoredString
+
+		/// <summary>
+		/// PGP verify a given string.
+		/// </summary>
+		/// <param name="input">Plain string to be verified</param>
+		/// <param name="publicKey">PGP public key</param>
+		public bool VerifyArmoredString(string input, string publicKey)
+		{
+			EncryptionKeys = new EncryptionKeys(publicKey.GetStream());
+
+			using (Stream inputStream = input.GetStream())
+			{
+				return VerifyStream(inputStream);
+			}
+		}
+
+		/// <summary>
+		/// PGP verify a given string.
+		/// </summary>
+		/// <param name="input">Plain string to be verified</param>
+		/// <param name="encryptionKeys">Encryption keys</param>
+		public bool VerifyArmoredString(string input, IEncryptionKeys encryptionKeys)
+		{
+			EncryptionKeys = encryptionKeys;
+
+			using (Stream inputStream = input.GetStream())
+			{
+				return VerifyStream(inputStream);
+			}
+		}
+
+		/// <summary>
+		/// PGP verify a given string.
+		/// </summary>
+		/// <param name="input">Plain string to be verified</param>
+		public bool VerifyArmoredString(string input)
+		{
+			using (Stream inputStream = input.GetStream())
+			{
+				return VerifyStream(inputStream);
+			}
+		}
+
+		#endregion VerifyArmoredString
+
+		#region VerifyClearFileAsync
+
+		/// <summary>
+		/// PGP verify a given clear signed file.
+		/// </summary>
+		/// <param name="inputFilePath">Plain data file path to be verified</param>
+		/// <param name="publicKeyFilePath">PGP public key file path</param>
+		public async Task<bool> VerifyClearFileAsync(string inputFilePath, string publicKeyFilePath)
+		{
+			EncryptionKeys = new EncryptionKeys(new FileInfo(publicKeyFilePath));
+			return await VerifyClearFileAsync(inputFilePath);
+		}
+
+		/// <summary>
+		/// PGP verify a given clear signed file.
+		/// </summary>
+		/// <param name="inputFilePath">Plain data file path to be verified</param>
+		/// <param name="encryptionKeys">Encryption keys</param>
+		public async Task<bool> VerifyClearFileAsync(string inputFilePath, IEncryptionKeys encryptionKeys)
+		{
+			EncryptionKeys = encryptionKeys;
+			return await VerifyClearFileAsync(inputFilePath);
+		}
+
+		/// <summary>
+		/// PGP verify a given clear signed file.
+		/// </summary>
+		/// <param name="inputFilePath">Plain data file path to be verified</param>
+		public async Task<bool> VerifyClearFileAsync(string inputFilePath)
+		{
+			if (string.IsNullOrEmpty(inputFilePath))
+				throw new ArgumentException("InputFilePath");
+			if (EncryptionKeys == null)
+				throw new ArgumentNullException(nameof(EncryptionKeys), "Verification Key not found.");
+
+			using (Stream inputStream = File.OpenRead(inputFilePath))
+				return await VerifyClearAsync(inputStream);
+		}
+
+		/// <summary>
+		/// PGP verify a given clear signed file.
+		/// </summary>
+		/// <param name="inputFile">Plain data file to be verified</param>
+		/// <param name="publicKeyFile">PGP public key file</param>
+		public async Task<bool> VerifyClearFileAsync(FileInfo inputFile, FileInfo publicKeyFile)
+		{
+			EncryptionKeys = new EncryptionKeys(publicKeyFile);
+			return await VerifyClearFileAsync(inputFile);
+		}
+
+		/// <summary>
+		/// PGP verify a given clear signed file.
+		/// </summary>
+		/// <param name="inputFile">Plain data file to be verified</param>
+		/// <param name="encryptionKeys">Encryption keys</param>
+		public async Task<bool> VerifyClearFileAsync(FileInfo inputFile, IEncryptionKeys encryptionKeys)
+		{
+			EncryptionKeys = encryptionKeys;
+			return await VerifyClearFileAsync(inputFile);
+		}
+
+		/// <summary>
+		/// PGP verify a given clear signed file.
+		/// </summary>
+		/// <param name="inputFile">Plain data file to be verified</param>
+		public async Task<bool> VerifyClearFileAsync(FileInfo inputFile)
+		{
+			if (inputFile == null)
+				throw new ArgumentException("InputFile");
+			if (EncryptionKeys == null)
+				throw new ArgumentNullException(nameof(EncryptionKeys), "Verification Key not found.");
+
+			using (Stream inputStream = inputFile.OpenRead())
+				return await VerifyClearAsync(inputStream);
+		}
+
+		#endregion VerifyClearFileAsync
+
+		#region VerifyClearFile
+
+		/// <summary>
+		/// PGP verify a given clear signed file.
+		/// </summary>
+		/// <param name="inputFilePath">Plain data file path to be verified</param>
+		/// <param name="publicKeyFilePath">PGP public key file path</param>
+		public bool VerifyClearFile(string inputFilePath, string publicKeyFilePath)
+		{
+			EncryptionKeys = new EncryptionKeys(new FileInfo(publicKeyFilePath));
+			return VerifyClearFile(inputFilePath);
+		}
+
+		/// <summary>
+		/// PGP verify a given clear signed file.
+		/// </summary>
+		/// <param name="inputFilePath">Plain data file path to be verified</param>
+		/// <param name="encryptionKeys">Encryption keys</param>
+		public bool VerifyClearFile(string inputFilePath, IEncryptionKeys encryptionKeys)
+		{
+			EncryptionKeys = encryptionKeys;
+			return VerifyClearFile(inputFilePath);
+		}
+
+		/// <summary>
+		/// PGP verify a given clear signed file.
+		/// </summary>
+		/// <param name="inputFilePath">Plain data file path to be verified</param>
+		public bool VerifyClearFile(string inputFilePath)
+		{
+			if (string.IsNullOrEmpty(inputFilePath))
+				throw new ArgumentException("InputFilePath");
+			if (EncryptionKeys == null)
+				throw new ArgumentNullException(nameof(EncryptionKeys), "Encryption Key not found.");
+
+			if (!File.Exists(inputFilePath))
+				throw new FileNotFoundException($"Encrypted File [{inputFilePath}] not found.");
+
+			using (Stream inputStream = File.OpenRead(inputFilePath))
+				return VerifyClear(inputStream);
+		}
+
+		/// <summary>
+		/// PGP verify a given clear signed file.
+		/// </summary>
+		/// <param name="inputFile">Plain data file to be verified</param>
+		/// <param name="publicKeyFile">PGP public key file</param>
+		public bool VerifyClearFile(FileInfo inputFile, FileInfo publicKeyFile)
+		{
+			EncryptionKeys = new EncryptionKeys(publicKeyFile);
+			return VerifyClearFile(inputFile);
+		}
+
+		/// <summary>
+		/// PGP verify a given clear signed file.
+		/// </summary>
+		/// <param name="inputFile">Plain data file to be verified</param>
+		/// <param name="encryptionKeys">Encryption keys</param>
+		public bool VerifyClearFile(FileInfo inputFile, IEncryptionKeys encryptionKeys)
+		{
+			EncryptionKeys = encryptionKeys;
+			return VerifyClearFile(inputFile);
+		}
+
+		/// <summary>
+		/// PGP verify a given clear signed file.
+		/// </summary>
+		/// <param name="inputFile">Plain data file to be verified</param>
+		public bool VerifyClearFile(FileInfo inputFile)
+		{
+			if (inputFile == null)
+				throw new ArgumentException("InputFile");
+			if (EncryptionKeys == null)
+				throw new ArgumentNullException(nameof(EncryptionKeys), "Verification Key not found.");
+
+			using (Stream inputStream = inputFile.OpenRead())
+				return VerifyClear(inputStream);
+		}
+
+		#endregion VerifyClearFile
+
+		#region VerifyClearStreamAsync
+
+		/// <summary>
+		/// PGP verify a given clear signed stream.
+		/// </summary>
+		/// <param name="inputStream">Clear signed data stream to be verified</param>
+		/// <param name="publicKeyStream">PGP public key stream</param>
+		public async Task<bool> VerifyClearStreamAsync(Stream inputStream, Stream publicKeyStream)
+		{
+			EncryptionKeys = new EncryptionKeys(publicKeyStream);
+			return await VerifyClearStreamAsync(inputStream);
+		}
+
+		/// <summary>
+		/// PGP verify a given clear signed stream.
+		/// </summary>
+		/// <param name="inputStream">Clear signed data stream to be verified</param>
+		/// <param name="encryptionKeys">Encryption keys</param>
+		public async Task<bool> VerifyClearStreamAsync(Stream inputStream, IEncryptionKeys encryptionKeys)
+		{
+			EncryptionKeys = encryptionKeys;
+			return await VerifyClearStreamAsync(inputStream);
+		}
+
+		/// <summary>
+		/// PGP verify a given clear signed stream.
+		/// </summary>
+		/// <param name="inputStream">Clear signed data stream to be verified</param>
+		public async Task<bool> VerifyClearStreamAsync(Stream inputStream)
+		{
+			if (inputStream == null)
+				throw new ArgumentException("InputStream");
+			if (EncryptionKeys == null)
+				throw new ArgumentNullException(nameof(EncryptionKeys), "Verification Key not found.");
+			if (inputStream.Position != 0)
+				throw new ArgumentException("inputStream should be at start of stream");
+
+			return await VerifyClearAsync(inputStream);
+		}
+
+		#endregion VerifyClearStreamAsync
+
+		#region VerifyClearStream
+
+		/// <summary>
+		/// PGP verify a given clear signed stream.
+		/// </summary>
+		/// <param name="inputStream">Clear signed stream to be verified</param>
+		/// <param name="publicKeyStream">PGP public key stream</param>
+		public bool VerifyClearStream(Stream inputStream, Stream publicKeyStream)
+		{
+			EncryptionKeys = new EncryptionKeys(publicKeyStream);
+			return VerifyClearStream(inputStream);
+		}
+
+		/// <summary>
+		/// PGP verify a given clear signed stream.
+		/// </summary>
+		/// <param name="inputStream">Clear signed stream to be verified</param>
+		/// <param name="encryptionKeys">Encryption keys</param>
+		public bool VerifyClearStream(Stream inputStream, IEncryptionKeys encryptionKeys)
+		{
+			EncryptionKeys = encryptionKeys;
+			return VerifyClearStream(inputStream);
+		}
+
+		/// <summary>
+		/// PGP verify a given clear signed stream.
+		/// </summary>
+		/// <param name="inputStream">Clear signed stream to be verified</param>
+		public bool VerifyClearStream(Stream inputStream)
+		{
+			if (inputStream == null)
+				throw new ArgumentException("InputStream");
+			if (EncryptionKeys == null)
+				throw new ArgumentNullException(nameof(EncryptionKeys), "Verification Key not found.");
+			if (inputStream.Position != 0)
+				throw new ArgumentException("inputStream should be at start of stream");
+
+			return VerifyClear(inputStream);
+		}
+
+		#endregion VerifyClearStream
+
+		#region VerifyClearArmoredStringAsync
+
+		/// <summary>
+		/// PGP verify a given clear signed string.
+		/// </summary>
+		/// <param name="input">Clear signed string to be verified</param>
+		/// <param name="publicKey">PGP public key</param>
+		public async Task<bool> VerifyClearArmoredStringAsync(string input, string publicKey)
+		{
+			EncryptionKeys = new EncryptionKeys(await publicKey.GetStreamAsync());
+
+			using (Stream inputStream = await input.GetStreamAsync())
+				// using (Stream outputStream = new MemoryStream())
+				// {
+				return await VerifyClearStreamAsync(inputStream);
+			// }
+		}
+
+		/// <summary>
+		/// PGP verify a given clear signed string.
+		/// </summary>
+		/// <param name="input">Clear signed string to be verified</param>
+		/// <param name="encryptionKeys">Encryption keys</param>
+		public async Task<bool> VerifyClearArmoredStringAsync(string input, IEncryptionKeys encryptionKeys)
+		{
+			EncryptionKeys = encryptionKeys;
+
+			using (Stream inputStream = await input.GetStreamAsync())
+				// using (Stream outputStream = new MemoryStream())
+				// {
+				return await VerifyClearStreamAsync(inputStream);
+			// }
+		}
+
+		/// <summary>
+		/// PGP verify a given clear signed string.
+		/// </summary>
+		/// <param name="input">Clear signed string to be verified</param>
+		public async Task<bool> VerifyClearArmoredStringAsync(string input)
+		{
+			using (Stream inputStream = await input.GetStreamAsync())
+				return await VerifyClearStreamAsync(inputStream);
+		}
+
+		#endregion VerifyClearArmoredStringAsync
+
+		#region VerifyClearArmoredString
+
+		/// <summary>
+		/// PGP verify a given clear signed string.
+		/// </summary>
+		/// <param name="input">Clear signed string to be verified</param>
+		/// <param name="publicKey">PGP public key</param>
+		public bool VerifyClearArmoredString(string input, string publicKey)
+		{
+			EncryptionKeys = new EncryptionKeys(publicKey.GetStream());
+
+			using (Stream inputStream = input.GetStream())
+				return VerifyClearStream(inputStream);
+		}
+
+		/// <summary>
+		/// PGP verify a given clear signed string.
+		/// </summary>
+		/// <param name="input">Clear signed string to be verified</param>
+		/// <param name="encryptionKeys">Encryption keys</param>
+		public bool VerifyClearArmoredString(string input, IEncryptionKeys encryptionKeys)
+		{
+			EncryptionKeys = encryptionKeys;
+
+			using (Stream inputStream = input.GetStream())
+				return VerifyClearStream(inputStream);
+		}
+
+		/// <summary>
+		/// PGP verify a given clear signed string.
+		/// </summary>
+		/// <param name="input">Clear signed string to be verified</param>
+		public bool VerifyClearArmoredString(string input)
+		{
+			using (Stream inputStream = input.GetStream())
+				return VerifyClearStream(inputStream);
+		}
+
+		#endregion VerifyClearArmoredString
         #region VerifyAndReadClearArmoredStringAsync
         /// <summary>
         /// PGP verify a given clear signed string.
@@ -4001,5841 +4193,6 @@
             }
         }
         #endregion VerifyAndReadClearArmoredString
-        #endregion DecryptAndVerify
-
-        #region GetRecipients
-
-        /// <summary>
-        /// PGP get a recipients keys id of an encrypted file.
-        /// </summary>
-        /// <param name="inputFilePath">PGP encrypted data file path</param>
-        /// <returns>Enumerable of public key ids. Value "0" means that the recipient is hidden.</returns>
-        public IEnumerable<long> GetFileRecipients(string inputFilePath)
-        {
-            if (String.IsNullOrEmpty(inputFilePath))
-                throw new ArgumentException("InputFilePath");
-
-            if (!File.Exists(inputFilePath))
-                throw new FileNotFoundException(String.Format("Encrypted File [{0}] not found.", inputFilePath));
-
-            using (Stream inputStream = File.OpenRead(inputFilePath))
-                return GetStreamRecipients(inputStream);
-        }
-
-        /// <summary>
-        /// PGP get a recipients keys id of an encrypted stream.
-        /// </summary>
-        /// <param name="inputStream">PGP encrypted data stream</param>
-        /// <returns>Enumerable of public key ids. Value "0" means that the recipient is hidden.</returns>
-        public IEnumerable<long> GetStreamRecipients(Stream inputStream)
-        {
-            if (inputStream == null)
-                throw new ArgumentException("InputStream");
-
-            PgpObjectFactory objFactory = new PgpObjectFactory(PgpUtilities.GetDecoderStream(inputStream));
-
-            PgpObject obj = null;
-            if (objFactory != null)
-                obj = objFactory.NextPgpObject();
-
-            // the first object might be a PGP marker packet.
-            PgpEncryptedDataList enc = null;
-
-            if (obj is PgpEncryptedDataList list)
-                enc = list;
-            else
-                enc = (PgpEncryptedDataList)objFactory.NextPgpObject();
-
-            // If enc is null at this point, we failed to detect the contents of the encrypted stream.
-            if (enc == null)
-                throw new ArgumentException("Failed to detect encrypted content format.", nameof(inputStream));
-
-            // Return keys id
-            return enc.GetEncryptedDataObjects().OfType<PgpPublicKeyEncryptedData>().Select(k => k.KeyId);
-        }
-
-        /// <summary>
-        /// PGP get a recipients keys id of an encrypted file.
-        /// </summary>
-        /// <param name="input">PGP encrypted string</param>
-        /// <returns>Enumerable of public key ids. Value "0" means that the recipient is hidden.</returns>
-        public IEnumerable<long> GetArmoredStringRecipients(string input)
-        {
-            if (String.IsNullOrEmpty(input))
-                throw new ArgumentException("Input");
-
-            using (Stream inputStream = input.GetStream())
-                return GetStreamRecipients(inputStream);
-        }
-
-        #endregion GetRecipients
-
-        #region GenerateKey
-
-        public async Task GenerateKeyAsync(string publicKeyFilePath, string privateKeyFilePath, string username = null, string password = null, int strength = 1024, int certainty = 8, bool emitVersion = true)
-        {
-            await Task.Run(() => GenerateKey(publicKeyFilePath, privateKeyFilePath, username, password, strength, certainty, emitVersion));
-        }
-
-        public void GenerateKey(string publicKeyFilePath, string privateKeyFilePath, string username = null, string password = null, int strength = 1024, int certainty = 8, bool emitVersion = true)
-        {
-            if (String.IsNullOrEmpty(publicKeyFilePath))
-                throw new ArgumentException("PublicKeyFilePath");
-            if (String.IsNullOrEmpty(privateKeyFilePath))
-                throw new ArgumentException("PrivateKeyFilePath");
-
-            using (Stream pubs = File.Open(publicKeyFilePath, FileMode.Create))
-            using (Stream pris = File.Open(privateKeyFilePath, FileMode.Create))
-                GenerateKey(pubs, pris, username, password, strength, certainty, emitVersion: emitVersion);
-        }
-
-        public void GenerateKey(Stream publicKeyStream, Stream privateKeyStream, string username = null, string password = null, int strength = 1024, int certainty = 8, bool armor = true, bool emitVersion = true)
-        {
-            username = username == null ? string.Empty : username;
-            password = password == null ? string.Empty : password;
-
-            IAsymmetricCipherKeyPairGenerator kpg = new RsaKeyPairGenerator();
-            kpg.Init(new RsaKeyGenerationParameters(BigInteger.ValueOf(0x13), new SecureRandom(), strength, certainty));
-            AsymmetricCipherKeyPair kp = kpg.GenerateKeyPair();
-
-            ExportKeyPair(privateKeyStream, publicKeyStream, kp.Public, kp.Private, username, password.ToCharArray(), armor, emitVersion);
-        }
-
-        #endregion GenerateKey
-
-        #region Private helpers
-        #region OutputEncryptedAsync
-
-        private async Task OutputEncryptedAsync(string inputFilePath, Stream outputStream, bool withIntegrityCheck, string name)
-        {
-            await OutputEncryptedAsync(new FileInfo(inputFilePath), outputStream, withIntegrityCheck, name);
-        }
-
-        private async Task OutputEncryptedAsync(FileInfo inputFile, Stream outputStream, bool withIntegrityCheck, string name)
-        {
-            using (Stream encryptedOut = ChainEncryptedOut(outputStream, withIntegrityCheck))
-            {
-                using (Stream compressedOut = ChainCompressedOut(encryptedOut))
-                {
-                    PgpSignatureGenerator signatureGenerator = InitSignatureGenerator(compressedOut);
-                    using (Stream literalOut = ChainLiteralOut(compressedOut, inputFile))
-                    {
-                        using (FileStream inputFileStream = inputFile.OpenRead())
-                        {
-                            await WriteOutputAndSignAsync(compressedOut, literalOut, inputFileStream, signatureGenerator);
-                        }
-                    }
-                }
-            }
-        }
-
-        private async Task OutputEncryptedAsync(Stream inputStream, Stream outputStream, bool withIntegrityCheck, string name)
-        {
-            using (Stream encryptedOut = ChainEncryptedOut(outputStream, withIntegrityCheck))
-            {
-                using (Stream compressedOut = ChainCompressedOut(encryptedOut))
-                {
-                    PgpSignatureGenerator signatureGenerator = InitSignatureGenerator(compressedOut);
-                    using (Stream literalOut = ChainLiteralStreamOut(compressedOut, inputStream, name))
-                    {
-                        await WriteOutputAndSignAsync(compressedOut, literalOut, inputStream, signatureGenerator);
-                    }
-                }
-            }
-        }
-
-        #endregion OutputEncryptedAsync
-        #region OutputEncrypted
-
-        private void OutputEncrypted(string inputFilePath, Stream outputStream, bool withIntegrityCheck, string name)
-        {
-            OutputEncrypted(new FileInfo(inputFilePath), outputStream, withIntegrityCheck, name);
-        }
-
-        private void OutputEncrypted(FileInfo inputFile, Stream outputStream, bool withIntegrityCheck, string name)
-        {
-            using (Stream encryptedOut = ChainEncryptedOut(outputStream, withIntegrityCheck))
-            {
-                using (Stream compressedOut = ChainCompressedOut(encryptedOut))
-                {
-                    PgpSignatureGenerator signatureGenerator = InitSignatureGenerator(compressedOut);
-                    using (Stream literalOut = ChainLiteralOut(compressedOut, inputFile))
-                    {
-                        using (FileStream inputFileStream = inputFile.OpenRead())
-                        {
-                            WriteOutputAndSign(compressedOut, literalOut, inputFileStream, signatureGenerator);
-                        }
-                    }
-                }
-            }
-        }
-
-        private void OutputEncrypted(Stream inputStream, Stream outputStream, bool withIntegrityCheck, string name)
-        {
-            using (Stream encryptedOut = ChainEncryptedOut(outputStream, withIntegrityCheck))
-            {
-                using (Stream compressedOut = ChainCompressedOut(encryptedOut))
-                {
-                    PgpSignatureGenerator signatureGenerator = InitSignatureGenerator(compressedOut);
-                    using (Stream literalOut = ChainLiteralStreamOut(compressedOut, inputStream, name))
-                    {
-                        WriteOutputAndSign(compressedOut, literalOut, inputStream, signatureGenerator);
-                    }
-                }
-            }
-        }
-
-        #endregion OutputEncrypted
-        #region OutputSignedAsync
-
-        private async Task OutputSignedAsync(string inputFilePath, Stream outputStream, bool withIntegrityCheck, string name)
-        {
-            await OutputSignedAsync(new FileInfo(inputFilePath), outputStream, withIntegrityCheck, name);
-        }
-
-        private async Task OutputSignedAsync(FileInfo inputFile, Stream outputStream, bool withIntegrityCheck, string name)
-        {
-            using (Stream compressedOut = ChainCompressedOut(outputStream))
-            {
-                PgpSignatureGenerator signatureGenerator = InitSignatureGenerator(compressedOut);
-                using (Stream literalOut = ChainLiteralOut(compressedOut, inputFile))
-                {
-                    using (FileStream inputFileStream = inputFile.OpenRead())
-                    {
-                        await WriteOutputAndSignAsync(compressedOut, literalOut, inputFileStream, signatureGenerator);
-                    }
-                }
-            }
-        }
-
-        private async Task OutputSignedAsync(Stream inputStream, Stream outputStream, bool withIntegrityCheck, string name)
-        {
-            using (Stream compressedOut = ChainCompressedOut(outputStream))
-            {
-                PgpSignatureGenerator signatureGenerator = InitSignatureGenerator(compressedOut);
-                using (Stream literalOut = ChainLiteralStreamOut(compressedOut, inputStream, name))
-                {
-                    await WriteOutputAndSignAsync(compressedOut, literalOut, inputStream, signatureGenerator);
-                }
-            }
-        }
-
-        #endregion OutputSignedAsync
-        #region OutputSigned
-
-        private void OutputSigned(string inputFilePath, Stream outputStream, bool withIntegrityCheck, string name)
-        {
-            OutputSigned(new FileInfo(inputFilePath), outputStream, withIntegrityCheck, name);
-        }
-
-        private void OutputSigned(FileInfo inputFile, Stream outputStream, bool withIntegrityCheck, string name)
-        {
-            using (Stream compressedOut = ChainCompressedOut(outputStream))
-            {
-                PgpSignatureGenerator signatureGenerator = InitSignatureGenerator(compressedOut);
-                using (Stream literalOut = ChainLiteralOut(compressedOut, inputFile))
-                {
-                    using (FileStream inputFileStream = inputFile.OpenRead())
-                    {
-                        WriteOutputAndSign(compressedOut, literalOut, inputFileStream, signatureGenerator);
-                    }
-                }
-            }
-        }
-
-        private void OutputSigned(Stream inputStream, Stream outputStream, bool withIntegrityCheck, string name)
-        {
-            using (Stream compressedOut = ChainCompressedOut(outputStream))
-            {
-                PgpSignatureGenerator signatureGenerator = InitSignatureGenerator(compressedOut);
-                using (Stream literalOut = ChainLiteralStreamOut(compressedOut, inputStream, name))
-                {
-                    WriteOutputAndSign(compressedOut, literalOut, inputStream, signatureGenerator);
-                }
-            }
-        }
-
-        #endregion OutputSigned
-        #region OutputClearSignedAsync
-
-        private async Task OutputClearSignedAsync(string inputFilePath, Stream outputStream)
-        {
-            await OutputClearSignedAsync(new FileInfo(inputFilePath), outputStream);
-        }
-
-        private async Task OutputClearSignedAsync(FileInfo inputFile, Stream outputStream)
-        {
-            using (FileStream inputFileStream = inputFile.OpenRead())
-            {
-                await OutputClearSignedAsync(inputFileStream, outputStream);
-            }
-        }
-
-        private async Task OutputClearSignedAsync(Stream inputStream, Stream outputStream)
-        {
-            using (StreamReader streamReader = new StreamReader(inputStream))
-            using (ArmoredOutputStream armoredOutputStream = new ArmoredOutputStream(outputStream))
-            {
-                PgpSignatureGenerator pgpSignatureGenerator = InitClearSignatureGenerator(armoredOutputStream);
-
-                while (streamReader.Peek() >= 0)
-                {
-                    string line = await streamReader.ReadLineAsync();
-                    byte[] lineByteArray = Encoding.ASCII.GetBytes(line);
-                    // Does the line end with whitespace?
-                    // Trailing white space needs to be removed from the end of the document for a valid signature RFC 4880 Section 7.1
-                    string cleanLine = line.TrimEnd();
-                    byte[] cleanLineByteArray = Encoding.ASCII.GetBytes(cleanLine);
-
-                    pgpSignatureGenerator.Update(cleanLineByteArray, 0, cleanLineByteArray.Length);
-                    await armoredOutputStream.WriteAsync(lineByteArray, 0, lineByteArray.Length);
-
-                    // Add a line break back to the stream
-                    armoredOutputStream.Write((byte)'\r');
-                    armoredOutputStream.Write((byte)'\n');
-
-                    // Update signature with line breaks unless we're on the last line
-                    if (streamReader.Peek() >= 0)
-                    {
-                        pgpSignatureGenerator.Update((byte)'\r');
-                        pgpSignatureGenerator.Update((byte)'\n');
-                    }
-                }
-
-                armoredOutputStream.EndClearText();
-
-                BcpgOutputStream bcpgOutputStream = new BcpgOutputStream(armoredOutputStream);
-                pgpSignatureGenerator.Generate().Encode(bcpgOutputStream);
-            }
-        }
-
-        #endregion OutputClearSignedAsync
-        #region OutputClearSigned
-
-        private void OutputClearSigned(string inputFilePath, Stream outputStream)
-        {
-            OutputClearSigned(new FileInfo(inputFilePath), outputStream);
-        }
-
-        private void OutputClearSigned(FileInfo inputFile, Stream outputStream)
-        {
-            using (FileStream inputFileStream = inputFile.OpenRead())
-            {
-                OutputClearSigned(inputFileStream, outputStream);
-            }
-        }
-
-        private void OutputClearSigned(Stream inputStream, Stream outputStream)
-        {
-            using (StreamReader streamReader = new StreamReader(inputStream))
-            using (ArmoredOutputStream armoredOutputStream = new ArmoredOutputStream(outputStream))
-            {
-                PgpSignatureGenerator pgpSignatureGenerator = InitClearSignatureGenerator(armoredOutputStream);
-
-                while (streamReader.Peek() >= 0)
-                {
-                    string line = streamReader.ReadLine();
-                    byte[] lineByteArray = Encoding.ASCII.GetBytes(line);
-                    // Does the line end with whitespace?
-                    // Trailing white space needs to be removed from the end of the document for a valid signature RFC 4880 Section 7.1
-                    string cleanLine = line.TrimEnd();
-                    byte[] cleanLineByteArray = Encoding.ASCII.GetBytes(cleanLine);
-
-                    pgpSignatureGenerator.Update(cleanLineByteArray, 0, cleanLineByteArray.Length);
-                    armoredOutputStream.Write(lineByteArray, 0, lineByteArray.Length);
-
-                    // Add a line break back to the stream
-                    armoredOutputStream.Write((byte)'\r');
-                    armoredOutputStream.Write((byte)'\n');
-
-                    // Update signature with line breaks unless we're on the last line
-                    if (streamReader.Peek() >= 0)
-                    {
-                        pgpSignatureGenerator.Update((byte)'\r');
-                        pgpSignatureGenerator.Update((byte)'\n');
-                    }
-                }
-
-                armoredOutputStream.EndClearText();
-
-                BcpgOutputStream bcpgOutputStream = new BcpgOutputStream(armoredOutputStream);
-                pgpSignatureGenerator.Generate().Encode(bcpgOutputStream);
-            }
-        }
-
-        #endregion OutputClearSigned
-        #region DecryptAsync
-
-        /// <summary>
-        /// PGP decrypt a given stream.
-        /// </summary>
-        /// <param name="inputStream">PGP encrypted data stream</param>
-        /// <param name="outputStream">Output PGP decrypted stream</param>
-        /// <returns></returns>
-        private async Task DecryptAsync(Stream inputStream, Stream outputStream)
-        {
-            if (inputStream == null)
-                throw new ArgumentException("InputStream");
-            if (outputStream == null)
-                throw new ArgumentException("OutputStream");
-
-            PgpObjectFactory objFactory = new PgpObjectFactory(PgpUtilities.GetDecoderStream(inputStream));
-
-            PgpObject obj = null;
-            if (objFactory != null)
-                obj = objFactory.NextPgpObject();
-
-            // the first object might be a PGP marker packet.
-            PgpEncryptedDataList enc = null;
-            PgpObject message = null;
-
-            if (obj is PgpEncryptedDataList)
-                enc = (PgpEncryptedDataList)obj;
-            else if (obj is PgpCompressedData)
-                message = (PgpCompressedData)obj;
-            else
-                enc = (PgpEncryptedDataList)objFactory.NextPgpObject();
-
-            // If enc and message are null at this point, we failed to detect the contents of the encrypted stream.
-            if (enc == null && message == null)
-                throw new ArgumentException("Failed to detect encrypted content format.", nameof(inputStream));
-
-            // decrypt
-            PgpPrivateKey privateKey = null;
-            PgpPublicKeyEncryptedData pbe = null;
-            if (enc != null)
-            {
-                foreach (PgpPublicKeyEncryptedData pked in enc.GetEncryptedDataObjects())
-                {
-                    privateKey = EncryptionKeys.FindSecretKey(pked.KeyId);
-
-                    if (privateKey != null)
-                    {
-                        pbe = pked;
-                        break;
-                    }
-                }
-
-                if (privateKey == null)
-                    throw new ArgumentException("Secret key for message not found.");
-
-                PgpObjectFactory plainFact = null;
-
-                using (Stream clear = pbe.GetDataStream(privateKey))
-                {
-                    plainFact = new PgpObjectFactory(clear);
-                }
-
-                message = plainFact.NextPgpObject();
-
-                if (message is PgpOnePassSignatureList)
-                {
-                    message = plainFact.NextPgpObject();
-                }
-            }
-
-            if (message is PgpCompressedData)
-            {
-                PgpCompressedData cData = (PgpCompressedData)message;
-                PgpObjectFactory of = null;
-
-                using (Stream compDataIn = cData.GetDataStream())
-                {
-                    of = new PgpObjectFactory(compDataIn);
-                    message = of.NextPgpObject();
-                }
-
-                if (message is PgpOnePassSignatureList)
-                {
-                    message = of.NextPgpObject();
-                    PgpLiteralData Ld = null;
-                    Ld = (PgpLiteralData)message;
-                    Stream unc = Ld.GetInputStream();
-                    await Streams.PipeAllAsync(unc, outputStream);
-                }
-                else
-                {
-                    PgpLiteralData Ld = null;
-                    Ld = (PgpLiteralData)message;
-                    Stream unc = Ld.GetInputStream();
-                    await Streams.PipeAllAsync(unc, outputStream);
-                }
-            }
-            else if (message is PgpLiteralData)
-            {
-                PgpLiteralData ld = (PgpLiteralData)message;
-                string outFileName = ld.FileName;
-
-                Stream unc = ld.GetInputStream();
-                await Streams.PipeAllAsync(unc, outputStream);
-
-                if (pbe.IsIntegrityProtected())
-                {
-                    if (!pbe.Verify())
-                    {
-                        throw new PgpException("Message failed integrity check.");
-                    }
-                }
-            }
-            else if (message is PgpOnePassSignatureList)
-                throw new PgpException("Encrypted message contains a signed message - not literal data.");
-            else
-                throw new PgpException("Message is not a simple encrypted file.");
-        }
-
-        #endregion DecryptAsync
-        #region Decrypt
-
-        /// <summary>
-        /// PGP decrypt a given stream.
-        /// </summary>
-        /// <param name="inputStream">PGP encrypted data stream</param>
-        /// <param name="outputStream">Output PGP decrypted stream</param>
-        /// <returns></returns>
-        private void Decrypt(Stream inputStream, Stream outputStream)
-        {
-            if (inputStream == null)
-                throw new ArgumentException("InputStream");
-            if (outputStream == null)
-                throw new ArgumentException("OutputStream");
-
-            PgpObjectFactory objFactory = new PgpObjectFactory(PgpUtilities.GetDecoderStream(inputStream));
-
-            PgpObject obj = null;
-            if (objFactory != null)
-                obj = objFactory.NextPgpObject();
-
-            // the first object might be a PGP marker packet.
-            PgpEncryptedDataList enc = null;
-            PgpObject message = null;
-
-            if (obj is PgpEncryptedDataList)
-                enc = (PgpEncryptedDataList)obj;
-            else if (obj is PgpCompressedData)
-                message = (PgpCompressedData)obj;
-            else
-                enc = (PgpEncryptedDataList)objFactory.NextPgpObject();
-
-            // If enc and message are null at this point, we failed to detect the contents of the encrypted stream.
-            if (enc == null && message == null)
-                throw new ArgumentException("Failed to detect encrypted content format.", nameof(inputStream));
-
-            // decrypt
-            PgpPrivateKey privateKey = null;
-            PgpPublicKeyEncryptedData pbe = null;
-            if (enc != null)
-            {
-                foreach (PgpPublicKeyEncryptedData pked in enc.GetEncryptedDataObjects())
-                {
-                    privateKey = EncryptionKeys.FindSecretKey(pked.KeyId);
-
-                    if (privateKey != null)
-                    {
-                        pbe = pked;
-                        break;
-                    }
-                }
-
-                if (privateKey == null)
-                    throw new ArgumentException("Secret key for message not found.");
-
-                PgpObjectFactory plainFact = null;
-
-                using (Stream clear = pbe.GetDataStream(privateKey))
-                {
-                    plainFact = new PgpObjectFactory(clear);
-                }
-
-                message = plainFact.NextPgpObject();
-
-                if (message is PgpOnePassSignatureList)
-                {
-                    message = plainFact.NextPgpObject();
-                }
-            }
-
-            if (message is PgpCompressedData)
-            {
-                PgpCompressedData cData = (PgpCompressedData)message;
-                PgpObjectFactory of = null;
-
-                using (Stream compDataIn = cData.GetDataStream())
-                {
-                    of = new PgpObjectFactory(compDataIn);
-                    message = of.NextPgpObject();
-                }
-                
-                if (message is PgpOnePassSignatureList)
-                {
-                    message = of.NextPgpObject();
-                    PgpLiteralData Ld = null;
-                    Ld = (PgpLiteralData)message;
-                    Stream unc = Ld.GetInputStream();
-                    Streams.PipeAll(unc, outputStream);
-                }
-                else
-                {
-                    PgpLiteralData Ld = null;
-                    Ld = (PgpLiteralData)message;
-                    Stream unc = Ld.GetInputStream();
-                    Streams.PipeAll(unc, outputStream);
-                }
-            }
-            else if (message is PgpLiteralData)
-            {
-                PgpLiteralData ld = (PgpLiteralData)message;
-                string outFileName = ld.FileName;
-
-                Stream unc = ld.GetInputStream();
-                Streams.PipeAll(unc, outputStream);
-
-                if (pbe.IsIntegrityProtected())
-                {
-                    if (!pbe.Verify())
-                    {
-                        throw new PgpException("Message failed integrity check.");
-                    }
-                }
-            }
-            else if (message is PgpOnePassSignatureList)
-                throw new PgpException("Encrypted message contains a signed message - not literal data.");
-            else
-                throw new PgpException("Message is not a simple encrypted file.");
-        }
-
-        #endregion Decrypt
-        #region DecryptAndVerifyAsync
-
-        /// <summary>
-        /// PGP decrypt and verify a given stream.
-        /// </summary>
-        /// <param name="inputStream">PGP encrypted data stream to be decrypted and verified</param>
-        /// <param name="outputStream">Output PGP decrypted and verified stream</param>
-        private async Task DecryptAndVerifyAsync(Stream inputStream, Stream outputStream)
-        {
-            PgpObjectFactory objFactory = new PgpObjectFactory(PgpUtilities.GetDecoderStream(inputStream));
-
-            PgpObject obj = null;
-            if (objFactory != null)
-                obj = objFactory.NextPgpObject();
-
-            // the first object might be a PGP marker packet.
-            PgpEncryptedDataList encryptedDataList = null;
-            PgpObject message = null;
-
-            if (obj is PgpEncryptedDataList)
-                encryptedDataList = (PgpEncryptedDataList)obj;
-            else if (obj is PgpCompressedData)
-                message = (PgpCompressedData)obj;
-            else
-                encryptedDataList = (PgpEncryptedDataList)objFactory.NextPgpObject();
-
-            // If enc and message are null at this point, we failed to detect the contents of the encrypted stream.
-            if (encryptedDataList == null && message == null)
-                throw new ArgumentException("Failed to detect encrypted content format.", nameof(inputStream));
-
-            // decrypt
-            PgpPrivateKey privateKey = null;
-            PgpPublicKeyEncryptedData pbe = null;
-            if (encryptedDataList != null)
-            {
-                foreach (PgpPublicKeyEncryptedData pked in encryptedDataList.GetEncryptedDataObjects())
-                {
-                    privateKey = EncryptionKeys.FindSecretKey(pked.KeyId);
-
-                    if (privateKey != null)
-                    {
-                        pbe = pked;
-                        break;
-                    }
-                }
-
-                if (privateKey == null)
-                    throw new ArgumentException("Secret key for message not found.");
-
-                PgpObjectFactory plainFact = null;
-
-                using (Stream clear = pbe.GetDataStream(privateKey))
-                {
-                    plainFact = new PgpObjectFactory(clear);
-                }
-
-                message = plainFact.NextPgpObject();
-
-                if (message is PgpOnePassSignatureList pgpOnePassSignatureList)
-                {
-                    PgpOnePassSignature pgpOnePassSignature = pgpOnePassSignatureList[0];
-
-                    var verified = EncryptionKeys.PublicKey.KeyId == pgpOnePassSignature.KeyId || EncryptionKeys.PublicKey.GetKeySignatures().Cast<PgpSignature>().Select(x => x.KeyId).Contains(pgpOnePassSignature.KeyId);
-                    if (verified == false)
-                        throw new PgpException("Failed to verify file.");
-
-                    message = plainFact.NextPgpObject();
-                }
-                else if (!(message is PgpCompressedData))
-                    throw new PgpException("File was not signed.");
-            }
-
-            if (message is PgpCompressedData cData)
-            {
-                PgpObjectFactory of = null;
-
-                using (Stream compDataIn = cData.GetDataStream())
-                {
-                    of = new PgpObjectFactory(compDataIn);
-                    message = of.NextPgpObject();
-                }
-
-                if (message is PgpOnePassSignatureList pgpOnePassSignatureList)
-                {
-                    PgpOnePassSignature pgpOnePassSignature = pgpOnePassSignatureList[0];
-
-                    var verified = EncryptionKeys.PublicKey.KeyId == pgpOnePassSignature.KeyId || EncryptionKeys.PublicKey.GetKeySignatures().Cast<PgpSignature>().Select(x => x.KeyId).Contains(pgpOnePassSignature.KeyId);
-                    if (verified == false)
-                        throw new PgpException("Failed to verify file.");
-
-                    message = of.NextPgpObject();
-                    PgpLiteralData Ld = null;
-                    Ld = (PgpLiteralData)message;
-                    Stream unc = Ld.GetInputStream();
-                    await Streams.PipeAllAsync(unc, outputStream);
-                }
-                else
-                {
-                    throw new PgpException("File was not signed.");
-                }
-            }
-            else if (message is PgpLiteralData)
-            {
-                PgpLiteralData ld = (PgpLiteralData)message;
-                string outFileName = ld.FileName;
-
-                Stream unc = ld.GetInputStream();
-                await Streams.PipeAllAsync(unc, outputStream);
-
-                if (pbe.IsIntegrityProtected())
-                {
-                    if (!pbe.Verify())
-                    {
-                        throw new PgpException("Message failed integrity check.");
-                    }
-                }
-            }
-            else
-                throw new PgpException("File was not signed.");
-        }
-
-        #endregion DecryptAndVerifyAsync
-        #region DecryptAndVerify
-
-        /// <summary>
-        /// PGP decrypt and verify a given stream.
-        /// </summary>
-        /// <param name="inputStream">PGP encrypted data stream to be decrypted and verified</param>
-        /// <param name="outputStream">Output PGP decrypted and verified stream</param>
-        private void DecryptAndVerify(Stream inputStream, Stream outputStream)
-        {
-            PgpObjectFactory objFactory = new PgpObjectFactory(PgpUtilities.GetDecoderStream(inputStream));
-
-            PgpObject obj = null;
-            if (objFactory != null)
-                obj = objFactory.NextPgpObject();
-
-            // the first object might be a PGP marker packet.
-            PgpEncryptedDataList encryptedDataList = null;
-            PgpObject message = null;
-
-            if (obj is PgpEncryptedDataList)
-                encryptedDataList = (PgpEncryptedDataList)obj;
-            else if (obj is PgpCompressedData)
-                message = (PgpCompressedData)obj;
-            else
-                encryptedDataList = (PgpEncryptedDataList)objFactory.NextPgpObject();
-
-            // If enc and message are null at this point, we failed to detect the contents of the encrypted stream.
-            if (encryptedDataList == null && message == null)
-                throw new ArgumentException("Failed to detect encrypted content format.", nameof(inputStream));
-
-            // decrypt
-            PgpPrivateKey privateKey = null;
-            PgpPublicKeyEncryptedData pbe = null;
-            if (encryptedDataList != null)
-            {
-                foreach (PgpPublicKeyEncryptedData pked in encryptedDataList.GetEncryptedDataObjects())
-                {
-                    privateKey = EncryptionKeys.FindSecretKey(pked.KeyId);
-
-                    if (privateKey != null)
-                    {
-                        pbe = pked;
-                        break;
-                    }
-                }
-
-                if (privateKey == null)
-                    throw new ArgumentException("Secret key for message not found.");
-
-                PgpObjectFactory plainFact = null;
-
-                using (Stream clear = pbe.GetDataStream(privateKey))
-                {
-                    plainFact = new PgpObjectFactory(clear);
-                }
-
-                message = plainFact.NextPgpObject();
-
-                if (message is PgpOnePassSignatureList pgpOnePassSignatureList)
-                {
-                    PgpOnePassSignature pgpOnePassSignature = pgpOnePassSignatureList[0];
-
-                    var verified = EncryptionKeys.PublicKey.KeyId == pgpOnePassSignature.KeyId || EncryptionKeys.PublicKey.GetKeySignatures().Cast<PgpSignature>().Select(x => x.KeyId).Contains(pgpOnePassSignature.KeyId);
-                    if (verified == false)
-                        throw new PgpException("Failed to verify file.");
-
-                    message = plainFact.NextPgpObject();
-                }
-                else if (!(message is PgpCompressedData))
-                    throw new PgpException("File was not signed.");
-            }
-
-            if (message is PgpCompressedData cData)
-            {
-                PgpObjectFactory of = null;
-
-                using (Stream compDataIn = cData.GetDataStream())
-                {
-                    of = new PgpObjectFactory(compDataIn);
-                    message = of.NextPgpObject();
-                }
-
-                if (message is PgpOnePassSignatureList pgpOnePassSignatureList)
-                {
-                    PgpOnePassSignature pgpOnePassSignature = pgpOnePassSignatureList[0];
-
-                    var verified = EncryptionKeys.PublicKey.KeyId == pgpOnePassSignature.KeyId || EncryptionKeys.PublicKey.GetKeySignatures().Cast<PgpSignature>().Select(x => x.KeyId).Contains(pgpOnePassSignature.KeyId);
-                    if (verified == false)
-                        throw new PgpException("Failed to verify file.");
-
-                    message = of.NextPgpObject();
-                    PgpLiteralData Ld = null;
-                    Ld = (PgpLiteralData)message;
-                    Stream unc = Ld.GetInputStream();
-                    Streams.PipeAll(unc, outputStream);
-                }
-                else
-                {
-                    throw new PgpException("File was not signed.");
-                }
-            }
-            else if (message is PgpLiteralData)
-            {
-                PgpLiteralData ld = (PgpLiteralData)message;
-                string outFileName = ld.FileName;
-
-                Stream unc = ld.GetInputStream();
-                Streams.PipeAll(unc, outputStream);
-
-                if (pbe.IsIntegrityProtected())
-                {
-                    if (!pbe.Verify())
-                    {
-                        throw new PgpException("Message failed integrity check.");
-                    }
-                }
-            }
-            else
-                throw new PgpException("File was not signed.");
-        }
-
-        #endregion DecryptAndVerify
-        #region VerifyAsync
-
-        private async Task<bool> VerifyAsync(Stream inputStream)
-        {
-            PgpPublicKey publicKey = EncryptionKeys.PublicKey;
-            bool verified = false;
-
-            System.IO.Stream encodedFile = PgpUtilities.GetDecoderStream(inputStream);
-            PgpObjectFactory factory = new PgpObjectFactory(encodedFile);
-            PgpObject pgpObject = factory.NextPgpObject();
-
-            if (pgpObject is PgpCompressedData)
-            {
-                PgpPublicKeyEncryptedData publicKeyED = Utilities.ExtractPublicKeyEncryptedData(encodedFile);
-
-                // Verify against public key ID and that of any sub keys
-                if (publicKey.KeyId == publicKeyED.KeyId || publicKey.GetKeySignatures().Cast<PgpSignature>().Select(x => x.KeyId).Contains(publicKeyED.KeyId))
-                {
-                    verified = true;
-                }
-                else
-                {
-                    verified = false;
-                }
-            }
-            else if (pgpObject is PgpEncryptedDataList)
-            {
-                PgpEncryptedDataList encryptedDataList = (PgpEncryptedDataList)pgpObject;
-                PgpPublicKeyEncryptedData publicKeyED = Utilities.ExtractPublicKey(encryptedDataList);
-
-                // Verify against public key ID and that of any sub keys
-                if (publicKey.KeyId == publicKeyED.KeyId || publicKey.GetKeySignatures().Cast<PgpSignature>().Select(x => x.KeyId).Contains(publicKeyED.KeyId))
-                {
-                    verified = true;
-                }
-                else
-                {
-                    verified = false;
-                }
-                //PgpEncryptedDataList encryptedDataList = (PgpEncryptedDataList)pgpObject;
-
-                //foreach (PgpPublicKeyEncryptedData encryptedData in encryptedDataList.GetEncryptedDataObjects())
-                //{
-                //    encryptedData.GetDataStream(EncryptionKeys.PrivateKey);
-                //    if (encryptedData.Verify())
-                //    {
-                //        verified = true;
-                //        break;
-                //    }
-                //}
-            }
-            else if (pgpObject is PgpOnePassSignatureList)
-            {
-                PgpOnePassSignatureList pgpOnePassSignatureList = (PgpOnePassSignatureList)pgpObject;
-                PgpOnePassSignature pgpOnePassSignature = pgpOnePassSignatureList[0];
-                PgpLiteralData pgpLiteralData = (PgpLiteralData)factory.NextPgpObject();
-                Stream pgpLiteralStream = pgpLiteralData.GetInputStream();
-
-                // Verify against public key ID and that of any sub keys
-                if (publicKey.KeyId == pgpOnePassSignature.KeyId || publicKey.GetKeySignatures().Cast<PgpSignature>().Select(x => x.KeyId).Contains(pgpOnePassSignature.KeyId))
-                {
-                    pgpOnePassSignature.InitVerify(publicKey);
-
-                    int ch;
-                    while ((ch = pgpLiteralStream.ReadByte()) >= 0)
-                    {
-                        pgpOnePassSignature.Update((byte)ch);
-                    }
-
-                    try
-                    {
-                        PgpSignatureList pgpSignatureList = (PgpSignatureList)factory.NextPgpObject();
-
-                        for (int i = 0; i < pgpSignatureList.Count; i++)
-                        {
-                            PgpSignature pgpSignature = pgpSignatureList[i];
-
-                            if (pgpOnePassSignature.Verify(pgpSignature))
-                            {
-                                verified = true;
-                                break;
-                            }
-                        }
-                    }
-                    catch
-                    {
-                        verified = false;
-                    }
-                }
-                else
-                {
-                    verified = false;
-                }
-            }
-            else if (pgpObject is PgpSignatureList)
-            {
-                PgpSignatureList pgpSignatureList = (PgpSignatureList)pgpObject;
-                PgpSignature pgpSignature = pgpSignatureList[0];
-                PgpLiteralData pgpLiteralData = (PgpLiteralData)factory.NextPgpObject();
-                Stream pgpLiteralStream = pgpLiteralData.GetInputStream();
-
-                // Verify against public key ID and that of any sub keys
-                if (publicKey.KeyId == pgpSignature.KeyId || publicKey.GetKeySignatures().Cast<PgpSignature>().Select(x => x.KeyId).Contains(pgpSignature.KeyId))
-                {
-                    foreach (PgpSignature signature in publicKey.GetSignatures())
-                    {
-                        if (!verified)
-                        {
-                            pgpSignature.InitVerify(publicKey);
-
-                            int ch;
-                            while ((ch = pgpLiteralStream.ReadByte()) >= 0)
-                            {
-                                pgpSignature.Update((byte)ch);
-                            }
-
-                            verified = pgpSignature.Verify();
-                        }
-                        else
-                        {
-                            break;
-                        }
-                    }
-                }
-                else
-                {
-                    verified = false;
-                }
-            }
-            else
-                throw new PgpException("Message is not a encrypted and signed file or simple signed file.");
-
-            return verified;
-        }
-
-        #endregion VerifyAsync
-        #region Verify
-
-        private bool Verify(Stream inputStream)
-        {
-            PgpPublicKey publicKey = EncryptionKeys.PublicKey;
-            bool verified = false;
-
-            ArmoredInputStream encodedFile = new ArmoredInputStream(inputStream);
-            PgpObjectFactory factory = new PgpObjectFactory(encodedFile);
-            PgpObject pgpObject = factory.NextPgpObject();
-
-            if (pgpObject is PgpCompressedData)
-            {
-                PgpCompressedData pgpCompressedData = (PgpCompressedData)pgpObject;
-                PgpObjectFactory pgpCompressedFactory = new PgpObjectFactory(pgpCompressedData.GetDataStream());
-
-                PgpOnePassSignatureList pgpOnePassSignatureList = (PgpOnePassSignatureList)pgpCompressedFactory.NextPgpObject();
-                PgpOnePassSignature pgpOnePassSignature = pgpOnePassSignatureList[0];
-                PgpLiteralData pgpLiteralData = (PgpLiteralData)factory.NextPgpObject();
-                Stream pgpLiteralStream = pgpLiteralData.GetInputStream();
-
-                // Verify against public key ID and that of any sub keys
-                if (publicKey.KeyId == pgpOnePassSignature.KeyId || publicKey.GetKeySignatures().Cast<PgpSignature>().Select(x => x.KeyId).Contains(pgpOnePassSignature.KeyId))
-                {
-                    foreach (PgpSignature signature in publicKey.GetSignatures())
-                    {
-                        if (!verified)
-                        {
-                            pgpOnePassSignature.InitVerify(publicKey);
-
-                            int ch;
-                            while ((ch = pgpLiteralStream.ReadByte()) >= 0)
-                            {
-                                pgpOnePassSignature.Update((byte)ch);
-                            }
-
-                            try
-                            {
-                                PgpSignatureList pgpSignatureList = (PgpSignatureList)factory.NextPgpObject();
-
-                                for (int i = 0; i < pgpSignatureList.Count; i++)
-                                {
-                                    PgpSignature pgpSignature = pgpSignatureList[i];
-
-                                    if (pgpOnePassSignature.Verify(pgpSignature))
-                                    {
-                                        verified = true;
-                                        break;
-                                    }
-                                }
-                            }
-                            catch
-                            {
-                                verified = false;
-                                break;
-                            }
-                        }
-                        else
-                        {
-                            break;
-                        }
-                    }
-                }
-                else
-                {
-                    verified = false;
-                }
-            }
-            else if (pgpObject is PgpEncryptedDataList)
-            {
-                PgpEncryptedDataList encryptedDataList = (PgpEncryptedDataList)pgpObject;
-                PgpPublicKeyEncryptedData publicKeyED = Utilities.ExtractPublicKey(encryptedDataList);
-
-                // Verify against public key ID and that of any sub keys
-                if (publicKey.KeyId == publicKeyED.KeyId || publicKey.GetKeySignatures().Cast<PgpSignature>().Select(x => x.KeyId).Contains(publicKeyED.KeyId))
-                {
-                    verified = true;
-                }
-                else
-                {
-                    verified = false;
-                }
-                //PgpEncryptedDataList encryptedDataList = (PgpEncryptedDataList)pgpObject;
-
-                //foreach (PgpPublicKeyEncryptedData encryptedData in encryptedDataList.GetEncryptedDataObjects())
-                //{
-                //    using (encryptedData.GetDataStream(EncryptionKeys.PrivateKey))
-                //    {
-                //        if (encryptedData.Verify())
-                //        {
-                //            verified = true;
-                //            break;
-                //        }
-                //    }
-                //}
-            }
-            else if (pgpObject is PgpOnePassSignatureList)
-            {
-                PgpOnePassSignatureList pgpOnePassSignatureList = (PgpOnePassSignatureList)pgpObject;
-                PgpOnePassSignature pgpOnePassSignature = pgpOnePassSignatureList[0];
-                PgpLiteralData pgpLiteralData = (PgpLiteralData)factory.NextPgpObject();
-                Stream pgpLiteralStream = pgpLiteralData.GetInputStream();
-
-                // Verify against public key ID and that of any sub keys
-                if (publicKey.KeyId == pgpOnePassSignature.KeyId || publicKey.GetKeySignatures().Cast<PgpSignature>().Select(x => x.KeyId).Contains(pgpOnePassSignature.KeyId))
-                {
-                    pgpOnePassSignature.InitVerify(publicKey);
-
-                    int ch;
-                    while ((ch = pgpLiteralStream.ReadByte()) >= 0)
-                    {
-                        pgpOnePassSignature.Update((byte)ch);
-                    }
-
-                    try
-                    {
-                        PgpSignatureList pgpSignatureList = (PgpSignatureList)factory.NextPgpObject();
-
-                        for (int i = 0; i < pgpSignatureList.Count; i++)
-                        {
-                            PgpSignature pgpSignature = pgpSignatureList[i];
-
-                            if (pgpOnePassSignature.Verify(pgpSignature))
-                            {
-                                verified = true;
-                                break;
-                            }
-                        }
-                    }
-                    catch
-                    {
-                        verified = false;
-                    }
-                }
-                else
-                {
-                    verified = false;
-                }
-            }
-            else if (pgpObject is PgpSignatureList)
-            {
-               PgpSignatureList pgpSignatureList = (PgpSignatureList)pgpObject;
-               PgpSignature pgpSignature = pgpSignatureList[0];
-               PgpLiteralData pgpLiteralData = (PgpLiteralData)factory.NextPgpObject();
-               Stream pgpLiteralStream = pgpLiteralData.GetInputStream();
-
-               // Verify against public key ID and that of any sub keys
-               if (publicKey.KeyId == pgpSignature.KeyId || publicKey.GetKeySignatures().Cast<PgpSignature>().Select(x => x.KeyId).Contains(pgpSignature.KeyId))
-               {
-                   foreach (PgpSignature signature in publicKey.GetSignatures())
-                   {
-                       if (!verified)
-                       {
-                           pgpSignature.InitVerify(publicKey);
-
-                           int ch;
-                           while ((ch = pgpLiteralStream.ReadByte()) >= 0)
-                           {
-                               pgpSignature.Update((byte)ch);
-                           }
-
-                            verified = pgpSignature.Verify();
-                       }
-                       else
-                       {
-                           break;
-                       }
-                   }
-               }
-               else
-               {
-                   verified = false;
-               }
-            }
-            else
-                throw new PgpException("Message is not a encrypted and signed file or simple signed file.");
-
-            return verified;
-        }
-
-        #endregion Verify
-        #region VerifyClearAsync
-
-        // https://github.com/bcgit/bc-csharp/blob/master/crypto/test/src/openpgp/examples/ClearSignedFileProcessor.cs
-        private async Task<bool> VerifyClearAsync(Stream inputStream, Stream outputStream=null)
-        {
-            bool verified = false;
-
-            using (MemoryStream outStream = new MemoryStream())
-            {
-                var publicKey = EncryptionKeys.PublicKey;
-                PgpSignature pgpSignature;
-
-                using (ArmoredInputStream armoredInputStream = new ArmoredInputStream(inputStream))
-                {
-                    MemoryStream lineOut = new MemoryStream();
-                    byte[] lineSep = LineSeparator;
-                    int lookAhead = ReadInputLine(lineOut, armoredInputStream);
-
-                    // Read past message to signature and store message in stream
-                    if (lookAhead != -1 && armoredInputStream.IsClearText())
-                    {
-                        byte[] line = lineOut.ToArray();
-                        await outStream.WriteAsync(line, 0, GetLengthWithoutSeparatorOrTrailingWhitespace(line));
-                        await outStream.WriteAsync(lineSep, 0, lineSep.Length);
-
-                        while (lookAhead != -1 && armoredInputStream.IsClearText())
-                        {
-                            lookAhead = ReadInputLine(lineOut, lookAhead, armoredInputStream);
-
-                            line = lineOut.ToArray();
-                            await outStream.WriteAsync(line, 0, GetLengthWithoutSeparatorOrTrailingWhitespace(line));
-                            await outStream.WriteAsync(lineSep, 0, lineSep.Length);
-                        }
-                    }
-                    else if (lookAhead != -1)
-                    {
-                        byte[] line = lineOut.ToArray();
-                        await outStream.WriteAsync(line, 0, GetLengthWithoutSeparatorOrTrailingWhitespace(line));
-                        await outStream.WriteAsync(lineSep, 0, lineSep.Length);
-                    }
-
-                    // Get public key from correctly positioned stream and initialise for verification
-                    PgpObjectFactory pgpObjectFactory = new PgpObjectFactory(armoredInputStream);
-                    PgpSignatureList pgpSignatureList = (PgpSignatureList)pgpObjectFactory.NextPgpObject();
-                    pgpSignature = pgpSignatureList[0];
-                    pgpSignature.InitVerify(publicKey);
-
-                    // Read through message again and calculate signature
-                    outStream.Position = 0;
-                    lookAhead = ReadInputLine(lineOut, outStream);
-
-                    ProcessLine(pgpSignature, lineOut.ToArray());
-
-                    if (lookAhead != -1)
-                    {
-                        do
-                        {
-                            lookAhead = ReadInputLine(lineOut, lookAhead, outStream);
-
-                            pgpSignature.Update((byte)'\r');
-                            pgpSignature.Update((byte)'\n');
-
-                            ProcessLine(pgpSignature, lineOut.ToArray());
-                        }
-                        while (lookAhead != -1);
-                    }
-
-                    verified = pgpSignature.Verify();
-                }
-
-                // Copy the message to the outputStream, if supplied
-                if (outputStream != null)
-                {
-                    outStream.Position = 0;
-                    await outStream.CopyToAsync(outputStream);
-                }
-            }
-
-            return verified;
-        }
-
-        #endregion VerifyClearAsync
-        #region VerifyClear
-
-        // https://github.com/bcgit/bc-csharp/blob/master/crypto/test/src/openpgp/examples/ClearSignedFileProcessor.cs
-        private bool VerifyClear(Stream inputStream, Stream outputStream=null)
-        {
-            bool verified = false;
-
-            using (MemoryStream outStream = new MemoryStream())
-            {
-                var publicKey = EncryptionKeys.PublicKey;
-                PgpSignature pgpSignature;
-
-                using (ArmoredInputStream armoredInputStream = new ArmoredInputStream(inputStream))
-                {
-                    MemoryStream lineOut = new MemoryStream();
-                    byte[] lineSep = LineSeparator;
-                    int lookAhead = ReadInputLine(lineOut, armoredInputStream);
-
-                    // Read past message to signature and store message in stream
-                    if (lookAhead != -1 && armoredInputStream.IsClearText())
-                    {
-                        byte[] line = lineOut.ToArray();
-                        outStream.Write(line, 0, GetLengthWithoutSeparatorOrTrailingWhitespace(line));
-                        outStream.Write(lineSep, 0, lineSep.Length);
-
-                        while (lookAhead != -1 && armoredInputStream.IsClearText())
-                        {
-                            lookAhead = ReadInputLine(lineOut, lookAhead, armoredInputStream);
-
-                            line = lineOut.ToArray();
-                            outStream.Write(line, 0, GetLengthWithoutSeparatorOrTrailingWhitespace(line));
-                            outStream.Write(lineSep, 0, lineSep.Length);
-                        }
-                    }
-                    else if (lookAhead != -1)
-                    {
-                        byte[] line = lineOut.ToArray();
-                        outStream.Write(line, 0, GetLengthWithoutSeparatorOrTrailingWhitespace(line));
-                        outStream.Write(lineSep, 0, lineSep.Length);
-                    }
-
-                    // Get public key from correctly positioned stream and initialise for verification
-                    PgpObjectFactory pgpObjectFactory = new PgpObjectFactory(armoredInputStream);
-                    PgpSignatureList pgpSignatureList = (PgpSignatureList)pgpObjectFactory.NextPgpObject();
-                    pgpSignature = pgpSignatureList[0];
-                    pgpSignature.InitVerify(publicKey);
-
-                    // Read through message again and calculate signature
-                    outStream.Position = 0;
-                    lookAhead = ReadInputLine(lineOut, outStream);
-
-                    ProcessLine(pgpSignature, lineOut.ToArray());
-
-                    if (lookAhead != -1)
-                    {
-                        do
-                        {
-                            lookAhead = ReadInputLine(lineOut, lookAhead, outStream);
-
-                            pgpSignature.Update((byte)'\r');
-                            pgpSignature.Update((byte)'\n');
-
-                            ProcessLine(pgpSignature, lineOut.ToArray());
-                        }
-                        while (lookAhead != -1);
-                    }
-
-                    verified = pgpSignature.Verify();
-
-                    // Copy the message to the outputStream, if supplied
-                    if (outputStream != null)
-                    {
-                        outStream.Position = 0;
-                        outStream.CopyTo(outputStream);
-                    }
-                }
-            }
-
-            return verified;
-        }
-
-        #endregion VerifyClear
-        #region WriteOutputAndSign
-
-        private async Task WriteOutputAndSignAsync(Stream compressedOut, Stream literalOut, FileStream inputFilePath, PgpSignatureGenerator signatureGenerator)
-        {
-            int length = 0;
-            byte[] buf = new byte[BufferSize];
-            while ((length = await inputFilePath.ReadAsync(buf, 0, buf.Length)) > 0)
-            {
-                await literalOut.WriteAsync(buf, 0, length);
-                signatureGenerator.Update(buf, 0, length);
-            }
-            signatureGenerator.Generate().Encode(compressedOut);
-        }
-
-        private void WriteOutputAndSign(Stream compressedOut, Stream literalOut, FileStream inputFilePath, PgpSignatureGenerator signatureGenerator)
-        {
-            int length = 0;
-            byte[] buf = new byte[BufferSize];
-            while ((length = inputFilePath.Read(buf, 0, buf.Length)) > 0)
-            {
-                literalOut.Write(buf, 0, length);
-                signatureGenerator.Update(buf, 0, length);
-            }
-            signatureGenerator.Generate().Encode(compressedOut);
-        }
-
-        private async Task WriteOutputAndSignAsync(Stream compressedOut, Stream literalOut, Stream inputStream, PgpSignatureGenerator signatureGenerator)
-        {
-            int length = 0;
-            byte[] buf = new byte[BufferSize];
-            while ((length = await inputStream.ReadAsync(buf, 0, buf.Length)) > 0)
-            {
-                await literalOut.WriteAsync(buf, 0, length);
-                signatureGenerator.Update(buf, 0, length);
-            }
-            signatureGenerator.Generate().Encode(compressedOut);
-        }
-
-        private void WriteOutputAndSign(Stream compressedOut, Stream literalOut, Stream inputStream, PgpSignatureGenerator signatureGenerator)
-        {
-            int length = 0;
-            byte[] buf = new byte[BufferSize];
-            while ((length = inputStream.Read(buf, 0, buf.Length)) > 0)
-            {
-                literalOut.Write(buf, 0, length);
-                signatureGenerator.Update(buf, 0, length);
-            }
-            signatureGenerator.Generate().Encode(compressedOut);
-        }
-
-        #endregion WriteOutputAndSign
-        #region ChainEncryptedOut
-
-        private Stream ChainEncryptedOut(Stream outputStream, IEncryptionKeys encryptionKeys, bool withIntegrityCheck)
-        {
-            PgpEncryptedDataGenerator encryptedDataGenerator;
-            encryptedDataGenerator = new PgpEncryptedDataGenerator(SymmetricKeyAlgorithm, withIntegrityCheck, new SecureRandom());
-
-            foreach (PgpPublicKey publicKey in encryptionKeys.PublicKeys)
-            {
-                encryptedDataGenerator.AddMethod(publicKey);
-            }
-
-            return encryptedDataGenerator.Open(outputStream, new byte[BufferSize]);
-        }
-
-        private Stream ChainEncryptedOut(Stream outputStream, bool withIntegrityCheck)
-        {
-            PgpEncryptedDataGenerator encryptedDataGenerator;
-            encryptedDataGenerator = new PgpEncryptedDataGenerator(SymmetricKeyAlgorithm, withIntegrityCheck, new SecureRandom());
-
-            foreach (PgpPublicKey publicKey in EncryptionKeys.PublicKeys)
-            {
-                encryptedDataGenerator.AddMethod(publicKey);
-            }
-
-            return encryptedDataGenerator.Open(outputStream, new byte[BufferSize]);
-        }
-
-        #endregion ChainEncryptedOut
-        #region ChainCompressedOut
-
-        private Stream ChainCompressedOut(Stream encryptedOut)
-        {
-            if (CompressionAlgorithm != CompressionAlgorithmTag.Uncompressed)
-            {
-                PgpCompressedDataGenerator compressedDataGenerator = new PgpCompressedDataGenerator(CompressionAlgorithmTag.Zip);
-                return compressedDataGenerator.Open(encryptedOut);
-            }
-            else
-                return encryptedOut;
-        }
-
-        #endregion ChainCompressedOut
-        #region ChainLiteralOut
-
-        private Stream ChainLiteralOut(Stream compressedOut, FileInfo file)
-        {
-            PgpLiteralDataGenerator pgpLiteralDataGenerator = new PgpLiteralDataGenerator();
-            return pgpLiteralDataGenerator.Open(compressedOut, FileTypeToChar(), file.Name, file.Length, DateTime.UtcNow);
-        }
-
-        #endregion ChainLiteralOut
-        #region ChainLiteralStreamOut
-
-        private Stream ChainLiteralStreamOut(Stream compressedOut, Stream inputStream, string name)
-        {
-            PgpLiteralDataGenerator pgpLiteralDataGenerator = new PgpLiteralDataGenerator();
-            return pgpLiteralDataGenerator.Open(compressedOut, FileTypeToChar(), name, inputStream.Length, DateTime.UtcNow);
-        }
-
-        #endregion ChainLiteralStreamOut
-        #region InitSignatureGenerator
-
-        private PgpSignatureGenerator InitSignatureGenerator(Stream compressedOut, IEncryptionKeys encryptionKeys)
-        {
-            PublicKeyAlgorithmTag tag = encryptionKeys.SecretKey.PublicKey.Algorithm;
-            PgpSignatureGenerator pgpSignatureGenerator = new PgpSignatureGenerator(tag, HashAlgorithmTag);
-            pgpSignatureGenerator.InitSign(PgpSignature.BinaryDocument, encryptionKeys.PrivateKey);
-            foreach (string userId in encryptionKeys.SecretKey.PublicKey.GetUserIds())
-            {
-                PgpSignatureSubpacketGenerator subPacketGenerator = new PgpSignatureSubpacketGenerator();
-                subPacketGenerator.SetSignerUserId(false, userId);
-                pgpSignatureGenerator.SetHashedSubpackets(subPacketGenerator.Generate());
-                // Just the first one!
-                break;
-            }
-            pgpSignatureGenerator.GenerateOnePassVersion(false).Encode(compressedOut);
-            return pgpSignatureGenerator;
-        }
-
-        private PgpSignatureGenerator InitSignatureGenerator(Stream compressedOut)
-        {
-            PublicKeyAlgorithmTag tag = EncryptionKeys.SecretKey.PublicKey.Algorithm;
-            PgpSignatureGenerator pgpSignatureGenerator = new PgpSignatureGenerator(tag, HashAlgorithmTag);
-            pgpSignatureGenerator.InitSign(PgpSignature.BinaryDocument, EncryptionKeys.PrivateKey);
-            foreach (string userId in EncryptionKeys.SecretKey.PublicKey.GetUserIds())
-            {
-                PgpSignatureSubpacketGenerator subPacketGenerator = new PgpSignatureSubpacketGenerator();
-                subPacketGenerator.SetSignerUserId(false, userId);
-                pgpSignatureGenerator.SetHashedSubpackets(subPacketGenerator.Generate());
-                // Just the first one!
-                break;
-            }
-            pgpSignatureGenerator.GenerateOnePassVersion(false).Encode(compressedOut);
-            return pgpSignatureGenerator;
-        }
-
-        #endregion InitSignatureGenerator
-        #region InitClearSignatureGenerator
-
-        private PgpSignatureGenerator InitClearSignatureGenerator(ArmoredOutputStream armoredOutputStream, IEncryptionKeys encryptionKeys)
-        {
-            PublicKeyAlgorithmTag tag = encryptionKeys.SecretKey.PublicKey.Algorithm;
-            PgpSignatureGenerator pgpSignatureGenerator = new PgpSignatureGenerator(tag, HashAlgorithmTag);
-            pgpSignatureGenerator.InitSign(PgpSignature.CanonicalTextDocument, encryptionKeys.PrivateKey);
-            armoredOutputStream.BeginClearText(HashAlgorithmTag);
-            foreach (string userId in encryptionKeys.SecretKey.PublicKey.GetUserIds())
-            {
-                PgpSignatureSubpacketGenerator subPacketGenerator = new PgpSignatureSubpacketGenerator();
-                subPacketGenerator.SetSignerUserId(false, userId);
-                pgpSignatureGenerator.SetHashedSubpackets(subPacketGenerator.Generate());
-                // Just the first one!
-                break;
-            }
-            return pgpSignatureGenerator;
-        }
-
-        private PgpSignatureGenerator InitClearSignatureGenerator(ArmoredOutputStream armoredOutputStream)
-        {
-            PublicKeyAlgorithmTag tag = EncryptionKeys.SecretKey.PublicKey.Algorithm;
-            PgpSignatureGenerator pgpSignatureGenerator = new PgpSignatureGenerator(tag, HashAlgorithmTag);
-            pgpSignatureGenerator.InitSign(PgpSignature.CanonicalTextDocument, EncryptionKeys.PrivateKey);
-            armoredOutputStream.BeginClearText(HashAlgorithmTag);
-            foreach (string userId in EncryptionKeys.SecretKey.PublicKey.GetUserIds())
-            {
-                PgpSignatureSubpacketGenerator subPacketGenerator = new PgpSignatureSubpacketGenerator();
-                subPacketGenerator.SetSignerUserId(false, userId);
-                pgpSignatureGenerator.SetHashedSubpackets(subPacketGenerator.Generate());
-                // Just the first one!
-                break;
-            }
-            return pgpSignatureGenerator;
-        }
-
-        #endregion InitClearSignatureGenerator
-        #region Misc Utilities
-        private char FileTypeToChar()
-        {
-            if (FileType == PGPFileType.UTF8)
-                return PgpLiteralData.Utf8;
-            else if (FileType == PGPFileType.Text)
-                return PgpLiteralData.Text;
-            else
-                return PgpLiteralData.Binary;
-
-        }
-
-        private void ExportKeyPair(
-                    Stream secretOut,
-                    Stream publicOut,
-                    AsymmetricKeyParameter publicKey,
-                    AsymmetricKeyParameter privateKey,
-                    string identity,
-                    char[] passPhrase,
-                    bool armor, bool emitVersion)
-        {
-            if (secretOut == null)
-                throw new ArgumentException("secretOut");
-            if (publicOut == null)
-                throw new ArgumentException("publicOut");
-
-            ArmoredOutputStream secretOutArmored;
-            if (armor)
-            {
-                secretOutArmored = new ArmoredOutputStream(secretOut);
-                if (!emitVersion)
-                {
-                    secretOutArmored.SetHeader(ArmoredOutputStream.HeaderVersion, null);
-                }
-                secretOut = secretOutArmored;
-            }
-            else
-            {
-                secretOutArmored = null;
-            }
-
-            PgpSecretKey secretKey = new PgpSecretKey(
-                PgpSignatureType,
-                PublicKeyAlgorithm,
-                publicKey,
-                privateKey,
-                DateTime.UtcNow,
-                identity,
-                SymmetricKeyAlgorithm,
-                passPhrase,
-                null,
-                null,
-                new SecureRandom()
-                //                ,"BC"
-                );
-
-                secretKey.Encode(secretOut);
-
-            secretOutArmored?.Dispose();
-
-            ArmoredOutputStream publicOutArmored;
-            if (armor)
-            {
-                publicOutArmored = new ArmoredOutputStream(publicOut);
-                if (!emitVersion)
-                {
-                    publicOutArmored.SetHeader(ArmoredOutputStream.HeaderVersion, null);
-                }
-                publicOut = publicOutArmored;
-            }
-            else
-            {
-                publicOutArmored = null;
-            }
-
-            PgpPublicKey key = secretKey.PublicKey;
-
-            key.Encode(publicOut);
-
-            publicOutArmored?.Dispose();
-        }
-
-        /*
-        * Search a secret key ring collection for a secret key corresponding to keyId if it exists.
-        */
-        private PgpPrivateKey FindSecretKey(PgpSecretKeyRingBundle pgpSec, long keyId, char[] pass)
-        {
-            PgpSecretKey pgpSecKey = pgpSec.GetSecretKey(keyId);
-
-            if (pgpSecKey == null)
-                return null;
-
-            return pgpSecKey.ExtractPrivateKey(pass);
-        }
-
-        private static int ReadInputLine(Stream encodedFile)
-        {
-            int lookAhead = -1;
-            int character;
-
-            while ((character = encodedFile.ReadByte()) >= 0)
-            {
-                if (character == '\r' || character == '\n')
-                {
-                    lookAhead = ReadPassedEol(character, encodedFile);
-                    break;
-                }
-            }
-
-            return lookAhead;
-        }
-
-        private static int ReadInputLine(MemoryStream streamOut, Stream encodedFile)
-        {
-            streamOut.SetLength(0);
-
-            int lookAhead = -1;
-            int character;
-
-            while ((character = encodedFile.ReadByte()) >= 0)
-            {
-                streamOut.WriteByte((byte)character);
-                if (character == '\r' || character == '\n')
-                {
-                    lookAhead = ReadPassedEol(streamOut, character, encodedFile);
-                    break;
-                }
-            }
-
-            return lookAhead;
-        }
-
-        private static int ReadInputLine(MemoryStream streamOut, int lookAhead, Stream encodedFile)
-        {
-            streamOut.SetLength(0);
-
-            int character = lookAhead;
-
-            do
-            {
-                streamOut.WriteByte((byte)character);
-                if (character == '\r' || character == '\n')
-                {
-                    lookAhead = ReadPassedEol(streamOut, character, encodedFile);
-                    break;
-                }
-            }
-            while ((character = encodedFile.ReadByte()) >= 0);
-
-            if (character < 0)
-            {
-                lookAhead = -1;
-            }
-
-            return lookAhead;
-        }
-
-        private static int ReadPassedEol(int lastCharacter, Stream encodedFile)
-        {
-            int lookAhead = encodedFile.ReadByte();
-
-            if (lastCharacter == '\r' && lookAhead == '\n')
-            {
-                lookAhead = encodedFile.ReadByte();
-            }
-
-            return lookAhead;
-        }
-
-        private static int ReadPassedEol(MemoryStream streamOut, int lastCharacter, Stream encodedFile)
-        {
-            int lookAhead = encodedFile.ReadByte();
-
-            if (lastCharacter == '\r' && lookAhead == '\n')
-            {
-                streamOut.WriteByte((byte)lookAhead);
-                lookAhead = encodedFile.ReadByte();
-            }
-
-            return lookAhead;
-        }
-
-        private static int GetLengthWithoutSeparatorOrTrailingWhitespace(byte[] line)
-        {
-            int end = line.Length - 1;
-
-            while (end >= 0 && IsWhiteSpace(line[end]))
-            {
-                end--;
-            }
-
-            return end + 1;
-        }
-
-        private static int GetLengthWithoutWhiteSpace(byte[] line)
-        {
-            int end = line.Length - 1;
-
-            while (end >= 0 && IsWhiteSpace(line[end]))
-            {
-                end--;
-            }
-
-            return end + 1;
-        }
-
-        private static bool IsWhiteSpace(byte b)
-        {
-            return IsLineEnding(b) || b == '\t' || b == ' ';
-        }
-
-        private static bool IsLineEnding(byte b)
-        {
-            return b == '\r' || b == '\n';
-        }
-
-        private static void ProcessLine(PgpSignature sig, byte[] line)
-        {
-            // note: trailing white space needs to be removed from the end of
-            // each line for signature calculation RFC 4880 Section 7.1
-            int length = GetLengthWithoutWhiteSpace(line);
-            if (length > 0)
-            {
-                sig.Update(line, 0, length);
-            }
-        }
-
-        private static byte[] LineSeparator
-        {
-            get { return Encoding.ASCII.GetBytes(Environment.NewLine); }
-        }
-
-        public void Dispose()
-        {
-        }
-
-        # endregion Misc Utilities
-        #endregion Private helpers
-    }
-=======
-	public enum PGPFileType
-	{
-		Binary,
-		Text,
-		UTF8
-	}
-
-	public class PGP : IPGPEncrypt, IPGPEncryptAsync, IPGPSign, IPGPSignAsync
-	{
-		public static PGP Instance => _instance ?? (_instance = new PGP());
-		private static PGP _instance;
-
-		private const int BufferSize = 0x10000;
-		private const string DefaultFileName = "name";
-
-		public CompressionAlgorithmTag CompressionAlgorithm { get; set; } = CompressionAlgorithmTag.Uncompressed;
-
-		public SymmetricKeyAlgorithmTag SymmetricKeyAlgorithm { get; set; } = SymmetricKeyAlgorithmTag.TripleDes;
-
-		public int PgpSignatureType { get; set; } = PgpSignature.DefaultCertification;
-
-		public PublicKeyAlgorithmTag PublicKeyAlgorithm { get; set; } = PublicKeyAlgorithmTag.RsaGeneral;
-
-		public PGPFileType FileType { get; set; } = PGPFileType.Binary;
-
-		public HashAlgorithmTag HashAlgorithmTag { get; set; } = HashAlgorithmTag.Sha1;
-
-		public IEncryptionKeys EncryptionKeys { get; private set; }
-
-		#region Constructor
-
-		public PGP()
-		{ }
-
-		public PGP(IEncryptionKeys encryptionKeys)
-		{
-			EncryptionKeys = encryptionKeys;
-		}
-
-		#endregion Constructor
-
-		#region Encrypt
-
-		#region EncryptFileAsync
-
-		/// <summary>
-		/// PGP Encrypt the file.
-		/// </summary>
-		/// <param name="inputFilePath">Plain data file path to be encrypted</param>
-		/// <param name="outputFilePath">Output PGP encrypted file path</param>
-		/// <param name="publicKeyFilePath">PGP public key file path</param>
-		/// <param name="armor">True, means a binary data representation as an ASCII-only text. Otherwise, false</param>
-		/// <param name="withIntegrityCheck">True, to perform integrity packet check on input file. Otherwise, false</param>
-		/// <param name="name">Name of encrypted file in message, defaults to the input file name</param>
-		public async Task EncryptFileAsync(
-			string inputFilePath,
-			string outputFilePath,
-			string publicKeyFilePath,
-			bool armor = true,
-			bool withIntegrityCheck = true,
-			string name = DefaultFileName)
-		{
-			EncryptionKeys = new EncryptionKeys(new FileInfo(publicKeyFilePath));
-			await EncryptFileAsync(inputFilePath, outputFilePath, armor, withIntegrityCheck, name);
-		}
-
-		/// <summary>
-		/// PGP Encrypt the file.
-		/// </summary>
-		/// <param name="inputFilePath">Plain data file path to be encrypted</param>
-		/// <param name="outputFilePath">Output PGP encrypted file path</param>
-		/// <param name="publicKeyFilePaths">PGP public key file paths</param>
-		/// <param name="armor">True, means a binary data representation as an ASCII-only text. Otherwise, false</param>
-		/// <param name="withIntegrityCheck">True, to perform integrity packet check on input file. Otherwise, false</param>
-		/// <param name="name">Name of encrypted file in message, defaults to the input file name</param>
-		public async Task EncryptFileAsync(
-			string inputFilePath,
-			string outputFilePath,
-			IEnumerable<string> publicKeyFilePaths,
-			bool armor = true,
-			bool withIntegrityCheck = true,
-			string name = DefaultFileName)
-		{
-			EncryptionKeys = new EncryptionKeys(publicKeyFilePaths.Select(x => new FileInfo(x)).ToList());
-			await EncryptFileAsync(inputFilePath, outputFilePath, armor, withIntegrityCheck, name);
-		}
-
-		/// <summary>
-		/// PGP Encrypt the file.
-		/// </summary>
-		/// <param name="inputFilePath">Plain data file path to be encrypted</param>
-		/// <param name="outputFilePath">Output PGP encrypted file path</param>
-		/// <param name="encryptionKeys">IEncryptionKeys object containing public keys</param>
-		/// <param name="armor">True, means a binary data representation as an ASCII-only text. Otherwise, false</param>
-		/// <param name="withIntegrityCheck">True, to perform integrity packet check on input file. Otherwise, false</param>
-		/// <param name="name">Name of encrypted file in message, defaults to the input file name</param>
-		public async Task EncryptFileAsync(
-			string inputFilePath,
-			string outputFilePath,
-			IEncryptionKeys encryptionKeys,
-			bool armor = true,
-			bool withIntegrityCheck = true,
-			string name = DefaultFileName)
-		{
-			EncryptionKeys = encryptionKeys;
-			await EncryptFileAsync(inputFilePath, outputFilePath, armor, withIntegrityCheck, name);
-		}
-
-		/// <summary>
-		/// PGP Encrypt the file.
-		/// </summary>
-		/// <param name="inputFilePath">Plain data file path to be encrypted</param>
-		/// <param name="outputFilePath">Output PGP encrypted file path</param>
-		/// <param name="armor">True, means a binary data representation as an ASCII-only text. Otherwise, false</param>
-		/// <param name="withIntegrityCheck">True, to perform integrity packet check on input file. Otherwise, false</param>
-		/// <param name="name">Name of encrypted file in message, defaults to the input file name</param>
-		public async Task EncryptFileAsync(
-			string inputFilePath,
-			string outputFilePath,
-			bool armor = true,
-			bool withIntegrityCheck = true,
-			string name = DefaultFileName)
-		{
-			if (string.IsNullOrEmpty(inputFilePath))
-				throw new ArgumentException("InputFilePath");
-			if (string.IsNullOrEmpty(outputFilePath))
-				throw new ArgumentException("OutputFilePath");
-			if (EncryptionKeys == null)
-				throw new ArgumentException("EncryptionKeys");
-			if (!File.Exists(inputFilePath))
-				throw new FileNotFoundException($"Input file [{inputFilePath}] does not exist.");
-
-			using (FileStream inputStream = new FileStream(inputFilePath, FileMode.Open, FileAccess.Read))
-			using (Stream outputStream = File.Create(outputFilePath))
-				await EncryptStreamAsync(inputStream, outputStream, armor, withIntegrityCheck, name);
-		}
-
-		/// <summary>
-		/// PGP Encrypt the file.
-		/// </summary>
-		/// <param name="inputFile">Plain data file to be encrypted</param>
-		/// <param name="outputFile">Output PGP encrypted file</param>
-		/// <param name="publicKeyFile">PGP public key file</param>
-		/// <param name="armor">True, means a binary data representation as an ASCII-only text. Otherwise, false</param>
-		/// <param name="withIntegrityCheck">True, to perform integrity packet check on input file. Otherwise, false</param>
-		/// <param name="name">Name of encrypted file in message, defaults to the input file name</param>
-		public async Task EncryptFileAsync(
-			FileInfo inputFile,
-			FileInfo outputFile,
-			FileInfo publicKeyFile,
-			bool armor = true,
-			bool withIntegrityCheck = true,
-			string name = DefaultFileName)
-		{
-			EncryptionKeys = new EncryptionKeys(publicKeyFile);
-			await EncryptFileAsync(inputFile, outputFile, armor, withIntegrityCheck, name);
-		}
-
-		/// <summary>
-		/// PGP Encrypt the file.
-		/// </summary>
-		/// <param name="inputFile">Plain data file to be encrypted</param>
-		/// <param name="outputFile">Output PGP encrypted file</param>
-		/// <param name="publicKeyFiles">PGP public key files</param>
-		/// <param name="armor">True, means a binary data representation as an ASCII-only text. Otherwise, false</param>
-		/// <param name="withIntegrityCheck">True, to perform integrity packet check on input file. Otherwise, false</param>
-		/// <param name="name">Name of encrypted file in message, defaults to the input file name</param>
-		public async Task EncryptFileAsync(
-			FileInfo inputFile,
-			FileInfo outputFile,
-			IEnumerable<FileInfo> publicKeyFiles,
-			bool armor = true,
-			bool withIntegrityCheck = true,
-			string name = DefaultFileName)
-		{
-			EncryptionKeys = new EncryptionKeys(publicKeyFiles);
-			await EncryptFileAsync(inputFile, outputFile, armor, withIntegrityCheck, name);
-		}
-
-		/// <summary>
-		/// PGP Encrypt the file.
-		/// </summary>
-		/// <param name="inputFile">Plain data file to be encrypted</param>
-		/// <param name="outputFile">Output PGP encrypted file</param>
-		/// <param name="encryptionKeys">IEncryptionKeys object containing public keys</param>
-		/// <param name="armor">True, means a binary data representation as an ASCII-only text. Otherwise, false</param>
-		/// <param name="withIntegrityCheck">True, to perform integrity packet check on input file. Otherwise, false</param>
-		/// <param name="name">Name of encrypted file in message, defaults to the input file name</param>
-		public async Task EncryptFileAsync(
-			FileInfo inputFile,
-			FileInfo outputFile,
-			IEncryptionKeys encryptionKeys,
-			bool armor = true,
-			bool withIntegrityCheck = true,
-			string name = DefaultFileName)
-		{
-			EncryptionKeys = encryptionKeys;
-			await EncryptFileAsync(inputFile, outputFile, armor, withIntegrityCheck, name);
-		}
-
-		/// <summary>
-		/// PGP Encrypt the file.
-		/// </summary>
-		/// <param name="inputFile">Plain data file to be encrypted</param>
-		/// <param name="outputFile">Output PGP encrypted file</param>
-		/// <param name="armor">True, means a binary data representation as an ASCII-only text. Otherwise, false</param>
-		/// <param name="withIntegrityCheck">True, to perform integrity packet check on input file. Otherwise, false</param>
-		/// <param name="name">Name of encrypted file in message, defaults to the input file name</param>
-		public async Task EncryptFileAsync(
-			FileInfo inputFile,
-			FileInfo outputFile,
-			bool armor = true,
-			bool withIntegrityCheck = true,
-			string name = DefaultFileName)
-		{
-			if (inputFile == null)
-				throw new ArgumentException("InputFile");
-			if (outputFile == null)
-				throw new ArgumentException("OutputFile");
-			if (EncryptionKeys == null)
-				throw new ArgumentException("EncryptionKeys");
-			if (!inputFile.Exists)
-				throw new FileNotFoundException($"Input file [{inputFile.FullName}] does not exist.");
-
-			using (FileStream inputStream = inputFile.OpenRead())
-			using (Stream outputStream = outputFile.OpenWrite())
-				await EncryptStreamAsync(inputStream, outputStream, armor, withIntegrityCheck, name);
-		}
-
-		#endregion EncryptFileAsync
-
-		#region EncryptFile
-
-		/// <summary>
-		/// PGP Encrypt the file.
-		/// </summary>
-		/// <param name="inputFilePath">Plain data file path to be encrypted</param>
-		/// <param name="outputFilePath">Output PGP encrypted file path</param>
-		/// <param name="publicKeyFilePath">PGP public key file path</param>
-		/// <param name="armor">True, means a binary data representation as an ASCII-only text. Otherwise, false</param>
-		/// <param name="withIntegrityCheck">True, to perform integrity packet check on input file. Otherwise, false</param>
-		/// <param name="name">Name of encrypted file in message, defaults to the input file name</param>
-		public void EncryptFile(
-			string inputFilePath,
-			string outputFilePath,
-			string publicKeyFilePath,
-			bool armor = true,
-			bool withIntegrityCheck = true,
-			string name = DefaultFileName)
-		{
-			EncryptionKeys = new EncryptionKeys(new FileInfo(publicKeyFilePath));
-			EncryptFile(inputFilePath, outputFilePath, armor, withIntegrityCheck, name);
-		}
-
-		/// <summary>
-		/// PGP Encrypt the file.
-		/// </summary>
-		/// <param name="inputFilePath">Plain data file path to be encrypted</param>
-		/// <param name="outputFilePath">Output PGP encrypted file path</param>
-		/// <param name="publicKeyFilePaths">IEnumerable of PGP public key file paths</param>
-		/// <param name="armor">True, means a binary data representation as an ASCII-only text. Otherwise, false</param>
-		/// <param name="withIntegrityCheck">True, to perform integrity packet check on input file. Otherwise, false</param>
-		/// <param name="name">Name of encrypted file in message, defaults to the input file name</param>
-		public void EncryptFile(
-			string inputFilePath,
-			string outputFilePath,
-			IEnumerable<string> publicKeyFilePaths,
-			bool armor = true,
-			bool withIntegrityCheck = true,
-			string name = DefaultFileName)
-		{
-			EncryptionKeys = new EncryptionKeys(publicKeyFilePaths.Select(x => new FileInfo(x)).ToList());
-			EncryptFile(inputFilePath, outputFilePath, armor, withIntegrityCheck, name);
-		}
-
-		/// <summary>
-		/// PGP Encrypt the file.
-		/// </summary>
-		/// <param name="inputFilePath">Plain data file path to be encrypted</param>
-		/// <param name="outputFilePath">Output PGP encrypted file path</param>
-		/// <param name="encryptionKeys">IEncryptionKeys object containing public keys</param>
-		/// <param name="armor">True, means a binary data representation as an ASCII-only text. Otherwise, false</param>
-		/// <param name="withIntegrityCheck">True, to perform integrity packet check on input file. Otherwise, false</param>
-		/// <param name="name">Name of encrypted file in message, defaults to the input file name</param>
-		public void EncryptFile(
-			string inputFilePath,
-			string outputFilePath,
-			IEncryptionKeys encryptionKeys,
-			bool armor = true,
-			bool withIntegrityCheck = true,
-			string name = DefaultFileName)
-		{
-			EncryptionKeys = encryptionKeys;
-			EncryptFile(inputFilePath, outputFilePath, armor, withIntegrityCheck, name);
-		}
-
-		/// <summary>
-		/// PGP Encrypt the file.
-		/// </summary>
-		/// <param name="inputFilePath">Plain data file path to be encrypted</param>
-		/// <param name="outputFilePath">Output PGP encrypted file path</param>
-		/// <param name="armor">True, means a binary data representation as an ASCII-only text. Otherwise, false</param>
-		/// <param name="withIntegrityCheck">True, to perform integrity packet check on input file. Otherwise, false</param>
-		/// <param name="name">Name of encrypted file in message, defaults to the input file name</param>
-		public void EncryptFile(
-			string inputFilePath,
-			string outputFilePath,
-			bool armor = true,
-			bool withIntegrityCheck = true,
-			string name = DefaultFileName)
-		{
-			if (string.IsNullOrEmpty(inputFilePath))
-				throw new ArgumentException("InputFilePath");
-			if (string.IsNullOrEmpty(outputFilePath))
-				throw new ArgumentException("OutputFilePath");
-			if (EncryptionKeys == null)
-				throw new ArgumentException("EncryptionKeys");
-			if (!File.Exists(inputFilePath))
-				throw new FileNotFoundException($"Input file [{inputFilePath}] does not exist.");
-
-			using (FileStream inputStream = new FileStream(inputFilePath, FileMode.Open, FileAccess.Read))
-			using (Stream outputStream = File.Create(outputFilePath))
-				EncryptStream(inputStream, outputStream, armor, withIntegrityCheck, name);
-		}
-
-		/// <summary>
-		/// PGP Encrypt the file.
-		/// </summary>
-		/// <param name="inputFile">Plain data file to be encrypted</param>
-		/// <param name="outputFile">Output PGP encrypted file</param>
-		/// <param name="publicKeyFile">PGP public key file</param>
-		/// <param name="armor">True, means a binary data representation as an ASCII-only text. Otherwise, false</param>
-		/// <param name="withIntegrityCheck">True, to perform integrity packet check on input file. Otherwise, false</param>
-		/// <param name="name">Name of encrypted file in message, defaults to the input file name</param>
-		public void EncryptFile(
-			FileInfo inputFile,
-			FileInfo outputFile,
-			FileInfo publicKeyFile,
-			bool armor = true,
-			bool withIntegrityCheck = true,
-			string name = DefaultFileName)
-		{
-			EncryptionKeys = new EncryptionKeys(publicKeyFile);
-			EncryptFile(inputFile, outputFile, armor, withIntegrityCheck, name);
-		}
-
-		/// <summary>
-		/// PGP Encrypt the file.
-		/// </summary>
-		/// <param name="inputFile">Plain data file to be encrypted</param>
-		/// <param name="outputFile">Output PGP encrypted file</param>
-		/// <param name="publicKeyFiles">PGP public key files</param>
-		/// <param name="armor">True, means a binary data representation as an ASCII-only text. Otherwise, false</param>
-		/// <param name="withIntegrityCheck">True, to perform integrity packet check on input file. Otherwise, false</param>
-		/// <param name="name">Name of encrypted file in message, defaults to the input file name</param>
-		public void EncryptFile(
-			FileInfo inputFile,
-			FileInfo outputFile,
-			IEnumerable<FileInfo> publicKeyFiles,
-			bool armor = true,
-			bool withIntegrityCheck = true,
-			string name = DefaultFileName)
-		{
-			EncryptionKeys = new EncryptionKeys(publicKeyFiles);
-			EncryptFile(inputFile, outputFile, armor, withIntegrityCheck, name);
-		}
-
-		/// <summary>
-		/// PGP Encrypt the file.
-		/// </summary>
-		/// <param name="inputFile">Plain data file to be encrypted</param>
-		/// <param name="outputFile">Output PGP encrypted file</param>
-		/// <param name="encryptionKeys">IEncryptionKeys object containing public keys</param>
-		/// <param name="armor">True, means a binary data representation as an ASCII-only text. Otherwise, false</param>
-		/// <param name="withIntegrityCheck">True, to perform integrity packet check on input file. Otherwise, false</param>
-		/// <param name="name">Name of encrypted file in message, defaults to the input file name</param>
-		public void EncryptFile(
-			FileInfo inputFile,
-			FileInfo outputFile,
-			IEncryptionKeys encryptionKeys,
-			bool armor = true,
-			bool withIntegrityCheck = true,
-			string name = DefaultFileName)
-		{
-			EncryptionKeys = encryptionKeys;
-			EncryptFile(inputFile, outputFile, armor, withIntegrityCheck, name);
-		}
-
-		/// <summary>
-		/// PGP Encrypt the file.
-		/// </summary>
-		/// <param name="inputFile">Plain data file to be encrypted</param>
-		/// <param name="outputFile">Output PGP encrypted file</param>
-		/// <param name="armor">True, means a binary data representation as an ASCII-only text. Otherwise, false</param>
-		/// <param name="withIntegrityCheck">True, to perform integrity packet check on input file. Otherwise, false</param>
-		/// <param name="name">Name of encrypted file in message, defaults to the input file name</param>
-		public void EncryptFile(
-			FileInfo inputFile,
-			FileInfo outputFile,
-			bool armor = true,
-			bool withIntegrityCheck = true,
-			string name = DefaultFileName)
-		{
-			if (inputFile == null)
-				throw new ArgumentException("InputFile");
-			if (outputFile == null)
-				throw new ArgumentException("OutputFile");
-			if (EncryptionKeys == null)
-				throw new ArgumentException("EncryptionKeys");
-			if (!inputFile.Exists)
-				throw new FileNotFoundException($"Input file [{inputFile.FullName}] does not exist.");
-
-			using (FileStream inputStream = inputFile.OpenRead())
-			using (Stream outputStream = outputFile.OpenWrite())
-				EncryptStream(inputStream, outputStream, armor, withIntegrityCheck, name);
-		}
-
-		#endregion EncryptFile
-
-		#region EncryptStreamAsync
-
-		/// <summary>
-		/// PGP Encrypt the stream.
-		/// </summary>
-		/// <param name="inputStream">Plain data stream to be encrypted</param>
-		/// <param name="outputStream">Output PGP encrypted stream</param>
-		/// <param name="publicKeyStream">PGP public key stream</param>
-		/// <param name="armor">True, means a binary data representation as an ASCII-only text. Otherwise, false</param>
-		/// <param name="withIntegrityCheck">True, to perform integrity packet check on input file. Otherwise, false</param>
-		/// <param name="name">Name of encrypted file in message, defaults to the input file name</param>
-		public async Task EncryptStreamAsync(
-			Stream inputStream,
-			Stream outputStream,
-			Stream publicKeyStream,
-			bool armor = true,
-			bool withIntegrityCheck = true,
-			string name = DefaultFileName)
-		{
-			EncryptionKeys = new EncryptionKeys(publicKeyStream);
-			await EncryptStreamAsync(inputStream, outputStream, armor, withIntegrityCheck, name);
-		}
-
-		/// <summary>
-		/// PGP Encrypt the stream.
-		/// </summary>
-		/// <param name="inputStream">Plain data stream to be encrypted</param>
-		/// <param name="outputStream">Output PGP encrypted stream</param>
-		/// <param name="publicKeyStreams">IEnumerable of PGP public key streams</param>
-		/// <param name="armor">True, means a binary data representation as an ASCII-only text. Otherwise, false</param>
-		/// <param name="withIntegrityCheck">True, to perform integrity packet check on input file. Otherwise, false</param>
-		/// <param name="name">Name of encrypted file in message, defaults to the input file name</param>
-		public async Task EncryptStreamAsync(Stream inputStream, Stream outputStream,
-			IEnumerable<Stream> publicKeyStreams, bool armor = true, bool withIntegrityCheck = true,
-			string name = DefaultFileName)
-		{
-			EncryptionKeys = new EncryptionKeys(publicKeyStreams);
-			await EncryptStreamAsync(inputStream, outputStream, armor, withIntegrityCheck, name);
-		}
-
-		/// <summary>
-		/// PGP Encrypt the stream.
-		/// </summary>
-		/// <param name="inputStream">Plain data stream to be encrypted</param>
-		/// <param name="outputStream">Output PGP encrypted stream</param>
-		/// <param name="encryptionKeys">IEncryptionKeys object containing public keys</param>
-		/// <param name="armor">True, means a binary data representation as an ASCII-only text. Otherwise, false</param>
-		/// <param name="withIntegrityCheck">True, to perform integrity packet check on input file. Otherwise, false</param>
-		/// <param name="name">Name of encrypted file in message, defaults to the input file name</param>
-		public async Task EncryptStreamAsync(Stream inputStream, Stream outputStream, IEncryptionKeys encryptionKeys,
-			bool armor = true, bool withIntegrityCheck = true, string name = DefaultFileName)
-		{
-			EncryptionKeys = encryptionKeys;
-			await EncryptStreamAsync(inputStream, outputStream, armor, withIntegrityCheck, name);
-		}
-
-		/// <summary>
-		/// PGP Encrypt the stream.
-		/// </summary>
-		/// <param name="inputStream">Plain data stream to be encrypted</param>
-		/// <param name="outputStream">Output PGP encrypted stream</param>
-		/// <param name="armor">True, means a binary data representation as an ASCII-only text. Otherwise, false</param>
-		/// <param name="withIntegrityCheck">True, to perform integrity packet check on input file. Otherwise, false</param>
-		/// <param name="name">Name of encrypted file in message, defaults to the input file name</param>
-		public async Task EncryptStreamAsync(Stream inputStream, Stream outputStream, bool armor = true,
-			bool withIntegrityCheck = true, string name = DefaultFileName)
-		{
-			if (inputStream == null)
-				throw new ArgumentException("InputStream");
-			if (outputStream == null)
-				throw new ArgumentException("OutputStream");
-			if (EncryptionKeys == null)
-				throw new ArgumentException("EncryptionKeys");
-			if (inputStream.Position != 0)
-				throw new ArgumentException("inputStream should be at start of stream");
-
-			if (name == DefaultFileName && inputStream is FileStream fileStream)
-			{
-				string inputFilePath = fileStream.Name;
-				name = Path.GetFileName(inputFilePath);
-			}
-
-			if (armor)
-			{
-				outputStream = new ArmoredOutputStream(outputStream);
-			}
-
-			PgpEncryptedDataGenerator pk =
-				new PgpEncryptedDataGenerator(SymmetricKeyAlgorithm, withIntegrityCheck, new SecureRandom());
-			foreach (PgpPublicKey publicKey in EncryptionKeys.EncryptKeys)
-			{
-				pk.AddMethod(publicKey);
-			}
-
-			Stream @out = pk.Open(outputStream, new byte[1 << 16]);
-
-			if (CompressionAlgorithm != CompressionAlgorithmTag.Uncompressed)
-			{
-				PgpCompressedDataGenerator comData = new PgpCompressedDataGenerator(CompressionAlgorithm);
-				await Utilities.WriteStreamToLiteralDataAsync(comData.Open(@out), FileTypeToChar(), inputStream, name);
-				comData.Close();
-			}
-			else
-				await Utilities.WriteStreamToLiteralDataAsync(@out, FileTypeToChar(), inputStream, name);
-
-			@out.Close();
-
-			if (armor)
-			{
-				outputStream.Close();
-			}
-		}
-
-		#endregion EncryptStreamAsync
-
-		#region EncryptStream
-
-		/// <summary>
-		/// PGP Encrypt the stream.
-		/// </summary>
-		/// <param name="inputStream">Plain data stream to be encrypted</param>
-		/// <param name="outputStream">Output PGP encrypted stream</param>
-		/// <param name="publicKeyStream">PGP public key stream</param>
-		/// <param name="armor">True, means a binary data representation as an ASCII-only text. Otherwise, false</param>
-		/// <param name="withIntegrityCheck">True, to perform integrity packet check on input file. Otherwise, false</param>
-		/// <param name="name">Name of encrypted file in message, defaults to the input file name</param>
-		public void EncryptStream(
-			Stream inputStream,
-			Stream outputStream,
-			Stream publicKeyStream,
-			bool armor = true,
-			bool withIntegrityCheck = true,
-			string name = DefaultFileName)
-		{
-			EncryptionKeys = new EncryptionKeys(publicKeyStream);
-			EncryptStream(inputStream, outputStream, armor, withIntegrityCheck, name);
-		}
-
-		/// <summary>
-		/// PGP Encrypt the stream.
-		/// </summary>
-		/// <param name="inputStream">Plain data stream to be encrypted</param>
-		/// <param name="outputStream">Output PGP encrypted stream</param>
-		/// <param name="publicKeyStreams">IEnumerable of PGP public key streams</param>
-		/// <param name="armor">True, means a binary data representation as an ASCII-only text. Otherwise, false</param>
-		/// <param name="withIntegrityCheck">True, to perform integrity packet check on input file. Otherwise, false</param>
-		/// <param name="name">Name of encrypted file in message, defaults to the input file name</param>
-		public void EncryptStream(Stream inputStream, Stream outputStream, IEnumerable<Stream> publicKeyStreams,
-			bool armor = true, bool withIntegrityCheck = true, string name = DefaultFileName)
-		{
-			EncryptionKeys = new EncryptionKeys(publicKeyStreams);
-			EncryptStream(inputStream, outputStream, armor, withIntegrityCheck, name);
-		}
-
-		/// <summary>
-		/// PGP Encrypt the stream.
-		/// </summary>
-		/// <param name="inputStream">Plain data stream to be encrypted</param>
-		/// <param name="outputStream">Output PGP encrypted stream</param>
-		/// <param name="encryptionKeys">IEncryptionKeys object containing public keys</param>
-		/// <param name="armor">True, means a binary data representation as an ASCII-only text. Otherwise, false</param>
-		/// <param name="withIntegrityCheck">True, to perform integrity packet check on input file. Otherwise, false</param>
-		/// <param name="name">Name of encrypted file in message, defaults to the input file name</param>
-		public void EncryptStream(Stream inputStream, Stream outputStream, IEncryptionKeys encryptionKeys,
-			bool armor = true, bool withIntegrityCheck = true, string name = DefaultFileName)
-		{
-			EncryptionKeys = encryptionKeys;
-			EncryptStream(inputStream, outputStream, armor, withIntegrityCheck, name);
-		}
-
-		/// <summary>
-		/// PGP Encrypt the stream.
-		/// </summary>
-		/// <param name="inputStream">Plain data stream to be encrypted</param>
-		/// <param name="outputStream">Output PGP encrypted stream</param>
-		/// <param name="armor">True, means a binary data representation as an ASCII-only text. Otherwise, false</param>
-		/// <param name="withIntegrityCheck">True, to perform integrity packet check on input file. Otherwise, false</param>
-		/// <param name="name">Name of encrypted file in message, defaults to the input file name</param>
-		public void EncryptStream(Stream inputStream, Stream outputStream, bool armor = true,
-			bool withIntegrityCheck = true, string name = DefaultFileName)
-		{
-			if (inputStream == null)
-				throw new ArgumentException("InputStream");
-			if (outputStream == null)
-				throw new ArgumentException("OutputStream");
-			if (EncryptionKeys == null)
-				throw new ArgumentException("EncryptionKeys");
-			if (inputStream.Position != 0)
-				throw new ArgumentException("inputStream should be at start of stream");
-
-			if (name == DefaultFileName && inputStream is FileStream fileStream)
-			{
-				string inputFilePath = fileStream.Name;
-				name = Path.GetFileName(inputFilePath);
-			}
-
-			if (armor)
-			{
-				outputStream = new ArmoredOutputStream(outputStream);
-			}
-
-			PgpEncryptedDataGenerator pk =
-				new PgpEncryptedDataGenerator(SymmetricKeyAlgorithm, withIntegrityCheck, new SecureRandom());
-
-			foreach (PgpPublicKey publicKey in EncryptionKeys.EncryptKeys)
-			{
-				pk.AddMethod(publicKey);
-			}
-
-			Stream @out = pk.Open(outputStream, new byte[1 << 16]);
-
-			if (CompressionAlgorithm != CompressionAlgorithmTag.Uncompressed)
-			{
-				PgpCompressedDataGenerator comData = new PgpCompressedDataGenerator(CompressionAlgorithm);
-				Utilities.WriteStreamToLiteralData(comData.Open(@out), FileTypeToChar(), inputStream, name);
-				comData.Close();
-			}
-			else
-				Utilities.WriteStreamToLiteralData(@out, FileTypeToChar(), inputStream, name);
-
-			@out.Close();
-
-			if (armor)
-			{
-				outputStream.Close();
-			}
-		}
-
-		#endregion EncryptStream
-
-		#region EncryptArmoredStringAsync
-
-		/// <summary>
-		/// PGP Encrypt the string.
-		/// </summary>
-		/// <param name="input">Plain string to be encrypted</param>
-		/// <param name="publicKey">PGP public key</param>
-		/// <param name="withIntegrityCheck">True, to perform integrity packet check on input file. Otherwise, false</param>
-		/// <param name="name">Name of encrypted file in message, defaults to the input file name</param>
-		public async Task<string> EncryptArmoredStringAsync(
-			string input,
-			string publicKey,
-			bool withIntegrityCheck = true,
-			string name = DefaultFileName)
-		{
-			EncryptionKeys = new EncryptionKeys(await publicKey.GetStreamAsync());
-
-			using (Stream inputStream = await input.GetStreamAsync())
-			using (Stream outputStream = new MemoryStream())
-			{
-				await EncryptStreamAsync(inputStream, outputStream, true, withIntegrityCheck, name);
-				outputStream.Seek(0, SeekOrigin.Begin);
-				return await outputStream.GetStringAsync();
-			}
-		}
-
-		/// <summary>
-		/// PGP Encrypt the string.
-		/// </summary>
-		/// <param name="input">Plain string to be encrypted</param>
-		/// <param name="publicKeys">IEnumerable of PGP public keys</param>
-		/// <param name="withIntegrityCheck">True, to perform integrity packet check on input file. Otherwise, false</param>
-		/// <param name="name">Name of encrypted file in message, defaults to the input file name</param>
-		public async Task<string> EncryptArmoredStringAsync(string input, IEnumerable<string> publicKeys,
-			bool withIntegrityCheck = true, string name = DefaultFileName)
-		{
-			EncryptionKeys =
-				new EncryptionKeys(await Task.WhenAll(publicKeys.Select(x => x.GetStreamAsync()).ToList()));
-
-			using (Stream inputStream = await input.GetStreamAsync())
-			using (Stream outputStream = new MemoryStream())
-			{
-				await EncryptStreamAsync(inputStream, outputStream, true, withIntegrityCheck, name);
-				outputStream.Seek(0, SeekOrigin.Begin);
-				return await outputStream.GetStringAsync();
-			}
-		}
-
-		/// <summary>
-		/// PGP Encrypt the string.
-		/// </summary>
-		/// <param name="input">Plain string to be encrypted</param>
-		/// <param name="encryptionKeys">IEncryptionKeys object containing public keys</param>
-		/// <param name="withIntegrityCheck">True, to perform integrity packet check on input file. Otherwise, false</param>
-		/// <param name="name">Name of encrypted file in message, defaults to the input file name</param>
-		public async Task<string> EncryptArmoredStringAsync(string input, IEncryptionKeys encryptionKeys,
-			bool withIntegrityCheck = true, string name = DefaultFileName)
-		{
-			EncryptionKeys = encryptionKeys;
-
-			using (Stream inputStream = await input.GetStreamAsync())
-			using (Stream outputStream = new MemoryStream())
-			{
-				await EncryptStreamAsync(inputStream, outputStream, true, withIntegrityCheck, name);
-				outputStream.Seek(0, SeekOrigin.Begin);
-				return await outputStream.GetStringAsync();
-			}
-		}
-
-		/// <summary>
-		/// PGP Encrypt the string.
-		/// </summary>
-		/// <param name="input">Plain string to be encrypted</param>
-		/// <param name="withIntegrityCheck">True, to perform integrity packet check on input file. Otherwise, false</param>
-		/// <param name="name">Name of encrypted file in message, defaults to the input file name</param>
-		public async Task<string> EncryptArmoredStringAsync(string input, bool withIntegrityCheck = true,
-			string name = DefaultFileName)
-		{
-			using (Stream inputStream = await input.GetStreamAsync())
-			using (Stream outputStream = new MemoryStream())
-			{
-				await EncryptStreamAsync(inputStream, outputStream, true, withIntegrityCheck, name);
-				outputStream.Seek(0, SeekOrigin.Begin);
-				return await outputStream.GetStringAsync();
-			}
-		}
-
-		#endregion EncryptArmoredStringAsync
-
-		#region EncryptArmoredString
-
-		/// <summary>
-		/// PGP Encrypt the string.
-		/// </summary>
-		/// <param name="input">Plain string to be encrypted</param>
-		/// <param name="publicKey">PGP public key</param>
-		/// <param name="withIntegrityCheck">True, to perform integrity packet check on input file. Otherwise, false</param>
-		/// <param name="name">Name of encrypted file in message, defaults to the input file name</param>
-		public string EncryptArmoredString(
-			string input,
-			string publicKey,
-			bool withIntegrityCheck = true,
-			string name = DefaultFileName)
-		{
-			EncryptionKeys = new EncryptionKeys(publicKey.GetStream());
-
-			using (Stream inputStream = input.GetStream())
-			using (Stream outputStream = new MemoryStream())
-			{
-				EncryptStream(inputStream, outputStream, true, withIntegrityCheck, name);
-				outputStream.Seek(0, SeekOrigin.Begin);
-				return outputStream.GetString();
-			}
-		}
-
-		/// <summary>
-		/// PGP Encrypt the string.
-		/// </summary>
-		/// <param name="input">Plain string to be encrypted</param>
-		/// <param name="publicKeys">IEnumerable of PGP public keys</param>
-		/// <param name="withIntegrityCheck">True, to perform integrity packet check on input file. Otherwise, false</param>
-		/// <param name="name">Name of encrypted file in message, defaults to the input file name</param>
-		public string EncryptArmoredString(string input, IEnumerable<string> publicKeys, bool withIntegrityCheck = true,
-			string name = DefaultFileName)
-		{
-			EncryptionKeys = new EncryptionKeys(publicKeys.Select(x => x.GetStream()).ToList());
-
-			using (Stream inputStream = input.GetStream())
-			using (Stream outputStream = new MemoryStream())
-			{
-				EncryptStream(inputStream, outputStream, true, withIntegrityCheck, name);
-				outputStream.Seek(0, SeekOrigin.Begin);
-				return outputStream.GetString();
-			}
-		}
-
-		/// <summary>
-		/// PGP Encrypt the string.
-		/// </summary>
-		/// <param name="input">Plain string to be encrypted</param>
-		/// <param name="encryptionKeys">IEncryptionKeys object containing public keys</param>
-		/// <param name="withIntegrityCheck">True, to perform integrity packet check on input file. Otherwise, false</param>
-		/// <param name="name">Name of encrypted file in message, defaults to the input file name</param>
-		public string EncryptArmoredString(string input, IEncryptionKeys encryptionKeys, bool withIntegrityCheck = true,
-			string name = DefaultFileName)
-		{
-			EncryptionKeys = encryptionKeys;
-
-			using (Stream inputStream = input.GetStream())
-			using (Stream outputStream = new MemoryStream())
-			{
-				EncryptStream(inputStream, outputStream, true, withIntegrityCheck, name);
-				outputStream.Seek(0, SeekOrigin.Begin);
-				return outputStream.GetString();
-			}
-		}
-
-		/// <summary>
-		/// PGP Encrypt the string.
-		/// </summary>
-		/// <param name="input">Plain string to be encrypted</param>
-		/// <param name="withIntegrityCheck">True, to perform integrity packet check on input file. Otherwise, false</param>
-		/// <param name="name">Name of encrypted file in message, defaults to the input file name</param>
-		public string EncryptArmoredString(string input, bool withIntegrityCheck = true, string name = DefaultFileName)
-		{
-			using (Stream inputStream = input.GetStream())
-			using (Stream outputStream = new MemoryStream())
-			{
-				EncryptStream(inputStream, outputStream, true, withIntegrityCheck, name);
-				outputStream.Seek(0, SeekOrigin.Begin);
-				return outputStream.GetString();
-			}
-		}
-
-		#endregion EncryptArmoredString
-
-		#endregion Encrypt
-
-		#region Encrypt and Sign
-
-		#region EncryptFileAndSignAsync
-
-		/// <summary>
-		/// Encrypt and sign the file pointed to by unencryptedFileInfo and
-		/// </summary>
-		/// <param name="inputFilePath">Plain data file path to be encrypted and signed</param>
-		/// <param name="outputFilePath">Output PGP encrypted and signed file path</param>
-		/// <param name="publicKeyFilePath">PGP public key file path</param>
-		/// <param name="privateKeyFilePath">PGP secret key file path</param>
-		/// <param name="passPhrase">PGP secret key password</param>
-		/// <param name="armor">True, means a binary data representation as an ASCII-only text. Otherwise, false</param>
-		/// <param name="withIntegrityCheck">True to include integrity packet during signing</param>
-		public async Task EncryptFileAndSignAsync(string inputFilePath, string outputFilePath, string publicKeyFilePath,
-			string privateKeyFilePath, string passPhrase, bool armor = true, bool withIntegrityCheck = true)
-		{
-			EncryptionKeys = new EncryptionKeys(new FileInfo(publicKeyFilePath), new FileInfo(privateKeyFilePath),
-				passPhrase);
-			await EncryptFileAndSignAsync(inputFilePath, outputFilePath, armor, withIntegrityCheck);
-		}
-
-		/// <summary>
-		/// Encrypt and sign the file pointed to by unencryptedFileInfo and
-		/// </summary>
-		/// <param name="inputFilePath">Plain data file path to be encrypted and signed</param>
-		/// <param name="outputFilePath">Output PGP encrypted and signed file path</param>
-		/// <param name="publicKeyFilePaths">IEnumerable of PGP public key file paths</param>
-		/// <param name="privateKeyFilePath">PGP secret key file path</param>
-		/// <param name="passPhrase">PGP secret key password</param>
-		/// <param name="armor">True, means a binary data representation as an ASCII-only text. Otherwise, false</param>
-		/// <param name="withIntegrityCheck">True to include integrity packet during signing</param>
-		public async Task EncryptFileAndSignAsync(string inputFilePath, string outputFilePath,
-			IEnumerable<string> publicKeyFilePaths,
-			string privateKeyFilePath, string passPhrase, bool armor = true, bool withIntegrityCheck = true)
-		{
-			EncryptionKeys = new EncryptionKeys(publicKeyFilePaths.Select(x => new FileInfo(x)).ToList(),
-				new FileInfo(privateKeyFilePath), passPhrase);
-			await EncryptFileAndSignAsync(inputFilePath, outputFilePath, armor, withIntegrityCheck);
-		}
-
-		/// <summary>
-		/// Encrypt and sign the file pointed to by unencryptedFileInfo and
-		/// </summary>
-		/// <param name="inputFilePath">Plain data file path to be encrypted and signed</param>
-		/// <param name="outputFilePath">Output PGP encrypted and signed file path</param>
-		/// <param name="encryptionKeys">Encryption keys</param>
-		/// <param name="armor">True, means a binary data representation as an ASCII-only text. Otherwise, false</param>
-		/// <param name="withIntegrityCheck">True to include integrity packet during signing</param>
-		public async Task EncryptFileAndSignAsync(string inputFilePath, string outputFilePath,
-			IEncryptionKeys encryptionKeys, bool armor = true, bool withIntegrityCheck = true)
-		{
-			EncryptionKeys = encryptionKeys;
-			await EncryptFileAndSignAsync(inputFilePath, outputFilePath, armor, withIntegrityCheck);
-		}
-
-		/// <summary>
-		/// Encrypt and sign the file pointed to by unencryptedFileInfo and
-		/// </summary>
-		/// <param name="inputFilePath">Plain data file path to be encrypted and signed</param>
-		/// <param name="outputFilePath">Output PGP encrypted and signed file path</param>
-		/// <param name="armor">True, means a binary data representation as an ASCII-only text. Otherwise, false</param>
-		/// <param name="withIntegrityCheck">True to include integrity packet during signing</param>
-		public async Task EncryptFileAndSignAsync(string inputFilePath, string outputFilePath, bool armor = true,
-			bool withIntegrityCheck = true)
-		{
-			if (string.IsNullOrEmpty(inputFilePath))
-				throw new ArgumentException("InputFilePath");
-			if (string.IsNullOrEmpty(outputFilePath))
-				throw new ArgumentException("OutputFilePath");
-			if (EncryptionKeys == null)
-				throw new ArgumentException("EncryptionKeys");
-
-			if (!File.Exists(inputFilePath))
-				throw new FileNotFoundException($"Input file [{inputFilePath}] does not exist.");
-
-
-			using (Stream outputStream = File.Create(outputFilePath))
-			{
-				if (armor)
-				{
-					using (ArmoredOutputStream armoredOutputStream = new ArmoredOutputStream(outputStream))
-					{
-						await OutputEncryptedAsync(inputFilePath, armoredOutputStream, withIntegrityCheck);
-					}
-				}
-				else
-					await OutputEncryptedAsync(inputFilePath, outputStream, withIntegrityCheck);
-			}
-		}
-
-		/// <summary>
-		/// Encrypt and sign the file pointed to by unencryptedFileInfo and
-		/// </summary>
-		/// <param name="inputFile">Plain data file to be encrypted and signed</param>
-		/// <param name="outputFile">Output PGP encrypted and signed file</param>
-		/// <param name="publicKeyFile">PGP public key file</param>
-		/// <param name="privateKeyFile">PGP secret key file</param>
-		/// <param name="passPhrase">PGP secret key password</param>
-		/// <param name="armor">True, means a binary data representation as an ASCII-only text. Otherwise, false</param>
-		/// <param name="withIntegrityCheck">True to include integrity packet during signing</param>
-		public async Task EncryptFileAndSignAsync(FileInfo inputFile, FileInfo outputFile, FileInfo publicKeyFile,
-			FileInfo privateKeyFile, string passPhrase, bool armor = true, bool withIntegrityCheck = true)
-		{
-			EncryptionKeys = new EncryptionKeys(publicKeyFile, privateKeyFile, passPhrase);
-			await EncryptFileAndSignAsync(inputFile, outputFile, armor, withIntegrityCheck);
-		}
-
-		/// <summary>
-		/// Encrypt and sign the file pointed to by unencryptedFileInfo and
-		/// </summary>
-		/// <param name="inputFile">Plain data file to be encrypted and signed</param>
-		/// <param name="outputFile">Output PGP encrypted and signed file</param>
-		/// <param name="publicKeyFiles">IEnumerable of PGP public key files</param>
-		/// <param name="privateKeyFile">PGP secret key file</param>
-		/// <param name="passPhrase">PGP secret key password</param>
-		/// <param name="armor">True, means a binary data representation as an ASCII-only text. Otherwise, false</param>
-		/// <param name="withIntegrityCheck">True to include integrity packet during signing</param>
-		public async Task EncryptFileAndSignAsync(FileInfo inputFile, FileInfo outputFile,
-			IEnumerable<FileInfo> publicKeyFiles,
-			FileInfo privateKeyFile, string passPhrase, bool armor = true, bool withIntegrityCheck = true)
-		{
-			EncryptionKeys = new EncryptionKeys(publicKeyFiles, privateKeyFile, passPhrase);
-			await EncryptFileAndSignAsync(inputFile, outputFile, armor, withIntegrityCheck);
-		}
-
-		/// <summary>
-		/// Encrypt and sign the file pointed to by unencryptedFileInfo and
-		/// </summary>
-		/// <param name="inputFile">Plain data file to be encrypted and signed</param>
-		/// <param name="outputFile">Output PGP encrypted and signed file</param>
-		/// <param name="encryptionKeys">Encryption keys</param>
-		/// <param name="armor">True, means a binary data representation as an ASCII-only text. Otherwise, false</param>
-		/// <param name="withIntegrityCheck">True to include integrity packet during signing</param>
-		public async Task EncryptFileAndSignAsync(FileInfo inputFile, FileInfo outputFile,
-			IEncryptionKeys encryptionKeys, bool armor = true, bool withIntegrityCheck = true)
-		{
-			EncryptionKeys = encryptionKeys;
-			await EncryptFileAndSignAsync(inputFile, outputFile, armor, withIntegrityCheck);
-		}
-
-		/// <summary>
-		/// Encrypt and sign the file pointed to by unencryptedFileInfo and
-		/// </summary>
-		/// <param name="inputFile">Plain data file path to be encrypted and signed</param>
-		/// <param name="outputFile">Output PGP encrypted and signed file path</param>
-		/// <param name="armor">True, means a binary data representation as an ASCII-only text. Otherwise, false</param>
-		/// <param name="withIntegrityCheck">True to include integrity packet during signing</param>
-		public async Task EncryptFileAndSignAsync(FileInfo inputFile, FileInfo outputFile, bool armor = true,
-			bool withIntegrityCheck = true)
-		{
-			if (inputFile == null)
-				throw new ArgumentException("InputFilePath");
-			if (outputFile == null)
-				throw new ArgumentException("OutputFilePath");
-			if (EncryptionKeys == null)
-				throw new ArgumentException("EncryptionKeys");
-
-			if (!inputFile.Exists)
-				throw new FileNotFoundException($"Input file [{inputFile.FullName}] does not exist.");
-
-			using (Stream outputStream = outputFile.OpenWrite())
-			{
-				if (armor)
-				{
-					using (ArmoredOutputStream armoredOutputStream = new ArmoredOutputStream(outputStream))
-					{
-						await OutputEncryptedAsync(inputFile, armoredOutputStream, withIntegrityCheck);
-					}
-				}
-				else
-					await OutputEncryptedAsync(inputFile, outputStream, withIntegrityCheck);
-			}
-		}
-
-		#endregion EncryptFileAndSignAsync
-
-		#region EncryptFileAndSign
-
-		/// <summary>
-		/// Encrypt and sign the file pointed to by unencryptedFileInfo and
-		/// </summary>
-		/// <param name="inputFilePath">Plain data file path to be encrypted and signed</param>
-		/// <param name="outputFilePath">Output PGP encrypted and signed file path</param>
-		/// <param name="publicKeyFilePath">PGP public key file path</param>
-		/// <param name="privateKeyFilePath">PGP secret key file path</param>
-		/// <param name="passPhrase">PGP secret key password</param>
-		/// <param name="armor">True, means a binary data representation as an ASCII-only text. Otherwise, false</param>
-		/// <param name="withIntegrityCheck">True to include integrity packet during signing</param>
-		public void EncryptFileAndSign(string inputFilePath, string outputFilePath, string publicKeyFilePath,
-			string privateKeyFilePath, string passPhrase, bool armor = true, bool withIntegrityCheck = true)
-		{
-			EncryptionKeys = new EncryptionKeys(new FileInfo(publicKeyFilePath), new FileInfo(privateKeyFilePath),
-				passPhrase);
-			EncryptFileAndSign(inputFilePath, outputFilePath, armor, withIntegrityCheck);
-		}
-
-		/// <summary>
-		/// Encrypt and sign the file pointed to by unencryptedFileInfo and
-		/// </summary>
-		/// <param name="inputFilePath">Plain data file path to be encrypted and signed</param>
-		/// <param name="outputFilePath">Output PGP encrypted and signed file path</param>
-		/// <param name="publicKeyFilePaths">IEnumerable of PGP public key file paths</param>
-		/// <param name="privateKeyFilePath">PGP secret key file path</param>
-		/// <param name="passPhrase">PGP secret key password</param>
-		/// <param name="armor">True, means a binary data representation as an ASCII-only text. Otherwise, false</param>
-		/// <param name="withIntegrityCheck">True to include integrity packet during signing</param>
-		public void EncryptFileAndSign(string inputFilePath, string outputFilePath,
-			IEnumerable<string> publicKeyFilePaths,
-			string privateKeyFilePath, string passPhrase, bool armor = true, bool withIntegrityCheck = true)
-		{
-			EncryptionKeys = new EncryptionKeys(publicKeyFilePaths.Select(x => new FileInfo(x)).ToList(),
-				new FileInfo(privateKeyFilePath), passPhrase);
-			EncryptFileAndSign(inputFilePath, outputFilePath, armor, withIntegrityCheck);
-		}
-
-		/// <summary>
-		/// Encrypt and sign the file pointed to by unencryptedFileInfo and
-		/// </summary>
-		/// <param name="inputFilePath">Plain data file path to be encrypted and signed</param>
-		/// <param name="outputFilePath">Output PGP encrypted and signed file path</param>
-		/// <param name="encryptionKeys">Encryption keys</param>
-		/// <param name="armor">True, means a binary data representation as an ASCII-only text. Otherwise, false</param>
-		/// <param name="withIntegrityCheck">True to include integrity packet during signing</param>
-		public void EncryptFileAndSign(string inputFilePath, string outputFilePath, IEncryptionKeys encryptionKeys,
-			bool armor = true, bool withIntegrityCheck = true)
-		{
-			EncryptionKeys = encryptionKeys;
-			EncryptFileAndSign(inputFilePath, outputFilePath, armor, withIntegrityCheck);
-		}
-
-		/// <summary>
-		/// Encrypt and sign the file pointed to by unencryptedFileInfo and
-		/// </summary>
-		/// <param name="inputFilePath">Plain data file path to be encrypted and signed</param>
-		/// <param name="outputFilePath">Output PGP encrypted and signed file path</param>
-		/// <param name="armor">True, means a binary data representation as an ASCII-only text. Otherwise, false</param>
-		/// <param name="withIntegrityCheck">True to include integrity packet during signing</param>
-		public void EncryptFileAndSign(string inputFilePath, string outputFilePath, bool armor = true,
-			bool withIntegrityCheck = true)
-		{
-			if (string.IsNullOrEmpty(inputFilePath))
-				throw new ArgumentException("InputFilePath");
-			if (string.IsNullOrEmpty(outputFilePath))
-				throw new ArgumentException("OutputFilePath");
-			if (EncryptionKeys == null)
-				throw new ArgumentException("EncryptionKeys");
-
-			if (!File.Exists(inputFilePath))
-				throw new FileNotFoundException($"Input file [{inputFilePath}] does not exist.");
-
-			using (Stream outputStream = File.Create(outputFilePath))
-			{
-				if (armor)
-				{
-					using (ArmoredOutputStream armoredOutputStream = new ArmoredOutputStream(outputStream))
-					{
-						OutputEncrypted(inputFilePath, armoredOutputStream, withIntegrityCheck);
-					}
-				}
-				else
-					OutputEncrypted(inputFilePath, outputStream, withIntegrityCheck);
-			}
-		}
-
-		/// <summary>
-		/// Encrypt and sign the file pointed to by unencryptedFileInfo and
-		/// </summary>
-		/// <param name="inputFile">Plain data file to be encrypted and signed</param>
-		/// <param name="outputFile">Output PGP encrypted and signed file</param>
-		/// <param name="publicKeyFile">PGP public key file</param>
-		/// <param name="privateKeyFile">PGP secret key file</param>
-		/// <param name="passPhrase">PGP secret key password</param>
-		/// <param name="armor">True, means a binary data representation as an ASCII-only text. Otherwise, false</param>
-		/// <param name="withIntegrityCheck">True to include integrity packet during signing</param>
-		public void EncryptFileAndSign(FileInfo inputFile, FileInfo outputFile, FileInfo publicKeyFile,
-			FileInfo privateKeyFile, string passPhrase, bool armor = true, bool withIntegrityCheck = true)
-		{
-			EncryptionKeys = new EncryptionKeys(publicKeyFile, privateKeyFile, passPhrase);
-			EncryptFileAndSign(inputFile, outputFile, armor, withIntegrityCheck);
-		}
-
-		/// <summary>
-		/// Encrypt and sign the file pointed to by unencryptedFileInfo and
-		/// </summary>
-		/// <param name="inputFile">Plain data file to be encrypted and signed</param>
-		/// <param name="outputFile">Output PGP encrypted and signed file</param>
-		/// <param name="publicKeyFiles">IEnumerable of PGP public key files</param>
-		/// <param name="privateKeyFile">PGP secret key file</param>
-		/// <param name="passPhrase">PGP secret key password</param>
-		/// <param name="armor">True, means a binary data representation as an ASCII-only text. Otherwise, false</param>
-		/// <param name="withIntegrityCheck">True to include integrity packet during signing</param>
-		public void EncryptFileAndSign(FileInfo inputFile, FileInfo outputFile, IEnumerable<FileInfo> publicKeyFiles,
-			FileInfo privateKeyFile, string passPhrase, bool armor = true, bool withIntegrityCheck = true)
-		{
-			EncryptionKeys = new EncryptionKeys(publicKeyFiles, privateKeyFile, passPhrase);
-			EncryptFileAndSign(inputFile, outputFile, armor, withIntegrityCheck);
-		}
-
-		/// <summary>
-		/// Encrypt and sign the file pointed to by unencryptedFileInfo and
-		/// </summary>
-		/// <param name="inputFile">Plain data file to be encrypted and signed</param>
-		/// <param name="outputFile">Output PGP encrypted and signed file</param>
-		/// <param name="encryptionKeys">Encryption keys</param>
-		/// <param name="armor">True, means a binary data representation as an ASCII-only text. Otherwise, false</param>
-		/// <param name="withIntegrityCheck">True to include integrity packet during signing</param>
-		public void EncryptFileAndSign(FileInfo inputFile, FileInfo outputFile, IEncryptionKeys encryptionKeys,
-			bool armor = true, bool withIntegrityCheck = true)
-		{
-			EncryptionKeys = encryptionKeys;
-			EncryptFileAndSign(inputFile, outputFile, armor, withIntegrityCheck);
-		}
-
-		/// <summary>
-		/// Encrypt and sign the file pointed to by unencryptedFileInfo and
-		/// </summary>
-		/// <param name="inputFile">Plain data file path to be encrypted and signed</param>
-		/// <param name="outputFile">Output PGP encrypted and signed file</param>
-		/// <param name="armor">True, means a binary data representation as an ASCII-only text. Otherwise, false</param>
-		/// <param name="withIntegrityCheck">True to include integrity packet during signing</param>
-		public void EncryptFileAndSign(FileInfo inputFile, FileInfo outputFile, bool armor = true,
-			bool withIntegrityCheck = true)
-		{
-			if (inputFile == null)
-				throw new ArgumentException("InputFilePath");
-			if (outputFile == null)
-				throw new ArgumentException("OutputFilePath");
-			if (EncryptionKeys == null)
-				throw new ArgumentException("EncryptionKeys");
-
-			if (!inputFile.Exists)
-				throw new FileNotFoundException($"Input file [{inputFile.FullName}] does not exist.");
-
-			using (Stream outputStream = outputFile.OpenWrite())
-			{
-				if (armor)
-				{
-					using (var armoredOutputStream = new ArmoredOutputStream(outputStream))
-					{
-						OutputEncrypted(inputFile, armoredOutputStream, withIntegrityCheck);
-					}
-				}
-				else
-					OutputEncrypted(inputFile, outputStream, withIntegrityCheck);
-			}
-		}
-
-		#endregion EncryptFileAndSign
-
-		#region EncryptStreamAndSignAsync
-
-		/// <summary>
-		/// Encrypt and sign the stream pointed to by unencryptedFileInfo and
-		/// </summary>
-		/// <param name="inputStream">Plain data stream to be encrypted and signed</param>
-		/// <param name="outputStream">Output PGP encrypted and signed stream</param>
-		/// <param name="publicKeyStream">PGP public key stream</param>
-		/// <param name="privateKeyStream">PGP secret key stream</param>
-		/// <param name="passPhrase">PGP secret key password</param>
-		/// <param name="armor">True, means a binary data representation as an ASCII-only text. Otherwise, false</param>
-		/// <param name="withIntegrityCheck">True to include integrity packet during signing</param>
-		/// <param name="name">Name of encrypted file in message, defaults to the input file name</param>
-		public async Task EncryptStreamAndSignAsync(Stream inputStream, Stream outputStream, Stream publicKeyStream,
-			Stream privateKeyStream, string passPhrase, bool armor = true, bool withIntegrityCheck = true,
-			string name = DefaultFileName)
-		{
-			EncryptionKeys = new EncryptionKeys(publicKeyStream, privateKeyStream, passPhrase);
-			await EncryptStreamAndSignAsync(inputStream, outputStream, armor, withIntegrityCheck, name);
-		}
-
-		/// <summary>
-		/// Encrypt and sign the stream pointed to by unencryptedFileInfo and
-		/// </summary>
-		/// <param name="inputStream">Plain data stream to be encrypted and signed</param>
-		/// <param name="outputStream">Output PGP encrypted and signed stream</param>
-		/// <param name="publicKeyStreams">IEnumerable of PGP public key streams</param>
-		/// <param name="privateKeyStream">PGP secret key stream</param>
-		/// <param name="passPhrase">PGP secret key password</param>
-		/// <param name="armor">True, means a binary data representation as an ASCII-only text. Otherwise, false</param>
-		/// <param name="withIntegrityCheck">True to include integrity packet during signing</param>
-		/// <param name="name">Name of encrypted file in message, defaults to the input file name</param>
-		public async Task EncryptStreamAndSignAsync(Stream inputStream, Stream outputStream,
-			IEnumerable<Stream> publicKeyStreams,
-			Stream privateKeyStream, string passPhrase, bool armor = true, bool withIntegrityCheck = true,
-			string name = DefaultFileName)
-		{
-			EncryptionKeys = new EncryptionKeys(publicKeyStreams, privateKeyStream, passPhrase);
-			await EncryptStreamAndSignAsync(inputStream, outputStream, armor, withIntegrityCheck, name);
-		}
-
-		/// <summary>
-		/// Encrypt and sign the stream pointed to by unencryptedFileInfo and
-		/// </summary>
-		/// <param name="inputStream">Plain data stream to be encrypted and signed</param>
-		/// <param name="outputStream">Output PGP encrypted and signed stream</param>
-		/// <param name="encryptionKeys">Encryption keys</param>
-		/// <param name="armor">True, means a binary data representation as an ASCII-only text. Otherwise, false</param>
-		/// <param name="withIntegrityCheck">True to include integrity packet during signing</param>
-		/// <param name="name">Name of encrypted file in message, defaults to the input file name</param>
-		public async Task EncryptStreamAndSignAsync(Stream inputStream, Stream outputStream,
-			IEncryptionKeys encryptionKeys, bool armor = true, bool withIntegrityCheck = true,
-			string name = DefaultFileName)
-		{
-			EncryptionKeys = encryptionKeys;
-			await EncryptStreamAndSignAsync(inputStream, outputStream, armor, withIntegrityCheck, name);
-		}
-
-		/// <summary>
-		/// Encrypt and sign the stream pointed to by unencryptedFileInfo and
-		/// </summary>
-		/// <param name="inputStream">Plain data stream to be encrypted and signed</param>
-		/// <param name="outputStream">Output PGP encrypted and signed stream</param>
-		/// <param name="armor">True, means a binary data representation as an ASCII-only text. Otherwise, false</param>
-		/// <param name="withIntegrityCheck">True to include integrity packet during signing</param>
-		/// <param name="name">Name of encrypted file in message, defaults to the input file name</param>
-		public async Task EncryptStreamAndSignAsync(Stream inputStream, Stream outputStream, bool armor = true,
-			bool withIntegrityCheck = true, string name = DefaultFileName)
-		{
-			if (inputStream == null)
-				throw new ArgumentException("InputStream");
-			if (outputStream == null)
-				throw new ArgumentException("OutputStream");
-			if (EncryptionKeys == null)
-				throw new ArgumentException("EncryptionKeys");
-			if (inputStream.Position != 0)
-				throw new ArgumentException("inputStream should be at start of stream");
-
-			if (name == DefaultFileName && inputStream is FileStream fileStream)
-			{
-				string inputFilePath = fileStream.Name;
-				name = Path.GetFileName(inputFilePath);
-			}
-
-			if (armor)
-			{
-				using (var armoredOutputStream = new ArmoredOutputStream(outputStream))
-				{
-					await OutputEncryptedAsync(inputStream, armoredOutputStream, withIntegrityCheck, name);
-				}
-			}
-			else
-				await OutputEncryptedAsync(inputStream, outputStream, withIntegrityCheck, name);
-		}
-
-		#endregion EncryptStreamAndSignAsync
-
-		#region EncryptStreamAndSign
-
-		/// <summary>
-		/// Encrypt and sign the stream pointed to by unencryptedFileInfo and
-		/// </summary>
-		/// <param name="inputStream">Plain data stream to be encrypted and signed</param>
-		/// <param name="outputStream">Output PGP encrypted and signed stream</param>
-		/// <param name="publicKeyStream">PGP public key stream</param>
-		/// <param name="privateKeyStream">PGP secret key stream</param>
-		/// <param name="passPhrase">PGP secret key password</param>
-		/// <param name="armor">True, means a binary data representation as an ASCII-only text. Otherwise, false</param>
-		/// <param name="withIntegrityCheck">True to include integrity packet during signing</param>
-		/// <param name="name">Name of encrypted file in message, defaults to the input file name</param>
-		public void EncryptStreamAndSign(Stream inputStream, Stream outputStream, Stream publicKeyStream,
-			Stream privateKeyStream, string passPhrase, bool armor = true, bool withIntegrityCheck = true,
-			string name = DefaultFileName)
-		{
-			EncryptionKeys = new EncryptionKeys(publicKeyStream, privateKeyStream, passPhrase);
-			EncryptStreamAndSign(inputStream, outputStream, armor, withIntegrityCheck, name);
-		}
-
-		/// <summary>
-		/// Encrypt and sign the stream pointed to by unencryptedFileInfo and
-		/// </summary>
-		/// <param name="inputStream">Plain data stream to be encrypted and signed</param>
-		/// <param name="outputStream">Output PGP encrypted and signed stream</param>
-		/// <param name="publicKeyStreams">IEnumerable of PGP public key streams</param>
-		/// <param name="privateKeyStream">PGP secret key stream</param>
-		/// <param name="passPhrase">PGP secret key password</param>
-		/// <param name="armor">True, means a binary data representation as an ASCII-only text. Otherwise, false</param>
-		/// <param name="withIntegrityCheck">True to include integrity packet during signing</param>
-		/// <param name="name">Name of encrypted file in message, defaults to the input file name</param>
-		public void EncryptStreamAndSign(Stream inputStream, Stream outputStream, IEnumerable<Stream> publicKeyStreams,
-			Stream privateKeyStream, string passPhrase, bool armor = true, bool withIntegrityCheck = true,
-			string name = DefaultFileName)
-		{
-			EncryptionKeys = new EncryptionKeys(publicKeyStreams, privateKeyStream, passPhrase);
-			EncryptStreamAndSign(inputStream, outputStream, armor, withIntegrityCheck, name);
-		}
-
-		/// <summary>
-		/// Encrypt and sign the stream pointed to by unencryptedFileInfo and
-		/// </summary>
-		/// <param name="inputStream">Plain data stream to be encrypted and signed</param>
-		/// <param name="outputStream">Output PGP encrypted and signed stream</param>
-		/// <param name="encryptionKeys">Encryption keys</param>
-		/// <param name="armor">True, means a binary data representation as an ASCII-only text. Otherwise, false</param>
-		/// <param name="withIntegrityCheck">True to include integrity packet during signing</param>
-		/// <param name="name">Name of encrypted file in message, defaults to the input file name</param>
-		public void EncryptStreamAndSign(Stream inputStream, Stream outputStream, IEncryptionKeys encryptionKeys,
-			bool armor = true, bool withIntegrityCheck = true, string name = DefaultFileName)
-		{
-			EncryptionKeys = encryptionKeys;
-			EncryptStreamAndSign(inputStream, outputStream, armor, withIntegrityCheck, name);
-		}
-
-		/// <summary>
-		/// Encrypt and sign the stream pointed to by unencryptedFileInfo and
-		/// </summary>
-		/// <param name="inputStream">Plain data stream to be encrypted and signed</param>
-		/// <param name="outputStream">Output PGP encrypted and signed stream</param>
-		/// <param name="armor">True, means a binary data representation as an ASCII-only text. Otherwise, false</param>
-		/// <param name="withIntegrityCheck">True to include integrity packet during signing</param>
-		/// <param name="name">Name of encrypted file in message, defaults to the input file name</param>
-		public void EncryptStreamAndSign(Stream inputStream, Stream outputStream, bool armor = true,
-			bool withIntegrityCheck = true, string name = DefaultFileName)
-		{
-			if (inputStream == null)
-				throw new ArgumentException("InputStream");
-			if (outputStream == null)
-				throw new ArgumentException("OutputStream");
-			if (EncryptionKeys == null)
-				throw new ArgumentException("EncryptionKeys");
-			if (inputStream.Position != 0)
-				throw new ArgumentException("inputStream should be at start of stream");
-
-			if (name == DefaultFileName && inputStream is FileStream fileStream)
-			{
-				string inputFilePath = fileStream.Name;
-				name = Path.GetFileName(inputFilePath);
-			}
-
-			if (armor)
-			{
-				using (var armoredOutputStream = new ArmoredOutputStream(outputStream))
-				{
-					OutputEncrypted(inputStream, armoredOutputStream, withIntegrityCheck, name);
-				}
-			}
-			else
-				OutputEncrypted(inputStream, outputStream, withIntegrityCheck, name);
-		}
-
-		#endregion EncryptStreamAndSign
-
-		#region EncryptArmoredStringAndSignAsync
-
-		/// <summary>
-		/// Encrypt and sign the string
-		/// </summary>
-		/// <param name="input">Plain string to be encrypted and signed</param>
-		/// <param name="publicKey">PGP public key</param>
-		/// <param name="privateKey">PGP secret key</param>
-		/// <param name="passPhrase">PGP secret key password</param>
-		/// <param name="withIntegrityCheck">True to include integrity packet during signing</param>
-		/// <param name="name">Name of encrypted file in message, defaults to the input file name</param>
-		public async Task<string> EncryptArmoredStringAndSignAsync(string input, string publicKey,
-			string privateKey, string passPhrase, bool withIntegrityCheck = true, string name = DefaultFileName)
-		{
-			EncryptionKeys = new EncryptionKeys(await publicKey.GetStreamAsync(), await privateKey.GetStreamAsync(),
-				passPhrase);
-
-			using (Stream inputStream = await input.GetStreamAsync())
-			using (Stream outputStream = new MemoryStream())
-			{
-				await EncryptStreamAndSignAsync(inputStream, outputStream, true, withIntegrityCheck, name);
-				outputStream.Seek(0, SeekOrigin.Begin);
-				return await outputStream.GetStringAsync();
-			}
-		}
-
-		/// <summary>
-		/// Encrypt and sign the string
-		/// </summary>
-		/// <param name="input">Plain string to be encrypted and signed</param>
-		/// <param name="publicKeys">IEnumerable of PGP public keys</param>
-		/// <param name="privateKey">PGP secret key stream</param>
-		/// <param name="passPhrase">PGP secret key password</param>
-		/// <param name="withIntegrityCheck">True to include integrity packet during signing</param>
-		/// <param name="name">Name of encrypted file in message, defaults to the input file name</param>
-		public async Task<string> EncryptArmoredStringAndSignAsync(string input, List<string> publicKeys,
-			string privateKey, string passPhrase, bool withIntegrityCheck = true, string name = DefaultFileName)
-		{
-			EncryptionKeys = new EncryptionKeys(await Task.WhenAll(publicKeys.Select(x => x.GetStreamAsync()).ToList()),
-				await privateKey.GetStreamAsync(), passPhrase);
-
-			using (Stream inputStream = await input.GetStreamAsync())
-			using (Stream outputStream = new MemoryStream())
-			{
-				await EncryptStreamAndSignAsync(inputStream, outputStream, true, withIntegrityCheck, name);
-				outputStream.Seek(0, SeekOrigin.Begin);
-				return await outputStream.GetStringAsync();
-			}
-		}
-
-		/// <summary>
-		/// Encrypt and sign the string
-		/// </summary>
-		/// <param name="input">Plain string to be encrypted and signed</param>
-		/// <param name="encryptionKeys">Encryption keys</param>
-		/// <param name="withIntegrityCheck">True to include integrity packet during signing</param>
-		/// <param name="name">Name of encrypted file in message, defaults to the input file name</param>
-		public async Task<string> EncryptArmoredStringAndSignAsync(string input, IEncryptionKeys encryptionKeys,
-			bool withIntegrityCheck = true, string name = DefaultFileName)
-		{
-			EncryptionKeys = encryptionKeys;
-
-			using (Stream inputStream = await input.GetStreamAsync())
-			using (Stream outputStream = new MemoryStream())
-			{
-				await EncryptStreamAndSignAsync(inputStream, outputStream, true, withIntegrityCheck, name);
-				outputStream.Seek(0, SeekOrigin.Begin);
-				return await outputStream.GetStringAsync();
-			}
-		}
-
-		/// <summary>
-		/// Encrypt and sign the string
-		/// </summary>
-		/// <param name="input">Plain string to be encrypted and signed</param>
-		/// <param name="withIntegrityCheck">True to include integrity packet during signing</param>
-		/// <param name="name">Name of encrypted file in message, defaults to the input file name</param>
-		public async Task<string> EncryptArmoredStringAndSignAsync(string input, bool withIntegrityCheck = true,
-			string name = DefaultFileName)
-		{
-			using (Stream inputStream = await input.GetStreamAsync())
-			using (Stream outputStream = new MemoryStream())
-			{
-				await EncryptStreamAndSignAsync(inputStream, outputStream, true, withIntegrityCheck, name);
-				outputStream.Seek(0, SeekOrigin.Begin);
-				return await outputStream.GetStringAsync();
-			}
-		}
-
-		#endregion EncryptArmoredStringAndSignAsync
-
-		#region EncryptArmoredStringAndSign
-
-		/// <summary>
-		/// Encrypt and sign the string
-		/// </summary>
-		/// <param name="input">Plain string to be encrypted and signed</param>
-		/// <param name="publicKey">PGP public key</param>
-		/// <param name="privateKey">PGP secret key</param>
-		/// <param name="passPhrase">PGP secret key password</param>
-		/// <param name="withIntegrityCheck">True to include integrity packet during signing</param>
-		/// <param name="name">Name of encrypted file in message, defaults to the input file name</param>
-		public string EncryptArmoredStringAndSign(string input, string publicKey,
-			string privateKey, string passPhrase, bool withIntegrityCheck = true, string name = DefaultFileName)
-		{
-			EncryptionKeys = new EncryptionKeys(publicKey.GetStream(), privateKey.GetStream(), passPhrase);
-
-			using (Stream inputStream = input.GetStream())
-			using (Stream outputStream = new MemoryStream())
-			{
-				EncryptStreamAndSign(inputStream, outputStream, true, withIntegrityCheck, name);
-				outputStream.Seek(0, SeekOrigin.Begin);
-				return outputStream.GetString();
-			}
-		}
-
-		/// <summary>
-		/// Encrypt and sign the string
-		/// </summary>
-		/// <param name="input">Plain string to be encrypted and signed</param>
-		/// <param name="publicKeys">IEnumerable of PGP public keys</param>
-		/// <param name="privateKey">PGP secret key stream</param>
-		/// <param name="passPhrase">PGP secret key password</param>
-		/// <param name="withIntegrityCheck">True to include integrity packet during signing</param>
-		/// <param name="name">Name of encrypted file in message, defaults to the input file name</param>
-		public string EncryptArmoredStringAndSign(string input, List<string> publicKeys,
-			string privateKey, string passPhrase, bool withIntegrityCheck = true, string name = DefaultFileName)
-		{
-			EncryptionKeys = new EncryptionKeys(publicKeys.Select(x => x.GetStream()).ToList(), privateKey.GetStream(),
-				passPhrase);
-
-			using (Stream inputStream = input.GetStream())
-			using (Stream outputStream = new MemoryStream())
-			{
-				EncryptStreamAndSign(inputStream, outputStream, true, withIntegrityCheck, name);
-				outputStream.Seek(0, SeekOrigin.Begin);
-				return outputStream.GetString();
-			}
-		}
-
-		/// <summary>
-		/// Encrypt and sign the string
-		/// </summary>
-		/// <param name="input">Plain string to be encrypted and signed</param>
-		/// <param name="withIntegrityCheck">True to include integrity packet during signing</param>
-		/// <param name="name">Name of encrypted file in message, defaults to the input file name</param>
-		public string EncryptArmoredStringAndSign(string input, bool withIntegrityCheck = true,
-			string name = DefaultFileName)
-		{
-			using (Stream inputStream = input.GetStream())
-			using (Stream outputStream = new MemoryStream())
-			{
-				EncryptStreamAndSign(inputStream, outputStream, true, withIntegrityCheck, name);
-				outputStream.Seek(0, SeekOrigin.Begin);
-				return outputStream.GetString();
-			}
-		}
-
-		#endregion EncryptArmoredStringAndSign
-
-		#endregion Encrypt and Sign
-
-		#region Sign
-
-		#region SignFileAsync
-
-		// We do not implement signing with integrity check or name. (implemented for encryption)
-		public async Task SignFileAsync(string inputFilePath, string outputFilePath, IEncryptionKeys encryptionKeys,
-			bool armor,
-			bool withIntegrityCheck, string name)
-		{
-			await SignFileAsync(inputFilePath, outputFilePath, encryptionKeys, armor);
-		}
-
-		/// <summary>
-		/// Sign the file pointed to by unencryptedFileInfo and
-		/// </summary>
-		/// <param name="inputFilePath">Plain data file path to be signed</param>
-		/// <param name="outputFilePath">Output PGP signed file path</param>
-		/// <param name="privateKeyFilePath">PGP secret key file path</param>
-		/// <param name="passPhrase">PGP secret key password</param>
-		/// <param name="armor">True, means a binary data representation as an ASCII-only text. Otherwise, false</param>
-		public async Task SignFileAsync(string inputFilePath, string outputFilePath,
-			string privateKeyFilePath, string passPhrase, bool armor = true)
-		{
-			EncryptionKeys = new EncryptionKeys(new FileInfo(privateKeyFilePath), passPhrase);
-			await SignFileAsync(inputFilePath, outputFilePath, armor);
-		}
-
-		/// <summary>
-		/// Sign the file pointed to by unencryptedFileInfo and
-		/// </summary>
-		/// <param name="inputFilePath">Plain data file path to be signed</param>
-		/// <param name="outputFilePath">Output PGP signed file path</param>
-		/// <param name="encryptionKeys">Encryption keys</param>
-		/// <param name="armor">True, means a binary data representation as an ASCII-only text. Otherwise, false</param>
-		public async Task SignFileAsync(string inputFilePath, string outputFilePath, IEncryptionKeys encryptionKeys,
-			bool armor = true)
-		{
-			EncryptionKeys = encryptionKeys;
-			await SignFileAsync(inputFilePath, outputFilePath, armor);
-		}
-
-		/// <summary>
-		/// Sign the file pointed to by unencryptedFileInfo and
-		/// </summary>
-		/// <param name="inputFilePath">Plain data file path to be signed</param>
-		/// <param name="outputFilePath">Output PGP signed file path</param>
-		/// <param name="armor">True, means a binary data representation as an ASCII-only text. Otherwise, false</param>
-		public async Task SignFileAsync(string inputFilePath, string outputFilePath,
-			bool armor = true)
-		{
-			if (string.IsNullOrEmpty(inputFilePath))
-				throw new ArgumentException("InputFilePath");
-			if (string.IsNullOrEmpty(outputFilePath))
-				throw new ArgumentException("OutputFilePath");
-			if (EncryptionKeys == null)
-				throw new ArgumentException("EncryptionKeys");
-
-			if (!File.Exists(inputFilePath))
-				throw new FileNotFoundException($"Input file [{inputFilePath}] does not exist.");
-
-			using (Stream outputStream = File.Create(outputFilePath))
-			{
-				if (armor)
-				{
-					using (ArmoredOutputStream armoredOutputStream = new ArmoredOutputStream(outputStream))
-					{
-						await OutputSignedAsync(inputFilePath, armoredOutputStream);
-					}
-				}
-				else
-					await OutputSignedAsync(inputFilePath, outputStream);
-			}
-		}
-
-		/// <summary>
-		/// Sign the file pointed to by unencryptedFileInfo
-		/// </summary>
-		/// <param name="inputFile">Plain data file to be signed</param>
-		/// <param name="outputFile">Output PGP signed file</param>
-		/// <param name="privateKeyFile">PGP secret key file</param>
-		/// <param name="passPhrase">PGP secret key password</param>
-		/// <param name="armor">True, means a binary data representation as an ASCII-only text. Otherwise, false</param>
-		public async Task SignFileAsync(FileInfo inputFile, FileInfo outputFile,
-			FileInfo privateKeyFile, string passPhrase, bool armor = true)
-		{
-			EncryptionKeys = new EncryptionKeys(privateKeyFile, passPhrase);
-			await SignFileAsync(inputFile, outputFile, armor);
-		}
-
-		/// <summary>
-		/// Sign the file pointed to by unencryptedFileInfo
-		/// </summary>
-		/// <param name="inputFile">Plain data file to be signed</param>
-		/// <param name="outputFile">Output PGP signed file</param>
-		/// <param name="encryptionKeys">Encryption keys</param>
-		/// <param name="armor">True, means a binary data representation as an ASCII-only text. Otherwise, false</param>
-		public async Task SignFileAsync(FileInfo inputFile, FileInfo outputFile, IEncryptionKeys encryptionKeys,
-			bool armor = true)
-		{
-			EncryptionKeys = encryptionKeys;
-			await SignFileAsync(inputFile, outputFile, armor);
-		}
-
-		/// <summary>
-		/// Sign the file pointed to by unencryptedFileInfo
-		/// </summary>
-		/// <param name="inputFile">Plain data file to be signed</param>
-		/// <param name="outputFile">Output PGP signed file</param>
-		/// <param name="armor">True, means a binary data representation as an ASCII-only text. Otherwise, false</param>
-		public async Task SignFileAsync(FileInfo inputFile, FileInfo outputFile,
-			bool armor = true)
-		{
-			if (inputFile == null)
-				throw new ArgumentException("InputFile");
-			if (outputFile == null)
-				throw new ArgumentException("OutputFile");
-			if (EncryptionKeys == null)
-				throw new ArgumentException("EncryptionKeys");
-
-			if (!inputFile.Exists)
-				throw new FileNotFoundException($"Input file [{inputFile.FullName}] does not exist.");
-
-			//if (name == DefaultFileName)
-//			{
-//				name = inputFile.Name;
-//			}
-
-			using (Stream outputStream = outputFile.OpenWrite())
-			{
-				if (armor)
-				{
-					using (ArmoredOutputStream armoredOutputStream = new ArmoredOutputStream(outputStream))
-					{
-						await OutputSignedAsync(inputFile, armoredOutputStream);
-					}
-				}
-				else
-					await OutputSignedAsync(inputFile, outputStream);
-			}
-		}
-
-		/// <summary>
-		/// Sign the file pointed to by unencryptedFileInfo
-		/// </summary>
-		/// <param name="inputFile">Plain data file to be signed</param>
-		/// <param name="outputFile">Output PGP signed file</param>
-		/// <param name="privateKeyFile">PGP secret key file</param>
-		/// <param name="passPhrase">PGP secret key password</param>
-		/// <param name="armor">True, means a binary data representation as an ASCII-only text. Otherwise, false</param>
-		public void SignFile(FileInfo inputFile, FileInfo outputFile,
-			FileInfo privateKeyFile, string passPhrase, bool armor = true)
-		{
-			EncryptionKeys = new EncryptionKeys(privateKeyFile, passPhrase);
-			SignFile(inputFile, outputFile, armor);
-		}
-
-		/// <summary>
-		/// Sign the file pointed to by unencryptedFileInfo
-		/// </summary>
-		/// <param name="inputFile">Plain data file to be signed</param>
-		/// <param name="outputFile">Output PGP signed file</param>
-		/// <param name="encryptionKeys">Encryption keys</param>
-		/// <param name="armor">True, means a binary data representation as an ASCII-only text. Otherwise, false</param>
-		public void SignFile(FileInfo inputFile, FileInfo outputFile, IEncryptionKeys encryptionKeys,
-			bool armor = true)
-		{
-			EncryptionKeys = encryptionKeys;
-			SignFile(inputFile, outputFile, armor);
-		}
-
-		/// <summary>
-		/// Sign the file pointed to by unencryptedFileInfo
-		/// </summary>
-		/// <param name="inputFile">Plain data file to be signed</param>
-		/// <param name="outputFile">Output PGP signed file</param>
-		/// <param name="armor">True, means a binary data representation as an ASCII-only text. Otherwise, false</param>
-		public void SignFile(FileInfo inputFile, FileInfo outputFile,
-			bool armor = true)
-		{
-			if (inputFile == null)
-				throw new ArgumentException("InputFile");
-			if (outputFile == null)
-				throw new ArgumentException("OutputFile");
-			if (EncryptionKeys == null)
-				throw new ArgumentException("EncryptionKeys");
-
-			if (!inputFile.Exists)
-				throw new FileNotFoundException($"Input file [{inputFile.FullName}] does not exist.");
-
-			//if (name == DefaultFileName)
-//			{
-//				name = inputFile.Name;
-//			}
-
-			using (Stream outputStream = outputFile.OpenWrite())
-			{
-				if (armor)
-				{
-					using (ArmoredOutputStream armoredOutputStream = new ArmoredOutputStream(outputStream))
-					{
-						OutputSigned(inputFile, armoredOutputStream);
-					}
-				}
-				else
-					OutputSigned(inputFile, outputStream);
-			}
-		}
-
-		#endregion SignFileAsync
-
-		#region SignFile
-		
-		// We do not implement signing with integrity check or name. (implemented for encryption)
-		public void SignFile(string inputFilePath, string outputFilePath, string privateKeyFilePath, string passPhrase,
-			bool armor,
-			bool withIntegrityCheck, string name)
-		{
-			SignFile(inputFilePath, outputFilePath, privateKeyFilePath, passPhrase, armor);
-		}
-
-		public void SignFile(string inputFilePath, string outputFilePath, IEncryptionKeys encryptionKeys, bool armor,
-			bool withIntegrityCheck, string name)
-		{
-			SignFile(inputFilePath, outputFilePath, encryptionKeys, armor);
-		}
-
-		/// <summary>
-		/// Sign the file pointed to by unencryptedFileInfo and
-		/// </summary>
-		/// <param name="inputFilePath">Plain data file path to be signed</param>
-		/// <param name="outputFilePath">Output PGP signed file path</param>
-		/// <param name="privateKeyFilePath">PGP secret key file path</param>
-		/// <param name="passPhrase">PGP secret key password</param>
-		/// <param name="armor">True, means a binary data representation as an ASCII-only text. Otherwise, false</param>
-		public void SignFile(string inputFilePath, string outputFilePath,
-			string privateKeyFilePath, string passPhrase, bool armor = true)
-		{
-			EncryptionKeys = new EncryptionKeys(new FileInfo(privateKeyFilePath), passPhrase);
-			SignFile(inputFilePath, outputFilePath, armor);
-		}
-
-		/// <summary>
-		/// Sign the file pointed to by unencryptedFileInfo and
-		/// </summary>
-		/// <param name="inputFilePath">Plain data file path to be signed</param>
-		/// <param name="outputFilePath">Output PGP signed file path</param>
-		/// <param name="encryptionKeys">Encryption keys</param>
-		/// <param name="armor">True, means a binary data representation as an ASCII-only text. Otherwise, false</param>
-		public void SignFile(string inputFilePath, string outputFilePath, IEncryptionKeys encryptionKeys,
-			bool armor = true)
-		{
-			EncryptionKeys = encryptionKeys;
-			SignFile(inputFilePath, outputFilePath, armor);
-		}
-
-		/// <summary>
-		/// Sign the file pointed to by unencryptedFileInfo and
-		/// </summary>
-		/// <param name="inputFilePath">Plain data file path to be signed</param>
-		/// <param name="outputFilePath">Output PGP signed file path</param>
-		/// <param name="armor">True, means a binary data representation as an ASCII-only text. Otherwise, false</param>
-		public void SignFile(string inputFilePath, string outputFilePath,
-			bool armor = true)
-		{
-			if (string.IsNullOrEmpty(inputFilePath))
-				throw new ArgumentException("InputFilePath");
-			if (string.IsNullOrEmpty(outputFilePath))
-				throw new ArgumentException("OutputFilePath");
-			if (EncryptionKeys == null)
-				throw new ArgumentException("EncryptionKeys");
-
-			if (!File.Exists(inputFilePath))
-				throw new FileNotFoundException($"Input file [{inputFilePath}] does not exist.");
-
-			using (Stream outputStream = File.Create(outputFilePath))
-			{
-				if (armor)
-				{
-					using (ArmoredOutputStream armoredOutputStream = new ArmoredOutputStream(outputStream))
-					{
-						OutputSigned(inputFilePath, armoredOutputStream);
-					}
-				}
-				else
-					OutputSigned(inputFilePath, outputStream);
-			}
-		}
-
-		#endregion SignFile
-
-		#region SignStreamAsync
-
-		// We do not implement signing with integrity check or name. (implemented for encryption)
-		public async Task SignStreamAsync(Stream inputStream, Stream outputStream, bool armor, bool withIntegrityCheck,
-			string name)
-		{
-			await SignStreamAsync(inputStream, outputStream, armor);
-		}
-
-		public async Task SignStreamAsync(Stream inputStream, Stream outputStream, IEncryptionKeys encryptionKeys,
-			bool armor,
-			bool withIntegrityCheck, string name)
-		{
-			await SignStreamAsync(inputStream, outputStream, encryptionKeys, armor);
-		}
-
-		public async Task SignStreamAsync(Stream inputStream, Stream outputStream, Stream privateKeyStream,
-			string passPhrase, bool armor,
-			bool withIntegrityCheck, string name)
-		{
-			await SignStreamAsync(inputStream, outputStream, privateKeyStream, passPhrase, armor);
-		}
-
-		/// <summary>
-		/// Sign the stream pointed to by unencryptedFileInfo and
-		/// </summary>
-		/// <param name="inputStream">Plain data stream to be signed</param>
-		/// <param name="outputStream">Output PGP signed stream</param>
-		/// <param name="privateKeyStream">PGP secret key stream</param>
-		/// <param name="passPhrase">PGP secret key password</param>
-		/// <param name="armor">True, means a binary data representation as an ASCII-only text. Otherwise, false</param>
-		/// <param name="name">Name of signed file in message, defaults to the input file name</param>
-		public async Task SignStreamAsync(Stream inputStream, Stream outputStream,
-			Stream privateKeyStream, string passPhrase, bool armor = true,
-			string name = DefaultFileName)
-		{
-			EncryptionKeys = new EncryptionKeys(privateKeyStream, passPhrase);
-			await SignStreamAsync(inputStream, outputStream, armor, name);
-		}
-
-		/// <summary>
-		/// Sign the stream pointed to by unencryptedFileInfo and
-		/// </summary>
-		/// <param name="inputStream">Plain data stream to be signed</param>
-		/// <param name="outputStream">Output PGP signed stream</param>
-		/// <param name="encryptionKeys">Encryption keys</param>
-		/// <param name="armor">True, means a binary data representation as an ASCII-only text. Otherwise, false</param>
-		/// <param name="name">Name of signed file in message, defaults to the input file name</param>
-		public async Task SignStreamAsync(Stream inputStream, Stream outputStream, IEncryptionKeys encryptionKeys,
-			bool armor = true, string name = DefaultFileName)
-		{
-			EncryptionKeys = encryptionKeys;
-			await SignStreamAsync(inputStream, outputStream, armor, name);
-		}
-
-		/// <summary>
-		/// Sign the stream pointed to by unencryptedFileInfo and
-		/// </summary>
-		/// <param name="inputStream">Plain data stream to be signed</param>
-		/// <param name="outputStream">Output PGP signed stream</param>
-		/// <param name="armor">True, means a binary data representation as an ASCII-only text. Otherwise, false</param>
-		/// <param name="name">Name of signed file in message, defaults to the input file name</param>
-		public async Task SignStreamAsync(Stream inputStream, Stream outputStream,
-			bool armor = true, string name = DefaultFileName)
-		{
-			if (inputStream == null)
-				throw new ArgumentException("InputStream");
-			if (outputStream == null)
-				throw new ArgumentException("OutputStream");
-			if (EncryptionKeys == null)
-				throw new ArgumentException("EncryptionKeys");
-			if (inputStream.Position != 0)
-				throw new ArgumentException("inputStream should be at start of stream");
-
-			if (name == DefaultFileName && inputStream is FileStream fileStream)
-			{
-				string inputFilePath = fileStream.Name;
-				name = Path.GetFileName(inputFilePath);
-			}
-
-			if (armor)
-			{
-				using (ArmoredOutputStream armoredOutputStream = new ArmoredOutputStream(outputStream))
-				{
-					await OutputSignedAsync(inputStream, armoredOutputStream, name);
-				}
-			}
-			else
-				await OutputSignedAsync(inputStream, outputStream, name);
-		}
-
-		#endregion SignStreamAsync
-
-		#region SignStream
-		
-		// We do not implement signing with integrity check or name. (implemented for encryption)
-		public void SignStream(Stream inputStream, Stream outputStream, Stream privateKeyStream, string passPhrase,
-			bool armor,
-			bool withIntegrityCheck, string name)
-		{
-			SignStream(inputStream, outputStream, privateKeyStream, passPhrase, armor);
-		}
-
-		public void SignStream(Stream inputStream, Stream outputStream, IEncryptionKeys encryptionKeys, bool armor,
-			bool withIntegrityCheck, string name)
-		{
-			SignStream(inputStream, outputStream, encryptionKeys, armor);
-		}
-
-		public void SignStream(Stream inputStream, Stream outputStream, bool armor, bool withIntegrityCheck,
-			string name)
-		{
-			SignStream(inputStream, outputStream, armor);
-		}
-
-		/// <summary>
-		/// Sign the stream pointed to by unencryptedFileInfo and
-		/// </summary>
-		/// <param name="inputStream">Plain data stream to be signed</param>
-		/// <param name="outputStream">Output PGP signed stream</param>
-		/// <param name="privateKeyStream">PGP secret key stream</param>
-		/// <param name="passPhrase">PGP secret key password</param>
-		/// <param name="armor">True, means a binary data representation as an ASCII-only text. Otherwise, false</param>
-		/// <param name="name">Name of signed file in message, defaults to the input file name</param>
-		public void SignStream(Stream inputStream, Stream outputStream,
-			Stream privateKeyStream, string passPhrase, bool armor = true,
-			string name = DefaultFileName)
-		{
-			EncryptionKeys = new EncryptionKeys(privateKeyStream, passPhrase);
-			SignStream(inputStream, outputStream, armor, name);
-		}
-
-		/// <summary>
-		/// Sign the stream pointed to by unencryptedFileInfo and
-		/// </summary>
-		/// <param name="inputStream">Plain data stream to be signed</param>
-		/// <param name="outputStream">Output PGP signed stream</param>
-		/// <param name="encryptionKeys">Encryption keys</param>
-		/// <param name="armor">True, means a binary data representation as an ASCII-only text. Otherwise, false</param>
-		/// <param name="name">Name of signed file in message, defaults to the input file name</param>
-		public void SignStream(Stream inputStream, Stream outputStream, IEncryptionKeys encryptionKeys,
-			bool armor = true, string name = DefaultFileName)
-		{
-			EncryptionKeys = encryptionKeys;
-			SignStream(inputStream, outputStream, armor, name);
-		}
-
-		/// <summary>
-		/// Sign the stream pointed to by unencryptedFileInfo and
-		/// </summary>
-		/// <param name="inputStream">Plain data stream to be signed</param>
-		/// <param name="outputStream">Output PGP signed stream</param>
-		/// <param name="armor">True, means a binary data representation as an ASCII-only text. Otherwise, false</param>
-		/// <param name="name">Name of signed file in message, defaults to the input file name</param>
-		public void SignStream(Stream inputStream, Stream outputStream,
-			bool armor = true, string name = DefaultFileName)
-		{
-			if (inputStream == null)
-				throw new ArgumentException("InputStream");
-			if (outputStream == null)
-				throw new ArgumentException("OutputStream");
-			if (EncryptionKeys == null)
-				throw new ArgumentException("EncryptionKeys");
-			if (inputStream.Position != 0)
-				throw new ArgumentException("inputStream should be at start of stream");
-
-			if (name == DefaultFileName && inputStream is FileStream fileStream)
-			{
-				string inputFilePath = fileStream.Name;
-				name = Path.GetFileName(inputFilePath);
-			}
-
-			if (armor)
-			{
-				using (ArmoredOutputStream armoredOutputStream = new ArmoredOutputStream(outputStream))
-				{
-					OutputSigned(inputStream, armoredOutputStream, name);
-				}
-			}
-			else
-				OutputSigned(inputStream, outputStream, name);
-		}
-
-		#endregion SignStream
-
-		#region SignArmoredStringAsync
-
-		/// <summary>
-		/// Sign the string
-		/// </summary>
-		/// <param name="input">Plain string to be signed</param>
-		/// <param name="privateKey">PGP secret key</param>
-		/// <param name="passPhrase">PGP secret key password</param>
-		/// <param name="name">Name of signed file in message, defaults to the input file name</param>
-		public async Task<string> SignArmoredStringAsync(string input, string privateKey, string passPhrase,
-			string name = DefaultFileName)
-		{
-			EncryptionKeys = new EncryptionKeys(await privateKey.GetStreamAsync(), passPhrase);
-
-			using (Stream inputStream = await input.GetStreamAsync())
-			using (Stream outputStream = new MemoryStream())
-			{
-				await SignStreamAsync(inputStream, outputStream, true, name);
-				outputStream.Seek(0, SeekOrigin.Begin);
-				return await outputStream.GetStringAsync();
-			}
-		}
-
-		/// <summary>
-		/// Sign the string
-		/// </summary>
-		/// <param name="input">Plain string to be signed</param>
-		/// <param name="encryptionKeys">Encryption keys</param>
-		/// <param name="name">Name of signed file in message, defaults to the input file name</param>
-		public async Task<string> SignArmoredStringAsync(string input, IEncryptionKeys encryptionKeys,
-			string name = DefaultFileName)
-		{
-			EncryptionKeys = encryptionKeys;
-
-			using (Stream inputStream = await input.GetStreamAsync())
-			using (Stream outputStream = new MemoryStream())
-			{
-				await SignStreamAsync(inputStream, outputStream, true, name);
-				outputStream.Seek(0, SeekOrigin.Begin);
-				return await outputStream.GetStringAsync();
-			}
-		}
-
-		/// <summary>
-		/// Sign the string
-		/// </summary>
-		/// <param name="input">Plain string to be signed</param>
-		/// <param name="name">Name of signed file in message, defaults to the input file name</param>
-		public async Task<string> SignArmoredStringAsync(string input,
-			string name = DefaultFileName)
-		{
-			using (Stream inputStream = await input.GetStreamAsync())
-			using (Stream outputStream = new MemoryStream())
-			{
-				await SignStreamAsync(inputStream, outputStream, true, name);
-				outputStream.Seek(0, SeekOrigin.Begin);
-				return await outputStream.GetStringAsync();
-			}
-		}
-
-		#endregion SignArmoredStringAsync
-
-		#region SignArmoredString
-
-		/// <summary>
-		/// Sign the string
-		/// </summary>
-		/// <param name="input">Plain string to be signed</param>
-		/// <param name="privateKey">PGP secret key</param>
-		/// <param name="passPhrase">PGP secret key password</param>
-		/// <param name="name">Name of signed file in message, defaults to the input file name</param>
-		public string SignArmoredString(string input, string privateKey, string passPhrase,
-			string name = DefaultFileName)
-		{
-			EncryptionKeys = new EncryptionKeys(privateKey.GetStream(), passPhrase);
-
-			using (Stream inputStream = input.GetStream())
-			using (Stream outputStream = new MemoryStream())
-			{
-				SignStream(inputStream, outputStream, true, name);
-				outputStream.Seek(0, SeekOrigin.Begin);
-				return outputStream.GetString();
-			}
-		}
-
-		/// <summary>
-		/// Sign the string
-		/// </summary>
-		/// <param name="input">Plain string to be signed</param>
-		/// <param name="encryptionKeys">Encryption keys</param>
-		/// <param name="name">Name of signed file in message, defaults to the input file name</param>
-		public string SignArmoredString(string input, IEncryptionKeys encryptionKeys, string name = DefaultFileName)
-		{
-			EncryptionKeys = encryptionKeys;
-
-			using (Stream inputStream = input.GetStream())
-			using (Stream outputStream = new MemoryStream())
-			{
-				SignStream(inputStream, outputStream, true, name);
-				outputStream.Seek(0, SeekOrigin.Begin);
-				return outputStream.GetString();
-			}
-		}
-
-		/// <summary>
-		/// Sign the string
-		/// </summary>
-		/// <param name="input">Plain string to be signed</param>
-		/// <param name="name">Name of signed file in message, defaults to the input file name</param>
-		public string SignArmoredString(string input, string name = DefaultFileName)
-		{
-			using (Stream inputStream = input.GetStream())
-			using (Stream outputStream = new MemoryStream())
-			{
-				SignStream(inputStream, outputStream, true, name);
-				outputStream.Seek(0, SeekOrigin.Begin);
-				return outputStream.GetString();
-			}
-		}
-
-		#endregion SignArmoredString
-
-		#endregion Sign
-
-		#region ClearSign
-
-		#region ClearSignFileAsync
-
-		// https://github.com/bcgit/bc-csharp/blob/f18a2dbbc2c1b4277e24a2e51f09cac02eedf1f5/crypto/test/src/openpgp/examples/ClearSignedFileProcessor.cs
-
-		/// <summary>
-		/// Clear sign the file pointed to by unencryptedFileInfo
-		/// </summary>
-		/// <param name="inputFilePath">Plain data file path to be signed</param>
-		/// <param name="outputFilePath">Output PGP signed file path</param>
-		/// <param name="privateKeyFilePath">PGP secret key file path</param>
-		/// <param name="passPhrase">PGP secret key password</param>
-		public async Task ClearSignFileAsync(string inputFilePath, string outputFilePath, string privateKeyFilePath,
-			string passPhrase)
-		{
-			EncryptionKeys = new EncryptionKeys(new FileInfo(privateKeyFilePath), passPhrase);
-			await ClearSignFileAsync(inputFilePath, outputFilePath);
-		}
-
-		/// <summary>
-		/// Clear sign the file pointed to by unencryptedFileInfo
-		/// </summary>
-		/// <param name="inputFilePath">Plain data file path to be signed</param>
-		/// <param name="outputFilePath">Output PGP signed file path</param>
-		/// <param name="encryptionKeys">Encryption keys</param>
-		public async Task ClearSignFileAsync(string inputFilePath, string outputFilePath,
-			IEncryptionKeys encryptionKeys)
-		{
-			EncryptionKeys = encryptionKeys;
-			await ClearSignFileAsync(inputFilePath, outputFilePath);
-		}
-
-		/// <summary>
-		/// Clear sign the file pointed to by unencryptedFileInfo
-		/// </summary>
-		/// <param name="inputFilePath">Plain data file path to be signed</param>
-		/// <param name="outputFilePath">Output PGP signed file path</param>
-		public async Task ClearSignFileAsync(string inputFilePath, string outputFilePath)
-		{
-			if (string.IsNullOrEmpty(inputFilePath))
-				throw new ArgumentException("InputFilePath");
-			if (string.IsNullOrEmpty(outputFilePath))
-				throw new ArgumentException("OutputFilePath");
-			if (EncryptionKeys == null)
-				throw new ArgumentException("EncryptionKeys");
-
-			if (!File.Exists(inputFilePath))
-				throw new FileNotFoundException($"Input file [{inputFilePath}] does not exist.");
-
-			using (Stream outputStream = File.Create(outputFilePath))
-			{
-				await OutputClearSignedAsync(inputFilePath, outputStream);
-			}
-		}
-
-		/// <summary>
-		/// Clear sign the file pointed to by unencryptedFileInfo
-		/// </summary>
-		/// <param name="inputFile">Plain data file to be signed</param>
-		/// <param name="outputFile">Output PGP signed file</param>
-		/// <param name="privateKeyFile">PGP secret key file</param>
-		/// <param name="passPhrase">PGP secret key password</param>
-		public async Task ClearSignFileAsync(FileInfo inputFile, FileInfo outputFile, FileInfo privateKeyFile,
-			string passPhrase)
-		{
-			EncryptionKeys = new EncryptionKeys(privateKeyFile, passPhrase);
-			await ClearSignFileAsync(inputFile, outputFile);
-		}
-
-		/// <summary>
-		/// Clear sign the file pointed to by unencryptedFileInfo
-		/// </summary>
-		/// <param name="inputFile">Plain data file to be signed</param>
-		/// <param name="outputFile">Output PGP signed file</param>
-		/// <param name="encryptionKeys">Encryption keys</param>
-		public async Task ClearSignFileAsync(FileInfo inputFile, FileInfo outputFile, IEncryptionKeys encryptionKeys)
-		{
-			EncryptionKeys = encryptionKeys;
-			await ClearSignFileAsync(inputFile, outputFile);
-		}
-
-		/// <summary>
-		/// Clear sign the file pointed to by unencryptedFileInfo
-		/// </summary>
-		/// <param name="inputFile">Plain data file to be signed</param>
-		/// <param name="outputFile">Output PGP signed file</param>
-		public async Task ClearSignFileAsync(FileInfo inputFile, FileInfo outputFile)
-		{
-			if (inputFile == null)
-				throw new ArgumentException("InputFile");
-			if (outputFile == null)
-				throw new ArgumentException("OutputFile");
-			if (EncryptionKeys == null)
-				throw new ArgumentException("EncryptionKeys");
-
-			if (!inputFile.Exists)
-				throw new FileNotFoundException($"Input file [{inputFile.Name}] does not exist.");
-
-			using (Stream outputStream = outputFile.OpenWrite())
-			{
-				await OutputClearSignedAsync(inputFile, outputStream);
-			}
-		}
-
-		#endregion ClearSignFileAsync
-
-		#region ClearSignFile
-
-		/// <summary>
-		/// Clear sign the file pointed to by unencryptedFileInfo
-		/// </summary>
-		/// <param name="inputFilePath">Plain data file path to be signed</param>
-		/// <param name="outputFilePath">Output PGP signed file path</param>
-		/// <param name="privateKeyFilePath">PGP secret key file path</param>
-		/// <param name="passPhrase">PGP secret key password</param>
-		public void ClearSignFile(string inputFilePath, string outputFilePath, string privateKeyFilePath,
-			string passPhrase)
-		{
-			EncryptionKeys = new EncryptionKeys(new FileInfo(privateKeyFilePath), passPhrase);
-			ClearSignFile(inputFilePath, outputFilePath);
-		}
-
-		/// <summary>
-		/// Clear sign the file pointed to by unencryptedFileInfo
-		/// </summary>
-		/// <param name="inputFilePath">Plain data file path to be signed</param>
-		/// <param name="outputFilePath">Output PGP signed file path</param>
-		/// <param name="encryptionKeys">Encryption keys</param>
-		public void ClearSignFile(string inputFilePath, string outputFilePath, IEncryptionKeys encryptionKeys)
-		{
-			EncryptionKeys = encryptionKeys;
-			ClearSignFile(inputFilePath, outputFilePath);
-		}
-
-		/// <summary>
-		/// Clear sign the file pointed to by unencryptedFileInfo
-		/// </summary>
-		/// <param name="inputFilePath">Plain data file path to be signed</param>
-		/// <param name="outputFilePath">Output PGP signed file path</param>
-		public void ClearSignFile(string inputFilePath, string outputFilePath)
-		{
-			if (string.IsNullOrEmpty(inputFilePath))
-				throw new ArgumentException("InputFilePath");
-			if (string.IsNullOrEmpty(outputFilePath))
-				throw new ArgumentException("OutputFilePath");
-			if (EncryptionKeys == null)
-				throw new ArgumentException("EncryptionKeys");
-
-			if (!File.Exists(inputFilePath))
-				throw new FileNotFoundException($"Input file [{inputFilePath}] does not exist.");
-
-			using (Stream outputStream = File.Create(outputFilePath))
-			{
-				OutputClearSigned(inputFilePath, outputStream);
-			}
-		}
-
-		/// <summary>
-		/// Clear sign the file pointed to by unencryptedFileInfo
-		/// </summary>
-		/// <param name="inputFile">Plain data file to be signed</param>
-		/// <param name="outputFile">Output PGP signed file</param>
-		/// <param name="privateKeyFile">PGP secret key file</param>
-		/// <param name="passPhrase">PGP secret key password</param>
-		public void ClearSignFile(FileInfo inputFile, FileInfo outputFile, FileInfo privateKeyFile, string passPhrase)
-		{
-			EncryptionKeys = new EncryptionKeys(privateKeyFile, passPhrase);
-			ClearSignFile(inputFile, outputFile);
-		}
-
-		/// <summary>
-		/// Clear sign the file pointed to by unencryptedFileInfo
-		/// </summary>
-		/// <param name="inputFile">Plain data file to be signed</param>
-		/// <param name="outputFile">Output PGP signed file</param>
-		/// <param name="encryptionKeys">Encryption keys</param>
-		public void ClearSignFile(FileInfo inputFile, FileInfo outputFile, IEncryptionKeys encryptionKeys)
-		{
-			EncryptionKeys = encryptionKeys;
-			ClearSignFile(inputFile, outputFile);
-		}
-
-		/// <summary>
-		/// Clear sign the file pointed to by unencryptedFileInfo
-		/// </summary>
-		/// <param name="inputFile">Plain data file to be signed</param>
-		/// <param name="outputFile">Output PGP signed file</param>
-		public void ClearSignFile(FileInfo inputFile, FileInfo outputFile)
-		{
-			if (inputFile == null)
-				throw new ArgumentException("InputFile");
-			if (outputFile == null)
-				throw new ArgumentException("OutputFile");
-			if (EncryptionKeys == null)
-				throw new ArgumentException("EncryptionKeys");
-
-			if (!inputFile.Exists)
-				throw new FileNotFoundException($"Input file [{inputFile.Name}] does not exist.");
-
-			using (Stream outputStream = outputFile.OpenWrite())
-			{
-				OutputClearSigned(inputFile, outputStream);
-			}
-		}
-
-		#endregion ClearSignFile
-
-		#region ClearSignStreamAsync
-
-		/// <summary>
-		/// Clear sign the provided stream
-		/// </summary>
-		/// <param name="inputStream">Plain data stream to be signed</param>
-		/// <param name="outputStream">Output PGP signed stream</param>
-		/// <param name="privateKeyStream">PGP secret key stream</param>
-		/// <param name="passPhrase">PGP secret key password</param>
-		public async Task ClearSignStreamAsync(Stream inputStream, Stream outputStream, Stream privateKeyStream,
-			string passPhrase)
-		{
-			EncryptionKeys = new EncryptionKeys(privateKeyStream, passPhrase);
-			await ClearSignStreamAsync(inputStream, outputStream);
-		}
-
-		/// <summary>
-		/// Clear sign the provided stream
-		/// </summary>
-		/// <param name="inputStream">Plain data stream to be signed</param>
-		/// <param name="outputStream">Output PGP signed stream</param>
-		/// <param name="encryptionKeys">Encryption keys</param>
-		public async Task ClearSignStreamAsync(Stream inputStream, Stream outputStream, IEncryptionKeys encryptionKeys)
-		{
-			EncryptionKeys = encryptionKeys;
-			await ClearSignStreamAsync(inputStream, outputStream);
-		}
-
-		/// <summary>
-		/// Clear sign the provided stream
-		/// </summary>
-		/// <param name="inputStream">Plain data stream to be signed</param>
-		/// <param name="outputStream">Output PGP signed stream</param>
-		public async Task ClearSignStreamAsync(Stream inputStream, Stream outputStream)
-		{
-			if (inputStream == null)
-				throw new ArgumentException("InputStream");
-			if (outputStream == null)
-				throw new ArgumentException("OutputStream");
-			if (EncryptionKeys == null)
-				throw new ArgumentException("EncryptionKeys");
-			if (inputStream.Position != 0)
-				throw new ArgumentException("inputStream should be at start of stream");
-
-			await OutputClearSignedAsync(inputStream, outputStream);
-		}
-
-		#endregion ClearSignStreamAsync
-
-		#region ClearSignStream
-
-		/// <summary>
-		/// Clear sign the provided stream
-		/// </summary>
-		/// <param name="inputStream">Plain data stream to be signed</param>
-		/// <param name="outputStream">Output PGP signed stream</param>
-		/// <param name="privateKeyStream">PGP secret key stream</param>
-		/// <param name="passPhrase">PGP secret key password</param>
-		public void ClearSignStream(Stream inputStream, Stream outputStream, Stream privateKeyStream, string passPhrase)
-		{
-			EncryptionKeys = new EncryptionKeys(privateKeyStream, passPhrase);
-			ClearSignStream(inputStream, outputStream);
-		}
-
-		/// <summary>
-		/// Clear sign the provided stream
-		/// </summary>
-		/// <param name="inputStream">Plain data stream to be signed</param>
-		/// <param name="outputStream">Output PGP signed stream</param>
-		/// <param name="encryptionKeys">Encryption keys</param>
-		public void ClearSignStream(Stream inputStream, Stream outputStream, IEncryptionKeys encryptionKeys)
-		{
-			EncryptionKeys = encryptionKeys;
-			ClearSignStream(inputStream, outputStream);
-		}
-
-		/// <summary>
-		/// Clear sign the provided stream
-		/// </summary>
-		/// <param name="inputStream">Plain data stream to be signed</param>
-		/// <param name="outputStream">Output PGP signed stream</param>
-		public void ClearSignStream(Stream inputStream, Stream outputStream)
-		{
-			if (inputStream == null)
-				throw new ArgumentException("InputStream");
-			if (outputStream == null)
-				throw new ArgumentException("OutputStream");
-			if (EncryptionKeys == null)
-				throw new ArgumentException("EncryptionKeys");
-			if (inputStream.Position != 0)
-				throw new ArgumentException("inputStream should be at start of stream");
-
-			OutputClearSigned(inputStream, outputStream);
-		}
-
-		#endregion ClearSignStream
-
-		#region ClearSignArmoredStringAsync
-
-		/// <summary>
-		/// Clear sign the provided string
-		/// </summary>
-		/// <param name="input">Plain string to be signed</param>
-		/// <param name="privateKey">PGP secret key</param>
-		/// <param name="passPhrase">PGP secret key password</param>
-		public async Task<string> ClearSignArmoredStringAsync(string input, string privateKey, string passPhrase)
-		{
-			EncryptionKeys = new EncryptionKeys(await privateKey.GetStreamAsync(), passPhrase);
-
-			using (Stream inputStream = await input.GetStreamAsync())
-			using (Stream outputStream = new MemoryStream())
-			{
-				await ClearSignStreamAsync(inputStream, outputStream);
-				outputStream.Seek(0, SeekOrigin.Begin);
-				return await outputStream.GetStringAsync();
-			}
-		}
-
-		/// <summary>
-		/// Clear sign the provided string
-		/// </summary>
-		/// <param name="input">Plain string to be signed</param>
-		/// <param name="encryptionKeys">Encryption keys</param>
-		public async Task<string> ClearSignArmoredStringAsync(string input, IEncryptionKeys encryptionKeys)
-		{
-			EncryptionKeys = encryptionKeys;
-
-			using (Stream inputStream = await input.GetStreamAsync())
-			using (Stream outputStream = new MemoryStream())
-			{
-				await ClearSignStreamAsync(inputStream, outputStream);
-				outputStream.Seek(0, SeekOrigin.Begin);
-				return await outputStream.GetStringAsync();
-			}
-		}
-
-		/// <summary>
-		/// Clear sign the provided string
-		/// </summary>
-		/// <param name="input">Plain string to be signed</param>
-		public async Task<string> ClearSignArmoredStringAsync(string input)
-		{
-			using (Stream inputStream = await input.GetStreamAsync())
-			using (Stream outputStream = new MemoryStream())
-			{
-				await ClearSignStreamAsync(inputStream, outputStream);
-				outputStream.Seek(0, SeekOrigin.Begin);
-				return await outputStream.GetStringAsync();
-			}
-		}
-
-		#endregion ClearSignArmoredStringAsync
-
-		#region ClearSignArmoredString
-
-		/// <summary>
-		/// Clear sign the provided string
-		/// </summary>
-		/// <param name="input">Plain string to be signed</param>
-		/// <param name="privateKey">PGP secret key</param>
-		/// <param name="passPhrase">PGP secret key password</param>
-		public string ClearSignArmoredString(string input, string privateKey, string passPhrase)
-		{
-			EncryptionKeys = new EncryptionKeys(privateKey.GetStream(), passPhrase);
-
-			using (Stream inputStream = input.GetStream())
-			using (Stream outputStream = new MemoryStream())
-			{
-				ClearSignStream(inputStream, outputStream);
-				outputStream.Seek(0, SeekOrigin.Begin);
-				return outputStream.GetString();
-			}
-		}
-
-		/// <summary>
-		/// Clear sign the provided string
-		/// </summary>
-		/// <param name="input">Plain string to be signed</param>
-		/// <param name="encryptionKeys">Encryption keys</param>
-		public string ClearSignArmoredString(string input, IEncryptionKeys encryptionKeys)
-		{
-			EncryptionKeys = encryptionKeys;
-
-			using (Stream inputStream = input.GetStream())
-			using (Stream outputStream = new MemoryStream())
-			{
-				ClearSignStream(inputStream, outputStream);
-				outputStream.Seek(0, SeekOrigin.Begin);
-				return outputStream.GetString();
-			}
-		}
-
-		/// <summary>
-		/// Clear sign the provided string
-		/// </summary>
-		/// <param name="input">Plain string to be signed</param>
-		public string ClearSignArmoredString(string input)
-		{
-			using (Stream inputStream = input.GetStream())
-			using (Stream outputStream = new MemoryStream())
-			{
-				ClearSignStream(inputStream, outputStream);
-				outputStream.Seek(0, SeekOrigin.Begin);
-				return outputStream.GetString();
-			}
-		}
-
-		#endregion ClearSignArmoredString
-
-		#endregion ClearSign
-
-		#region Decrypt
-
-		#region DecryptFileAsync
-
-		/// <summary>
-		/// PGP decrypt a given file.
-		/// </summary>
-		/// <param name="inputFilePath">PGP encrypted data file path</param>
-		/// <param name="outputFilePath">Output PGP decrypted file path</param>
-		/// <param name="privateKeyFilePath">PGP secret key file path</param>
-		/// <param name="passPhrase">PGP secret key password</param>
-		public async Task DecryptFileAsync(string inputFilePath, string outputFilePath, string privateKeyFilePath,
-			string passPhrase)
-		{
-			EncryptionKeys = new EncryptionKeys(new FileInfo(privateKeyFilePath), passPhrase);
-			await DecryptFileAsync(inputFilePath, outputFilePath);
-		}
-
-		/// <summary>
-		/// PGP decrypt a given file.
-		/// </summary>
-		/// <param name="inputFilePath">PGP encrypted data file path</param>
-		/// <param name="outputFilePath">Output PGP decrypted file path</param>
-		/// <param name="encryptionKeys">Encryption keys</param>
-		public async Task DecryptFileAsync(string inputFilePath, string outputFilePath, IEncryptionKeys encryptionKeys)
-		{
-			EncryptionKeys = encryptionKeys;
-			await DecryptFileAsync(inputFilePath, outputFilePath);
-		}
-
-		/// <summary>
-		/// PGP decrypt a given file.
-		/// </summary>
-		/// <param name="inputFilePath">PGP encrypted data file path</param>
-		/// <param name="outputFilePath">Output PGP decrypted file path</param>
-		public async Task DecryptFileAsync(string inputFilePath, string outputFilePath)
-		{
-			if (string.IsNullOrEmpty(inputFilePath))
-				throw new ArgumentException("InputFilePath");
-			if (string.IsNullOrEmpty(outputFilePath))
-				throw new ArgumentException("OutputFilePath");
-			if (EncryptionKeys == null)
-				throw new ArgumentNullException(nameof(EncryptionKeys), "Encryption Key not found.");
-
-			if (!File.Exists(inputFilePath))
-				throw new FileNotFoundException($"Encrypted File [{inputFilePath}] not found.");
-
-			using (Stream inputStream = File.OpenRead(inputFilePath))
-			using (Stream outStream = File.Create(outputFilePath))
-				await DecryptStreamAsync(inputStream, outStream);
-		}
-
-		/// <summary>
-		/// PGP decrypt a given file.
-		/// </summary>
-		/// <param name="inputFile">PGP encrypted data file</param>
-		/// <param name="outputFile">Output PGP decrypted file</param>
-		/// <param name="privateKeyFile">PGP secret key file</param>
-		/// <param name="passPhrase">PGP secret key password</param>
-		public async Task DecryptFileAsync(FileInfo inputFile, FileInfo outputFile, FileInfo privateKeyFile,
-			string passPhrase)
-		{
-			EncryptionKeys = new EncryptionKeys(privateKeyFile, passPhrase);
-			await DecryptFileAsync(inputFile, outputFile);
-		}
-
-		/// <summary>
-		/// PGP decrypt a given file.
-		/// </summary>
-		/// <param name="inputFile">PGP encrypted data file</param>
-		/// <param name="outputFile">Output PGP decrypted file</param>
-		/// <param name="encryptionKeys">Encryption keys</param>
-		public async Task DecryptFileAsync(FileInfo inputFile, FileInfo outputFile, IEncryptionKeys encryptionKeys)
-		{
-			EncryptionKeys = encryptionKeys;
-			await DecryptFileAsync(inputFile, outputFile);
-		}
-
-		/// <summary>
-		/// PGP decrypt a given file.
-		/// </summary>
-		/// <param name="inputFile">PGP encrypted data file</param>
-		/// <param name="outputFile">Output PGP decrypted file</param>
-		public async Task DecryptFileAsync(FileInfo inputFile, FileInfo outputFile)
-		{
-			if (inputFile == null)
-				throw new ArgumentException("InputFile");
-			if (outputFile == null)
-				throw new ArgumentException("OutputFile");
-			if (EncryptionKeys == null)
-				throw new ArgumentNullException(nameof(EncryptionKeys), "Encryption Key not found.");
-
-			if (!inputFile.Exists)
-				throw new FileNotFoundException($"Encrypted File [{inputFile.FullName}] not found.");
-
-			using (Stream inputStream = inputFile.OpenRead())
-			using (Stream outStream = outputFile.OpenWrite())
-				await DecryptStreamAsync(inputStream, outStream);
-		}
-
-		#endregion DecryptFileAsync
-
-		#region DecryptFile
-
-		/// <summary>
-		/// PGP decrypt a given file.
-		/// </summary>
-		/// <param name="inputFilePath">PGP encrypted data file path</param>
-		/// <param name="outputFilePath">Output PGP decrypted file path</param>
-		/// <param name="privateKeyFilePath">PGP secret key file path</param>
-		/// <param name="passPhrase">PGP secret key password</param>
-		public void DecryptFile(string inputFilePath, string outputFilePath, string privateKeyFilePath,
-			string passPhrase)
-		{
-			EncryptionKeys = new EncryptionKeys(new FileInfo(privateKeyFilePath), passPhrase);
-			DecryptFile(inputFilePath, outputFilePath);
-		}
-
-		/// <summary>
-		/// PGP decrypt a given file.
-		/// </summary>
-		/// <param name="inputFilePath">PGP encrypted data file path</param>
-		/// <param name="outputFilePath">Output PGP decrypted file path</param>
-		/// <param name="encryptionKeys">Encryption keys</param>
-		public void DecryptFile(string inputFilePath, string outputFilePath, IEncryptionKeys encryptionKeys)
-		{
-			EncryptionKeys = encryptionKeys;
-			DecryptFile(inputFilePath, outputFilePath);
-		}
-
-		/// <summary>
-		/// PGP decrypt a given file.
-		/// </summary>
-		/// <param name="inputFilePath">PGP encrypted data file path</param>
-		/// <param name="outputFilePath">Output PGP decrypted file path</param>
-		public void DecryptFile(string inputFilePath, string outputFilePath)
-		{
-			if (string.IsNullOrEmpty(inputFilePath))
-				throw new ArgumentException("InputFilePath");
-			if (string.IsNullOrEmpty(outputFilePath))
-				throw new ArgumentException("OutputFilePath");
-			if (EncryptionKeys == null)
-				throw new ArgumentNullException(nameof(EncryptionKeys), "Encryption Key not found.");
-
-			if (!File.Exists(inputFilePath))
-				throw new FileNotFoundException($"Encrypted File [{inputFilePath}] not found.");
-
-			using (Stream inputStream = File.OpenRead(inputFilePath))
-			using (Stream outStream = File.Create(outputFilePath))
-				Decrypt(inputStream, outStream);
-		}
-
-		/// <summary>
-		/// PGP decrypt a given file.
-		/// </summary>
-		/// <param name="inputFile">PGP encrypted data file</param>
-		/// <param name="outputFile">Output PGP decrypted file</param>
-		/// <param name="privateKeyFile">PGP secret key file</param>
-		/// <param name="passPhrase">PGP secret key password</param>
-		public void DecryptFile(FileInfo inputFile, FileInfo outputFile, FileInfo privateKeyFile, string passPhrase)
-		{
-			EncryptionKeys = new EncryptionKeys(privateKeyFile, passPhrase);
-			DecryptFile(inputFile, outputFile);
-		}
-
-		/// <summary>
-		/// PGP decrypt a given file.
-		/// </summary>
-		/// <param name="inputFile">PGP encrypted data file</param>
-		/// <param name="outputFile">Output PGP decrypted file</param>
-		/// <param name="encryptionKeys">Encryption keys</param>
-		public void DecryptFile(FileInfo inputFile, FileInfo outputFile, IEncryptionKeys encryptionKeys)
-		{
-			EncryptionKeys = encryptionKeys;
-			DecryptFile(inputFile, outputFile);
-		}
-
-		/// <summary>
-		/// PGP decrypt a given file.
-		/// </summary>
-		/// <param name="inputFile">PGP encrypted data file</param>
-		/// <param name="outputFile">Output PGP decrypted file</param>
-		public void DecryptFile(FileInfo inputFile, FileInfo outputFile)
-		{
-			if (inputFile == null)
-				throw new ArgumentException("InputFile");
-			if (outputFile == null)
-				throw new ArgumentException("OutputFile");
-			if (EncryptionKeys == null)
-				throw new ArgumentNullException(nameof(EncryptionKeys), "Encryption Key not found.");
-
-			if (!inputFile.Exists)
-				throw new FileNotFoundException($"Encrypted File [{inputFile.FullName}] not found.");
-
-			using (Stream inputStream = inputFile.OpenRead())
-			using (Stream outStream = outputFile.OpenWrite())
-				DecryptStream(inputStream, outStream);
-		}
-
-		#endregion DecryptFile
-
-		#region DecryptStreamAsync
-
-		/// <summary>
-		/// PGP decrypt a given stream.
-		/// </summary>
-		/// <param name="inputStream">PGP encrypted data stream</param>
-		/// <param name="outputStream">Output PGP decrypted stream</param>
-		/// <param name="privateKeyStream">PGP secret key stream</param>
-		/// <param name="passPhrase">PGP secret key password</param>
-		public async Task<Stream> DecryptStreamAsync(Stream inputStream, Stream outputStream, Stream privateKeyStream,
-			string passPhrase)
-		{
-			EncryptionKeys = new EncryptionKeys(privateKeyStream, passPhrase);
-			await DecryptStreamAsync(inputStream, outputStream);
-			return outputStream;
-		}
-
-		/// <summary>
-		/// PGP decrypt a given stream.
-		/// </summary>
-		/// <param name="inputStream">PGP encrypted data stream</param>
-		/// <param name="outputStream">Output PGP decrypted stream</param>
-		/// <param name="encryptionKeys">Encryption keys</param>
-		public async Task<Stream> DecryptStreamAsync(Stream inputStream, Stream outputStream,
-			IEncryptionKeys encryptionKeys)
-		{
-			EncryptionKeys = encryptionKeys;
-			await DecryptStreamAsync(inputStream, outputStream);
-			return outputStream;
-		}
-
-		/// <summary>
-		/// PGP decrypt a given stream.
-		/// </summary>
-		/// <param name="inputStream">PGP encrypted data stream</param>
-		/// <param name="outputStream">Output PGP decrypted stream</param>
-		public async Task<Stream> DecryptStreamAsync(Stream inputStream, Stream outputStream)
-		{
-			if (inputStream == null)
-				throw new ArgumentException("InputStream");
-			if (outputStream == null)
-				throw new ArgumentException("OutputStream");
-			if (EncryptionKeys == null)
-				throw new ArgumentNullException(nameof(EncryptionKeys), "Encryption Key not found.");
-			if (inputStream.Position != 0)
-				throw new ArgumentException("inputStream should be at start of stream");
-
-			await DecryptAsync(inputStream, outputStream);
-			return outputStream;
-		}
-
-		#endregion DecryptStreamAsync
-
-		#region DecryptStream
-
-		/// <summary>
-		/// PGP decrypt a given stream.
-		/// </summary>
-		/// <param name="inputStream">PGP encrypted data stream</param>
-		/// <param name="outputStream">Output PGP decrypted stream</param>
-		/// <param name="privateKeyStream">PGP secret key stream</param>
-		/// <param name="passPhrase">PGP secret key password</param>
-		public Stream DecryptStream(Stream inputStream, Stream outputStream, Stream privateKeyStream, string passPhrase)
-		{
-			EncryptionKeys = new EncryptionKeys(privateKeyStream, passPhrase);
-			DecryptStream(inputStream, outputStream);
-			return outputStream;
-		}
-
-		/// <summary>
-		/// PGP decrypt a given stream.
-		/// </summary>
-		/// <param name="inputStream">PGP encrypted data stream</param>
-		/// <param name="outputStream">Output PGP decrypted stream</param>
-		/// <param name="encryptionKeys">Encryption keys</param>
-		public Stream DecryptStream(Stream inputStream, Stream outputStream, IEncryptionKeys encryptionKeys)
-		{
-			EncryptionKeys = encryptionKeys;
-			DecryptStream(inputStream, outputStream);
-			return outputStream;
-		}
-
-		/// <summary>
-		/// PGP decrypt a given stream.
-		/// </summary>
-		/// <param name="inputStream">PGP encrypted data stream</param>
-		/// <param name="outputStream">Output PGP decrypted stream</param>
-		public Stream DecryptStream(Stream inputStream, Stream outputStream)
-		{
-			if (inputStream == null)
-				throw new ArgumentException("InputStream");
-			if (outputStream == null)
-				throw new ArgumentException("OutputStream");
-			if (EncryptionKeys == null)
-				throw new ArgumentNullException(nameof(EncryptionKeys), "Encryption Key not found.");
-			if (inputStream.Position != 0)
-				throw new ArgumentException("inputStream should be at start of stream");
-
-			Decrypt(inputStream, outputStream);
-			return outputStream;
-		}
-
-		#endregion DecryptStream
-
-		#region DecryptArmoredStringAsync
-
-		/// <summary>
-		/// PGP decrypt a given string.
-		/// </summary>
-		/// <param name="input">PGP encrypted data stream</param>
-		/// <param name="privateKey">PGP secret key stream</param>
-		/// <param name="passPhrase">PGP secret key password</param>
-		public async Task<string> DecryptArmoredStringAsync(string input, string privateKey, string passPhrase)
-		{
-			EncryptionKeys = new EncryptionKeys(await privateKey.GetStreamAsync(), passPhrase);
-
-			using (Stream inputStream = await input.GetStreamAsync())
-			using (Stream outputStream = new MemoryStream())
-			{
-				await DecryptStreamAsync(inputStream, outputStream);
-				outputStream.Seek(0, SeekOrigin.Begin);
-				return await outputStream.GetStringAsync();
-			}
-		}
-
-		/// <summary>
-		/// PGP decrypt a given string.
-		/// </summary>
-		/// <param name="input">PGP encrypted string</param>
-		/// <param name="encryptionKeys">Encryption keys</param>
-		public async Task<string> DecryptArmoredStringAsync(string input, IEncryptionKeys encryptionKeys)
-		{
-			EncryptionKeys = encryptionKeys;
-
-			using (Stream inputStream = await input.GetStreamAsync())
-			using (Stream outputStream = new MemoryStream())
-			{
-				await DecryptStreamAsync(inputStream, outputStream);
-				outputStream.Seek(0, SeekOrigin.Begin);
-				return await outputStream.GetStringAsync();
-			}
-		}
-
-		/// <summary>
-		/// PGP decrypt a given string.
-		/// </summary>
-		/// <param name="input">PGP encrypted string</param>
-		public async Task<string> DecryptArmoredStringAsync(string input)
-		{
-			using (Stream inputStream = await input.GetStreamAsync())
-			using (Stream outputStream = new MemoryStream())
-			{
-				await DecryptStreamAsync(inputStream, outputStream);
-				outputStream.Seek(0, SeekOrigin.Begin);
-				return await outputStream.GetStringAsync();
-			}
-		}
-
-		#endregion DecryptArmoredStringAsync
-
-		#region DecryptArmoredString
-
-		/// <summary>
-		/// PGP decrypt a given stream.
-		/// </summary>
-		/// <param name="input">PGP encrypted data stream</param>
-		/// <param name="privateKey">PGP secret key stream</param>
-		/// <param name="passPhrase">PGP secret key password</param>
-		public string DecryptArmoredString(string input, string privateKey, string passPhrase)
-		{
-			EncryptionKeys = new EncryptionKeys(privateKey.GetStream(), passPhrase);
-
-			using (Stream inputStream = input.GetStream())
-			using (Stream outputStream = new MemoryStream())
-			{
-				DecryptStream(inputStream, outputStream);
-				outputStream.Seek(0, SeekOrigin.Begin);
-				return outputStream.GetString();
-			}
-		}
-
-		/// <summary>
-		/// PGP decrypt a given string.
-		/// </summary>
-		/// <param name="input">PGP encrypted string</param>
-		/// <param name="encryptionKeys">Encryption keys</param>
-		public string DecryptArmoredString(string input, IEncryptionKeys encryptionKeys)
-		{
-			EncryptionKeys = encryptionKeys;
-
-			using (Stream inputStream = input.GetStream())
-			using (Stream outputStream = new MemoryStream())
-			{
-				DecryptStream(inputStream, outputStream);
-				outputStream.Seek(0, SeekOrigin.Begin);
-				return outputStream.GetString();
-			}
-		}
-
-		/// <summary>
-		/// PGP decrypt a given string.
-		/// </summary>
-		/// <param name="input">PGP encrypted string</param>
-		public string DecryptArmoredString(string input)
-		{
-			using (Stream inputStream = input.GetStream())
-			using (Stream outputStream = new MemoryStream())
-			{
-				DecryptStream(inputStream, outputStream);
-				outputStream.Seek(0, SeekOrigin.Begin);
-				return outputStream.GetString();
-			}
-		}
-
-		#endregion DecryptArmoredString
-
-		#endregion Decrypt
-
-		#region DecryptAndVerify
-
-		#region DecryptFileAndVerifyAsync
-
-		/// <summary>
-		/// PGP decrypt and verify a given file.
-		/// </summary>
-		/// <param name="inputFilePath">PGP encrypted data file path to be decrypted and verified</param>
-		/// <param name="outputFilePath">Output PGP decrypted and verified file path</param>
-		/// <param name="publicKeyFilePath">PGP public key file path</param>
-		/// <param name="privateKeyFilePath">PGP secret key file path</param>
-		/// <param name="passPhrase">PGP secret key password</param>
-		public async Task DecryptFileAndVerifyAsync(string inputFilePath, string outputFilePath,
-			string publicKeyFilePath, string privateKeyFilePath, string passPhrase)
-		{
-			EncryptionKeys = new EncryptionKeys(new FileInfo(publicKeyFilePath), new FileInfo(privateKeyFilePath),
-				passPhrase);
-			await DecryptFileAndVerifyAsync(inputFilePath, outputFilePath);
-		}
-
-		/// <summary>
-		/// PGP decrypt and verify a given file.
-		/// </summary>
-		/// <param name="inputFilePath">PGP encrypted data file path to be decrypted and verified</param>
-		/// <param name="outputFilePath">Output PGP decrypted and verified file path</param>
-		/// <param name="encryptionKeys">Encryption keys</param>
-		public async Task DecryptFileAndVerifyAsync(string inputFilePath, string outputFilePath,
-			IEncryptionKeys encryptionKeys)
-		{
-			EncryptionKeys = encryptionKeys;
-			await DecryptFileAndVerifyAsync(inputFilePath, outputFilePath);
-		}
-
-		/// <summary>
-		/// PGP decrypt and verify a given file.
-		/// </summary>
-		/// <param name="inputFilePath">PGP encrypted data file path to be decrypted and verified</param>
-		/// <param name="outputFilePath">Output PGP decrypted and verified file path</param>
-		public async Task DecryptFileAndVerifyAsync(string inputFilePath, string outputFilePath)
-		{
-			if (string.IsNullOrEmpty(inputFilePath))
-				throw new ArgumentException("InputFilePath");
-			if (string.IsNullOrEmpty(outputFilePath))
-				throw new ArgumentException("OutputFilePath");
-			if (EncryptionKeys == null)
-				throw new ArgumentException("EncryptionKeys");
-
-			if (!File.Exists(inputFilePath))
-				throw new FileNotFoundException($"Encrypted File [{inputFilePath}] not found.");
-
-			using (Stream inputStream = File.OpenRead(inputFilePath))
-			using (Stream outStream = File.Create(outputFilePath))
-				await DecryptStreamAndVerifyAsync(inputStream, outStream);
-		}
-
-		/// <summary>
-		/// PGP decrypt and verify a given file.
-		/// </summary>
-		/// <param name="inputFile">PGP encrypted data file to be decrypted and verified</param>
-		/// <param name="outputFile">Output PGP decrypted and verified file</param>
-		/// <param name="publicKeyFile">PGP public key file</param>
-		/// <param name="privateKeyFile">PGP secret key file</param>
-		/// <param name="passPhrase">PGP secret key password</param>
-		public async Task DecryptFileAndVerifyAsync(FileInfo inputFile, FileInfo outputFile, FileInfo publicKeyFile,
-			FileInfo privateKeyFile, string passPhrase)
-		{
-			EncryptionKeys = new EncryptionKeys(publicKeyFile, privateKeyFile, passPhrase);
-			await DecryptFileAndVerifyAsync(inputFile, outputFile);
-		}
-
-		/// <summary>
-		/// PGP decrypt and verify a given file.
-		/// </summary>
-		/// <param name="inputFile">PGP encrypted data file to be decrypted and verified</param>
-		/// <param name="outputFile">Output PGP decrypted and verified file</param>
-		/// <param name="encryptionKeys">Encryption keys</param>
-		public async Task DecryptFileAndVerifyAsync(FileInfo inputFile, FileInfo outputFile,
-			IEncryptionKeys encryptionKeys)
-		{
-			EncryptionKeys = encryptionKeys;
-			await DecryptFileAndVerifyAsync(inputFile, outputFile);
-		}
-
-		/// <summary>
-		/// PGP decrypt and verify a given file.
-		/// </summary>
-		/// <param name="inputFile">PGP encrypted data file path to be decrypted and verified</param>
-		/// <param name="outputFile">Output PGP decrypted and verified file path</param>
-		public async Task DecryptFileAndVerifyAsync(FileInfo inputFile, FileInfo outputFile)
-		{
-			if (inputFile == null)
-				throw new ArgumentException("InputFile");
-			if (outputFile == null)
-				throw new ArgumentException("OutputFile");
-			if (EncryptionKeys == null)
-				throw new ArgumentException("EncryptionKeys");
-
-			if (!inputFile.Exists)
-				throw new FileNotFoundException($"Encrypted File [{inputFile.FullName}] not found.");
-
-			using (Stream inputStream = inputFile.OpenRead())
-			using (Stream outStream = outputFile.OpenWrite())
-				await DecryptStreamAndVerifyAsync(inputStream, outStream);
-		}
-
-		#endregion DecryptFileAndVerifyAsync
-
-		#region DecryptFileAndVerify
-
-		/// <summary>
-		/// PGP decrypt and verify a given file.
-		/// </summary>
-		/// <param name="inputFilePath">PGP encrypted data file path to be decrypted and verified</param>
-		/// <param name="outputFilePath">Output PGP decrypted and verified file path</param>
-		/// <param name="publicKeyFilePath">PGP public key file path</param>
-		/// <param name="privateKeyFilePath">PGP secret key file path</param>
-		/// <param name="passPhrase">PGP secret key password</param>
-		public void DecryptFileAndVerify(string inputFilePath, string outputFilePath, string publicKeyFilePath,
-			string privateKeyFilePath, string passPhrase)
-		{
-			EncryptionKeys = new EncryptionKeys(new FileInfo(publicKeyFilePath), new FileInfo(privateKeyFilePath),
-				passPhrase);
-			DecryptFileAndVerify(inputFilePath, outputFilePath);
-		}
-
-		/// <summary>
-		/// PGP decrypt and verify a given file.
-		/// </summary>
-		/// <param name="inputFilePath">PGP encrypted data file path to be decrypted and verified</param>
-		/// <param name="outputFilePath">Output PGP decrypted and verified file path</param>
-		/// <param name="encryptionKeys">Encryption keys</param>
-		public void DecryptFileAndVerify(string inputFilePath, string outputFilePath, IEncryptionKeys encryptionKeys)
-		{
-			EncryptionKeys = encryptionKeys;
-			DecryptFileAndVerify(inputFilePath, outputFilePath);
-		}
-
-		/// <summary>
-		/// PGP decrypt and verify a given file.
-		/// </summary>
-		/// <param name="inputFilePath">PGP encrypted data file path to be decrypted and verified</param>
-		/// <param name="outputFilePath">Output PGP decrypted and verified file path</param>
-		public void DecryptFileAndVerify(string inputFilePath, string outputFilePath)
-		{
-			if (string.IsNullOrEmpty(inputFilePath))
-				throw new ArgumentException("InputFilePath");
-			if (string.IsNullOrEmpty(outputFilePath))
-				throw new ArgumentException("OutputFilePath");
-			if (EncryptionKeys == null)
-				throw new ArgumentException("EncryptionKeys");
-
-			if (!File.Exists(inputFilePath))
-				throw new FileNotFoundException($"Encrypted File [{inputFilePath}] not found.");
-
-			using (Stream inputStream = File.OpenRead(inputFilePath))
-			using (Stream outStream = File.Create(outputFilePath))
-				DecryptAndVerify(inputStream, outStream);
-		}
-
-		/// <summary>
-		/// PGP decrypt and verify a given file.
-		/// </summary>
-		/// <param name="inputFile">PGP encrypted data file to be decrypted and verified</param>
-		/// <param name="outputFile">Output PGP decrypted and verified file</param>
-		/// <param name="publicKeyFile">PGP public key file</param>
-		/// <param name="privateKeyFile">PGP secret key file</param>
-		/// <param name="passPhrase">PGP secret key password</param>
-		public void DecryptFileAndVerify(FileInfo inputFile, FileInfo outputFile, FileInfo publicKeyFile,
-			FileInfo privateKeyFile, string passPhrase)
-		{
-			EncryptionKeys = new EncryptionKeys(publicKeyFile, privateKeyFile, passPhrase);
-			DecryptFileAndVerify(inputFile, outputFile);
-		}
-
-		/// <summary>
-		/// PGP decrypt and verify a given file.
-		/// </summary>
-		/// <param name="inputFile">PGP encrypted data file to be decrypted and verified</param>
-		/// <param name="outputFile">Output PGP decrypted and verified file</param>
-		/// <param name="encryptionKeys">Encryption keys</param>
-		public void DecryptFileAndVerify(FileInfo inputFile, FileInfo outputFile, IEncryptionKeys encryptionKeys)
-		{
-			EncryptionKeys = encryptionKeys;
-			DecryptFileAndVerify(inputFile, outputFile);
-		}
-
-		/// <summary>
-		/// PGP decrypt and verify a given file.
-		/// </summary>
-		/// <param name="inputFile">PGP encrypted data file path to be decrypted and verified</param>
-		/// <param name="outputFile">Output PGP decrypted and verified file</param>
-		public void DecryptFileAndVerify(FileInfo inputFile, FileInfo outputFile)
-		{
-			if (inputFile == null)
-				throw new ArgumentException("InputFile");
-			if (outputFile == null)
-				throw new ArgumentException("OutputFile");
-			if (EncryptionKeys == null)
-				throw new ArgumentException("EncryptionKeys");
-
-			if (!inputFile.Exists)
-				throw new FileNotFoundException($"Encrypted File [{inputFile.FullName}] not found.");
-
-			using (Stream inputStream = inputFile.OpenRead())
-			using (Stream outStream = outputFile.OpenWrite())
-				DecryptStreamAndVerify(inputStream, outStream);
-		}
-
-		#endregion DecryptFileAndVerify
-
-		#region DecryptStreamAndVerifyAsync
-
-		/// <summary>
-		/// PGP decrypt and verify a given stream.
-		/// </summary>
-		/// <param name="inputStream">PGP encrypted data stream to be decrypted and verified</param>
-		/// <param name="outputStream">Output PGP decrypted and verified stream</param>
-		/// <param name="publicKeyStream">PGP public key stream</param>
-		/// <param name="privateKeyStream">PGP secret key stream</param>
-		/// <param name="passPhrase">PGP secret key password</param>
-		public async Task<Stream> DecryptStreamAndVerifyAsync(Stream inputStream, Stream outputStream,
-			Stream publicKeyStream, Stream privateKeyStream, string passPhrase)
-		{
-			EncryptionKeys = new EncryptionKeys(publicKeyStream, privateKeyStream, passPhrase);
-			await DecryptStreamAndVerifyAsync(inputStream, outputStream);
-			return outputStream;
-		}
-
-		/// <summary>
-		/// PGP decrypt and verify a given stream.
-		/// </summary>
-		/// <param name="inputStream">PGP encrypted data stream to be decrypted and verified</param>
-		/// <param name="outputStream">Output PGP decrypted and verified stream</param>
-		/// <param name="encryptionKeys">IEncryptionKeys object containing public key, private key and passphrase</param>
-		public async Task<Stream> DecryptStreamAndVerifyAsync(Stream inputStream, Stream outputStream,
-			IEncryptionKeys encryptionKeys)
-		{
-			EncryptionKeys = encryptionKeys;
-			await DecryptStreamAndVerifyAsync(inputStream, outputStream);
-			return outputStream;
-		}
-
-		/// <summary>
-		/// PGP decrypt and verify a given stream.
-		/// </summary>
-		/// <param name="inputStream">PGP encrypted data stream to be decrypted and verified</param>
-		/// <param name="outputStream">Output PGP decrypted and verified stream</param>
-		public async Task<Stream> DecryptStreamAndVerifyAsync(Stream inputStream, Stream outputStream)
-		{
-			if (inputStream == null)
-				throw new ArgumentException("InputStream");
-			if (outputStream == null)
-				throw new ArgumentException("OutputStream");
-			if (EncryptionKeys == null)
-				throw new ArgumentNullException(nameof(EncryptionKeys), "Encryption Key not found.");
-			if (inputStream.Position != 0)
-				throw new ArgumentException("inputStream should be at start of stream");
-
-			await DecryptAndVerifyAsync(inputStream, outputStream);
-			return outputStream;
-		}
-
-		#endregion DecryptStreamAndVerifyAsync
-
-		#region DecryptStreamAndVerify
-
-		/// <summary>
-		/// PGP decrypt and verify a given stream.
-		/// </summary>
-		/// <param name="inputStream">PGP encrypted data stream to be decrypted and verified</param>
-		/// <param name="outputStream">Output PGP decrypted and verified stream</param>
-		/// <param name="publicKeyStream">PGP public key stream</param>
-		/// <param name="privateKeyStream">PGP secret key stream</param>
-		/// <param name="passPhrase">PGP secret key password</param>
-		public Stream DecryptStreamAndVerify(Stream inputStream, Stream outputStream, Stream publicKeyStream,
-			Stream privateKeyStream, string passPhrase)
-		{
-			EncryptionKeys = new EncryptionKeys(publicKeyStream, privateKeyStream, passPhrase);
-			DecryptStreamAndVerify(inputStream, outputStream);
-			return outputStream;
-		}
-
-		/// <summary>
-		/// PGP decrypt and verify a given stream.
-		/// </summary>
-		/// <param name="inputStream">PGP encrypted data stream to be decrypted and verified</param>
-		/// <param name="outputStream">Output PGP decrypted and verified stream</param>
-		/// <param name="encryptionKeys">Encryption keys</param>
-		public Stream DecryptStreamAndVerify(Stream inputStream, Stream outputStream, IEncryptionKeys encryptionKeys)
-		{
-			EncryptionKeys = encryptionKeys;
-			DecryptStreamAndVerify(inputStream, outputStream);
-			return outputStream;
-		}
-
-		/// <summary>
-		/// PGP decrypt and verify a given stream.
-		/// </summary>
-		/// <param name="inputStream">PGP encrypted data stream to be decrypted and verified</param>
-		/// <param name="outputStream">Output PGP decrypted and verified stream</param>
-		public Stream DecryptStreamAndVerify(Stream inputStream, Stream outputStream)
-		{
-			if (inputStream == null)
-				throw new ArgumentException("InputStream");
-			if (outputStream == null)
-				throw new ArgumentException("OutputStream");
-			if (EncryptionKeys == null)
-				throw new ArgumentException("EncryptionKeys");
-			if (inputStream.Position != 0)
-				throw new ArgumentException("inputStream should be at start of stream");
-
-			DecryptAndVerify(inputStream, outputStream);
-			return outputStream;
-		}
-
-		#endregion DecryptStreamAndVerify
-
-		#region DecryptArmoredStringAndVerifyAsync
-
-		/// <summary>
-		/// PGP decrypt and verify a given string.
-		/// </summary>
-		/// <param name="input">PGP encrypted string to be decrypted and verified</param>
-		/// <param name="publicKey">PGP public key</param>
-		/// <param name="privateKey">PGP secret key</param>
-		/// <param name="passPhrase">PGP secret key password</param>
-		public async Task<string> DecryptArmoredStringAndVerifyAsync(string input, string publicKey, string privateKey,
-			string passPhrase)
-		{
-			EncryptionKeys = new EncryptionKeys(await publicKey.GetStreamAsync(), await privateKey.GetStreamAsync(),
-				passPhrase);
-
-			using (Stream inputStream = await input.GetStreamAsync())
-			using (Stream outputStream = new MemoryStream())
-			{
-				await DecryptStreamAndVerifyAsync(inputStream, outputStream);
-				outputStream.Seek(0, SeekOrigin.Begin);
-				return await outputStream.GetStringAsync();
-			}
-		}
-
-		/// <summary>
-		/// PGP decrypt and verify a given string.
-		/// </summary>
-		/// <param name="input">PGP encrypted string to be decrypted and verified</param>
-		/// <param name="encryptionKeys">IEncryptionKeys object containing public key, private key and passphrase</param>
-		public async Task<string> DecryptArmoredStringAndVerifyAsync(string input, IEncryptionKeys encryptionKeys)
-		{
-			EncryptionKeys = encryptionKeys;
-
-			using (Stream inputStream = await input.GetStreamAsync())
-			using (Stream outputStream = new MemoryStream())
-			{
-				await DecryptStreamAndVerifyAsync(inputStream, outputStream);
-				outputStream.Seek(0, SeekOrigin.Begin);
-				return await outputStream.GetStringAsync();
-			}
-		}
-
-		/// <summary>
-		/// PGP decrypt and verify a given string.
-		/// </summary>
-		/// <param name="input">PGP encrypted string to be decrypted and verified</param>
-		public async Task<string> DecryptArmoredStringAndVerifyAsync(string input)
-		{
-			using (Stream inputStream = await input.GetStreamAsync())
-			using (Stream outputStream = new MemoryStream())
-			{
-				await DecryptStreamAndVerifyAsync(inputStream, outputStream);
-				outputStream.Seek(0, SeekOrigin.Begin);
-				return await outputStream.GetStringAsync();
-			}
-		}
-
-		#endregion DecryptArmoredStringAndVerifyAsync
-
-		#region DecryptArmoredStringAndVerify
-
-		/// <summary>
-		/// PGP decrypt and verify a given string.
-		/// </summary>
-		/// <param name="input">PGP encrypted string to be decrypted and verified</param>
-		/// <param name="publicKey">PGP public key</param>
-		/// <param name="privateKey">PGP secret key</param>
-		/// <param name="passPhrase">PGP secret key password</param>
-		public string DecryptArmoredStringAndVerify(string input, string publicKey, string privateKey,
-			string passPhrase)
-		{
-			EncryptionKeys = new EncryptionKeys(publicKey.GetStream(), privateKey.GetStream(), passPhrase);
-
-			using (Stream inputStream = input.GetStream())
-			using (Stream outputStream = new MemoryStream())
-			{
-				DecryptStreamAndVerify(inputStream, outputStream);
-				outputStream.Seek(0, SeekOrigin.Begin);
-				return outputStream.GetString();
-			}
-		}
-
-		/// <summary>
-		/// PGP decrypt and verify a given string.
-		/// </summary>
-		/// <param name="input">PGP encrypted string to be decrypted and verified</param>
-		/// <param name="encryptionKeys">IEncryptionKeys object containing public key, private key and passphrase</param>
-		public string DecryptArmoredStringAndVerify(string input, IEncryptionKeys encryptionKeys)
-		{
-			EncryptionKeys = encryptionKeys;
-
-			using (Stream inputStream = input.GetStream())
-			using (Stream outputStream = new MemoryStream())
-			{
-				DecryptStreamAndVerify(inputStream, outputStream);
-				outputStream.Seek(0, SeekOrigin.Begin);
-				return outputStream.GetString();
-			}
-		}
-
-		/// <summary>
-		/// PGP decrypt and verify a given string.
-		/// </summary>
-		/// <param name="input">PGP encrypted string to be decrypted and verified</param>
-		public string DecryptArmoredStringAndVerify(string input)
-		{
-			using (Stream inputStream = input.GetStream())
-			using (Stream outputStream = new MemoryStream())
-			{
-				DecryptStreamAndVerify(inputStream, outputStream);
-				outputStream.Seek(0, SeekOrigin.Begin);
-				return outputStream.GetString();
-			}
-		}
-
-		#endregion DecryptArmoredStringAndVerify
-
-		#region VerifyFileAsync
-
-		/// <summary>
-		/// PGP verify a given file.
-		/// </summary>
-		/// <param name="inputFilePath">Plain data file path to be verified</param>
-		/// <param name="publicKeyFilePath">PGP public key file path</param>
-		public async Task<bool> VerifyFileAsync(string inputFilePath, string publicKeyFilePath)
-		{
-			EncryptionKeys = new EncryptionKeys(new FileInfo(publicKeyFilePath));
-			return await VerifyFileAsync(inputFilePath);
-		}
-
-		/// <summary>
-		/// PGP verify a given file.
-		/// </summary>
-		/// <param name="inputFilePath">Plain data file path to be verified</param>
-		/// <param name="encryptionKeys">IEncryptionKeys object containing public keys</param>
-		public async Task<bool> VerifyFileAsync(string inputFilePath, IEncryptionKeys encryptionKeys)
-		{
-			EncryptionKeys = encryptionKeys;
-			return await VerifyFileAsync(inputFilePath);
-		}
-
-		/// <summary>
-		/// PGP verify a given file.
-		/// </summary>
-		/// <param name="inputFilePath">Plain data file path to be verified</param>
-		public async Task<bool> VerifyFileAsync(string inputFilePath)
-		{
-			if (string.IsNullOrEmpty(inputFilePath))
-				throw new ArgumentException("InputFilePath");
-			if (EncryptionKeys == null)
-				throw new ArgumentException("EncryptionKeys");
-
-			if (!File.Exists(inputFilePath))
-				throw new FileNotFoundException($"Encrypted File [{inputFilePath}] not found.");
-
-			using (Stream inputStream = File.OpenRead(inputFilePath))
-				return await VerifyAsync(inputStream);
-		}
-
-		/// <summary>
-		/// PGP verify a given file.
-		/// </summary>
-		/// <param name="inputFile">Plain data file to be verified</param>
-		/// <param name="publicKeyFile">PGP public key file</param>
-		public async Task<bool> VerifyFileAsync(FileInfo inputFile, FileInfo publicKeyFile)
-		{
-			EncryptionKeys = new EncryptionKeys(publicKeyFile);
-			return await VerifyFileAsync(inputFile);
-		}
-
-		/// <summary>
-		/// PGP verify a given file.
-		/// </summary>
-		/// <param name="inputFile">Plain data file to be verified</param>
-		/// <param name="encryptionKeys">IEncryptionKeys object containing public keys</param>
-		public async Task<bool> VerifyFileAsync(FileInfo inputFile, IEncryptionKeys encryptionKeys)
-		{
-			EncryptionKeys = encryptionKeys;
-			return await VerifyFileAsync(inputFile);
-		}
-
-		/// <summary>
-		/// PGP verify a given file.
-		/// </summary>
-		/// <param name="inputFile">Plain data file to be verified</param>
-		public async Task<bool> VerifyFileAsync(FileInfo inputFile)
-		{
-			if (inputFile == null)
-				throw new ArgumentException("InputFile");
-			if (EncryptionKeys == null)
-				throw new ArgumentException("EncryptionKeys");
-
-			if (!inputFile.Exists)
-				throw new FileNotFoundException($"Encrypted File [{inputFile.FullName}] not found.");
-
-			using (Stream inputStream = inputFile.OpenRead())
-				return await VerifyAsync(inputStream);
-		}
-
-		#endregion VerifyFileAsync
-
-		#region VerifyFile
-
-		/// <summary>
-		/// PGP verify a given file.
-		/// </summary>
-		/// <param name="inputFilePath">Plain data file path to be verified</param>
-		/// <param name="publicKeyFilePath">PGP public key file path</param>
-		public bool VerifyFile(string inputFilePath, string publicKeyFilePath)
-		{
-			EncryptionKeys = new EncryptionKeys(new FileInfo(publicKeyFilePath));
-			return VerifyFile(inputFilePath);
-		}
-
-		/// <summary>
-		/// PGP verify a given file.
-		/// </summary>
-		/// <param name="inputFilePath">Plain data file path to be verified</param>
-		/// <param name="encryptionKeys">Encryption keys</param>
-		public bool VerifyFile(string inputFilePath, IEncryptionKeys encryptionKeys)
-		{
-			EncryptionKeys = encryptionKeys;
-			return VerifyFile(inputFilePath);
-		}
-
-		/// <summary>
-		/// PGP verify a given file.
-		/// </summary>
-		/// <param name="inputFilePath">Plain data file path to be verified</param>
-		public bool VerifyFile(string inputFilePath)
-		{
-			if (string.IsNullOrEmpty(inputFilePath))
-				throw new ArgumentException("InputFilePath");
-			if (EncryptionKeys == null)
-				throw new ArgumentException("EncryptionKeys");
-
-			if (!File.Exists(inputFilePath))
-				throw new FileNotFoundException($"Encrypted File [{inputFilePath}] not found.");
-
-			using (Stream inputStream = File.OpenRead(inputFilePath))
-				return Verify(inputStream);
-		}
-
-		/// <summary>
-		/// PGP verify a given file.
-		/// </summary>
-		/// <param name="inputFile">Plain data file to be verified</param>
-		/// <param name="publicKeyFile">PGP public key file</param>
-		public bool VerifyFile(FileInfo inputFile, FileInfo publicKeyFile)
-		{
-			EncryptionKeys = new EncryptionKeys(publicKeyFile);
-			return VerifyFile(inputFile);
-		}
-
-		/// <summary>
-		/// PGP verify a given file.
-		/// </summary>
-		/// <param name="inputFile">Plain data file to be verified</param>
-		/// <param name="encryptionKeys">IEncryptionKeys object containing public keys</param>
-		public bool VerifyFile(FileInfo inputFile, IEncryptionKeys encryptionKeys)
-		{
-			EncryptionKeys = encryptionKeys;
-			return VerifyFile(inputFile);
-		}
-
-		/// <summary>
-		/// PGP verify a given file.
-		/// </summary>
-		/// <param name="inputFile">Plain data file to be verified</param>
-		public bool VerifyFile(FileInfo inputFile)
-		{
-			if (inputFile == null)
-				throw new ArgumentException("InputFile");
-			if (EncryptionKeys == null)
-				throw new ArgumentException("EncryptionKeys");
-
-			if (!inputFile.Exists)
-				throw new FileNotFoundException($"Encrypted File [{inputFile.FullName}] not found.");
-
-			using (Stream inputStream = inputFile.OpenRead())
-				return Verify(inputStream);
-		}
-
-		#endregion VerifyFile
-
-		#region VerifyStreamAsync
-
-		/// <summary>
-		/// PGP verify a given stream.
-		/// </summary>
-		/// <param name="inputStream">Plain data stream to be verified</param>
-		/// <param name="publicKeyStream">PGP public key stream</param>
-		public async Task<bool> VerifyStreamAsync(Stream inputStream, Stream publicKeyStream)
-		{
-			EncryptionKeys = new EncryptionKeys(publicKeyStream);
-			return await VerifyStreamAsync(inputStream);
-		}
-
-		/// <summary>
-		/// PGP verify a given stream.
-		/// </summary>
-		/// <param name="inputStream">Plain data stream to be verified</param>
-		/// <param name="encryptionKeys">Encryption keys</param>
-		public async Task<bool> VerifyStreamAsync(Stream inputStream, IEncryptionKeys encryptionKeys)
-		{
-			EncryptionKeys = encryptionKeys;
-			return await VerifyStreamAsync(inputStream);
-		}
-
-		/// <summary>
-		/// PGP verify a given stream.
-		/// </summary>
-		/// <param name="inputStream">Plain data stream to be verified</param>
-		public async Task<bool> VerifyStreamAsync(Stream inputStream)
-		{
-			if (inputStream == null)
-				throw new ArgumentException("InputStream");
-			if (EncryptionKeys == null)
-				throw new ArgumentNullException(nameof(EncryptionKeys), "Verification Key not found.");
-			if (inputStream.Position != 0)
-				throw new ArgumentException("inputStream should be at start of stream");
-
-			return await VerifyAsync(inputStream);
-		}
-
-		#endregion VerifyStreamAsync
-
-		#region VerifyStream
-
-		/// <summary>
-		/// PGP verify a given stream.
-		/// </summary>
-		/// <param name="inputStream">Plain data stream to be verified</param>
-		/// <param name="publicKeyStream">PGP public key stream</param>
-		public bool VerifyStream(Stream inputStream, Stream publicKeyStream)
-		{
-			EncryptionKeys = new EncryptionKeys(publicKeyStream);
-			return Verify(inputStream);
-		}
-
-		/// <summary>
-		/// PGP verify a given stream.
-		/// </summary>
-		/// <param name="inputStream">Plain data stream to be verified</param>
-		/// <param name="encryptionKeys">Encryption keys</param>
-		public bool VerifyStream(Stream inputStream, IEncryptionKeys encryptionKeys)
-		{
-			EncryptionKeys = encryptionKeys;
-			return Verify(inputStream);
-		}
-
-		/// <summary>
-		/// PGP verify a given stream.
-		/// </summary>
-		/// <param name="inputStream">Plain data stream to be verified</param>
-		public bool VerifyStream(Stream inputStream)
-		{
-			if (inputStream == null)
-				throw new ArgumentException("InputStream");
-			if (EncryptionKeys == null)
-				throw new ArgumentNullException(nameof(EncryptionKeys), "Verification Key not found.");
-			if (inputStream.Position != 0)
-				throw new ArgumentException("inputStream should be at start of stream");
-
-			return Verify(inputStream);
-		}
-
-		#endregion VerifyStream
-
-		#region VerifyArmoredStringAsync
-
-		/// <summary>
-		/// PGP verify a given string.
-		/// </summary>
-		/// <param name="input">Plain string to be verified</param>
-		/// <param name="publicKey">PGP public key stream</param>
-		public async Task<bool> VerifyArmoredStringAsync(string input, string publicKey)
-		{
-			EncryptionKeys = new EncryptionKeys(await publicKey.GetStreamAsync());
-
-			using (Stream inputStream = await input.GetStreamAsync())
-				// using (Stream outputStream = new MemoryStream())
-				// {
-				return await VerifyStreamAsync(inputStream);
-			// }
-		}
-
-		/// <summary>
-		/// PGP verify a given string.
-		/// </summary>
-		/// <param name="input">Plain string to be verified</param>
-		/// <param name="encryptionKeys">Encryption keys</param>
-		public async Task<bool> VerifyArmoredStringAsync(string input, IEncryptionKeys encryptionKeys)
-		{
-			EncryptionKeys = encryptionKeys;
-
-			using (Stream inputStream = await input.GetStreamAsync())
-				// using (Stream outputStream = new MemoryStream())
-				// {
-				return await VerifyStreamAsync(inputStream);
-			// }
-		}
-
-		/// <summary>
-		/// PGP verify a given string.
-		/// </summary>
-		/// <param name="input">Plain string to be verified</param>
-		public async Task<bool> VerifyArmoredStringAsync(string input)
-		{
-			using (Stream inputStream = await input.GetStreamAsync())
-				// using (Stream outputStream = new MemoryStream())
-				// {
-				return await VerifyStreamAsync(inputStream);
-			// }
-		}
-
-		#endregion VerifyArmoredStringAsync
-
-		#region VerifyArmoredString
-
-		/// <summary>
-		/// PGP verify a given string.
-		/// </summary>
-		/// <param name="input">Plain string to be verified</param>
-		/// <param name="publicKey">PGP public key</param>
-		public bool VerifyArmoredString(string input, string publicKey)
-		{
-			EncryptionKeys = new EncryptionKeys(publicKey.GetStream());
-
-			using (Stream inputStream = input.GetStream())
-				// using (Stream outputStream = new MemoryStream())
-				// {
-				return VerifyStream(inputStream);
-			// }
-		}
-
-		/// <summary>
-		/// PGP verify a given string.
-		/// </summary>
-		/// <param name="input">Plain string to be verified</param>
-		/// <param name="encryptionKeys">Encryption keys</param>
-		public bool VerifyArmoredString(string input, IEncryptionKeys encryptionKeys)
-		{
-			EncryptionKeys = encryptionKeys;
-
-			using (Stream inputStream = input.GetStream())
-				// using (Stream outputStream = new MemoryStream())
-				// {
-				return VerifyStream(inputStream);
-			// }
-		}
-
-		/// <summary>
-		/// PGP verify a given string.
-		/// </summary>
-		/// <param name="input">Plain string to be verified</param>
-		public bool VerifyArmoredString(string input)
-		{
-			using (Stream inputStream = input.GetStream())
-				// using (Stream outputStream = new MemoryStream())
-				// {
-				return VerifyStream(inputStream);
-			// }
-		}
-
-		#endregion VerifyArmoredString
-
-		#region VerifyClearFileAsync
-
-		/// <summary>
-		/// PGP verify a given clear signed file.
-		/// </summary>
-		/// <param name="inputFilePath">Plain data file path to be verified</param>
-		/// <param name="publicKeyFilePath">PGP public key file path</param>
-		public async Task<bool> VerifyClearFileAsync(string inputFilePath, string publicKeyFilePath)
-		{
-			EncryptionKeys = new EncryptionKeys(new FileInfo(publicKeyFilePath));
-			return await VerifyClearFileAsync(inputFilePath);
-		}
-
-		/// <summary>
-		/// PGP verify a given clear signed file.
-		/// </summary>
-		/// <param name="inputFilePath">Plain data file path to be verified</param>
-		/// <param name="encryptionKeys">Encryption keys</param>
-		public async Task<bool> VerifyClearFileAsync(string inputFilePath, IEncryptionKeys encryptionKeys)
-		{
-			EncryptionKeys = encryptionKeys;
-			return await VerifyClearFileAsync(inputFilePath);
-		}
-
-		/// <summary>
-		/// PGP verify a given clear signed file.
-		/// </summary>
-		/// <param name="inputFilePath">Plain data file path to be verified</param>
-		public async Task<bool> VerifyClearFileAsync(string inputFilePath)
-		{
-			if (string.IsNullOrEmpty(inputFilePath))
-				throw new ArgumentException("InputFilePath");
-			if (EncryptionKeys == null)
-				throw new ArgumentNullException(nameof(EncryptionKeys), "Verification Key not found.");
-
-			using (Stream inputStream = File.OpenRead(inputFilePath))
-				return await VerifyClearAsync(inputStream);
-		}
-
-		/// <summary>
-		/// PGP verify a given clear signed file.
-		/// </summary>
-		/// <param name="inputFile">Plain data file to be verified</param>
-		/// <param name="publicKeyFile">PGP public key file</param>
-		public async Task<bool> VerifyClearFileAsync(FileInfo inputFile, FileInfo publicKeyFile)
-		{
-			EncryptionKeys = new EncryptionKeys(publicKeyFile);
-			return await VerifyClearFileAsync(inputFile);
-		}
-
-		/// <summary>
-		/// PGP verify a given clear signed file.
-		/// </summary>
-		/// <param name="inputFile">Plain data file to be verified</param>
-		/// <param name="encryptionKeys">Encryption keys</param>
-		public async Task<bool> VerifyClearFileAsync(FileInfo inputFile, IEncryptionKeys encryptionKeys)
-		{
-			EncryptionKeys = encryptionKeys;
-			return await VerifyClearFileAsync(inputFile);
-		}
-
-		/// <summary>
-		/// PGP verify a given clear signed file.
-		/// </summary>
-		/// <param name="inputFile">Plain data file to be verified</param>
-		public async Task<bool> VerifyClearFileAsync(FileInfo inputFile)
-		{
-			if (inputFile == null)
-				throw new ArgumentException("InputFile");
-			if (EncryptionKeys == null)
-				throw new ArgumentNullException(nameof(EncryptionKeys), "Verification Key not found.");
-
-			using (Stream inputStream = inputFile.OpenRead())
-				return await VerifyClearAsync(inputStream);
-		}
-
-		#endregion VerifyClearFileAsync
-
-		#region VerifyClearFile
-
-		/// <summary>
-		/// PGP verify a given clear signed file.
-		/// </summary>
-		/// <param name="inputFilePath">Plain data file path to be verified</param>
-		/// <param name="publicKeyFilePath">PGP public key file path</param>
-		public bool VerifyClearFile(string inputFilePath, string publicKeyFilePath)
-		{
-			EncryptionKeys = new EncryptionKeys(new FileInfo(publicKeyFilePath));
-			return VerifyClearFile(inputFilePath);
-		}
-
-		/// <summary>
-		/// PGP verify a given clear signed file.
-		/// </summary>
-		/// <param name="inputFilePath">Plain data file path to be verified</param>
-		/// <param name="encryptionKeys">Encryption keys</param>
-		public bool VerifyClearFile(string inputFilePath, IEncryptionKeys encryptionKeys)
-		{
-			EncryptionKeys = encryptionKeys;
-			return VerifyClearFile(inputFilePath);
-		}
-
-		/// <summary>
-		/// PGP verify a given clear signed file.
-		/// </summary>
-		/// <param name="inputFilePath">Plain data file path to be verified</param>
-		public bool VerifyClearFile(string inputFilePath)
-		{
-			if (string.IsNullOrEmpty(inputFilePath))
-				throw new ArgumentException("InputFilePath");
-			if (EncryptionKeys == null)
-				throw new ArgumentNullException(nameof(EncryptionKeys), "Encryption Key not found.");
-
-			if (!File.Exists(inputFilePath))
-				throw new FileNotFoundException($"Encrypted File [{inputFilePath}] not found.");
-
-			using (Stream inputStream = File.OpenRead(inputFilePath))
-				return VerifyClear(inputStream);
-		}
-
-		/// <summary>
-		/// PGP verify a given clear signed file.
-		/// </summary>
-		/// <param name="inputFile">Plain data file to be verified</param>
-		/// <param name="publicKeyFile">PGP public key file</param>
-		public bool VerifyClearFile(FileInfo inputFile, FileInfo publicKeyFile)
-		{
-			EncryptionKeys = new EncryptionKeys(publicKeyFile);
-			return VerifyClearFile(inputFile);
-		}
-
-		/// <summary>
-		/// PGP verify a given clear signed file.
-		/// </summary>
-		/// <param name="inputFile">Plain data file to be verified</param>
-		/// <param name="encryptionKeys">Encryption keys</param>
-		public bool VerifyClearFile(FileInfo inputFile, IEncryptionKeys encryptionKeys)
-		{
-			EncryptionKeys = encryptionKeys;
-			return VerifyClearFile(inputFile);
-		}
-
-		/// <summary>
-		/// PGP verify a given clear signed file.
-		/// </summary>
-		/// <param name="inputFile">Plain data file to be verified</param>
-		public bool VerifyClearFile(FileInfo inputFile)
-		{
-			if (inputFile == null)
-				throw new ArgumentException("InputFile");
-			if (EncryptionKeys == null)
-				throw new ArgumentNullException(nameof(EncryptionKeys), "Verification Key not found.");
-
-			using (Stream inputStream = inputFile.OpenRead())
-				return VerifyClear(inputStream);
-		}
-
-		#endregion VerifyClearFile
-
-		#region VerifyClearStreamAsync
-
-		/// <summary>
-		/// PGP verify a given clear signed stream.
-		/// </summary>
-		/// <param name="inputStream">Clear signed data stream to be verified</param>
-		/// <param name="publicKeyStream">PGP public key stream</param>
-		public async Task<bool> VerifyClearStreamAsync(Stream inputStream, Stream publicKeyStream)
-		{
-			EncryptionKeys = new EncryptionKeys(publicKeyStream);
-			return await VerifyClearStreamAsync(inputStream);
-		}
-
-		/// <summary>
-		/// PGP verify a given clear signed stream.
-		/// </summary>
-		/// <param name="inputStream">Clear signed data stream to be verified</param>
-		/// <param name="encryptionKeys">Encryption keys</param>
-		public async Task<bool> VerifyClearStreamAsync(Stream inputStream, IEncryptionKeys encryptionKeys)
-		{
-			EncryptionKeys = encryptionKeys;
-			return await VerifyClearStreamAsync(inputStream);
-		}
-
-		/// <summary>
-		/// PGP verify a given clear signed stream.
-		/// </summary>
-		/// <param name="inputStream">Clear signed data stream to be verified</param>
-		public async Task<bool> VerifyClearStreamAsync(Stream inputStream)
-		{
-			if (inputStream == null)
-				throw new ArgumentException("InputStream");
-			if (EncryptionKeys == null)
-				throw new ArgumentNullException(nameof(EncryptionKeys), "Verification Key not found.");
-			if (inputStream.Position != 0)
-				throw new ArgumentException("inputStream should be at start of stream");
-
-			return await VerifyClearAsync(inputStream);
-		}
-
-		#endregion VerifyClearStreamAsync
-
-		#region VerifyClearStream
-
-		/// <summary>
-		/// PGP verify a given clear signed stream.
-		/// </summary>
-		/// <param name="inputStream">Clear signed stream to be verified</param>
-		/// <param name="publicKeyStream">PGP public key stream</param>
-		public bool VerifyClearStream(Stream inputStream, Stream publicKeyStream)
-		{
-			EncryptionKeys = new EncryptionKeys(publicKeyStream);
-			return VerifyClearStream(inputStream);
-		}
-
-		/// <summary>
-		/// PGP verify a given clear signed stream.
-		/// </summary>
-		/// <param name="inputStream">Clear signed stream to be verified</param>
-		/// <param name="encryptionKeys">Encryption keys</param>
-		public bool VerifyClearStream(Stream inputStream, IEncryptionKeys encryptionKeys)
-		{
-			EncryptionKeys = encryptionKeys;
-			return VerifyClearStream(inputStream);
-		}
-
-		/// <summary>
-		/// PGP verify a given clear signed stream.
-		/// </summary>
-		/// <param name="inputStream">Clear signed stream to be verified</param>
-		public bool VerifyClearStream(Stream inputStream)
-		{
-			if (inputStream == null)
-				throw new ArgumentException("InputStream");
-			if (EncryptionKeys == null)
-				throw new ArgumentNullException(nameof(EncryptionKeys), "Verification Key not found.");
-			if (inputStream.Position != 0)
-				throw new ArgumentException("inputStream should be at start of stream");
-
-			return VerifyClear(inputStream);
-		}
-
-		#endregion VerifyClearStream
-
-		#region VerifyClearArmoredStringAsync
-
-		/// <summary>
-		/// PGP verify a given clear signed string.
-		/// </summary>
-		/// <param name="input">Clear signed string to be verified</param>
-		/// <param name="publicKey">PGP public key</param>
-		public async Task<bool> VerifyClearArmoredStringAsync(string input, string publicKey)
-		{
-			EncryptionKeys = new EncryptionKeys(await publicKey.GetStreamAsync());
-
-			using (Stream inputStream = await input.GetStreamAsync())
-				// using (Stream outputStream = new MemoryStream())
-				// {
-				return await VerifyClearStreamAsync(inputStream);
-			// }
-		}
-
-		/// <summary>
-		/// PGP verify a given clear signed string.
-		/// </summary>
-		/// <param name="input">Clear signed string to be verified</param>
-		/// <param name="encryptionKeys">Encryption keys</param>
-		public async Task<bool> VerifyClearArmoredStringAsync(string input, IEncryptionKeys encryptionKeys)
-		{
-			EncryptionKeys = encryptionKeys;
-
-			using (Stream inputStream = await input.GetStreamAsync())
-				// using (Stream outputStream = new MemoryStream())
-				// {
-				return await VerifyClearStreamAsync(inputStream);
-			// }
-		}
-
-		/// <summary>
-		/// PGP verify a given clear signed string.
-		/// </summary>
-		/// <param name="input">Clear signed string to be verified</param>
-		public async Task<bool> VerifyClearArmoredStringAsync(string input)
-		{
-			using (Stream inputStream = await input.GetStreamAsync())
-				return await VerifyClearStreamAsync(inputStream);
-		}
-
-		#endregion VerifyClearArmoredStringAsync
-
-		#region VerifyClearArmoredString
-
-		/// <summary>
-		/// PGP verify a given clear signed string.
-		/// </summary>
-		/// <param name="input">Clear signed string to be verified</param>
-		/// <param name="publicKey">PGP public key</param>
-		public bool VerifyClearArmoredString(string input, string publicKey)
-		{
-			EncryptionKeys = new EncryptionKeys(publicKey.GetStream());
-
-			using (Stream inputStream = input.GetStream())
-				return VerifyClearStream(inputStream);
-		}
-
-		/// <summary>
-		/// PGP verify a given clear signed string.
-		/// </summary>
-		/// <param name="input">Clear signed string to be verified</param>
-		/// <param name="encryptionKeys">Encryption keys</param>
-		public bool VerifyClearArmoredString(string input, IEncryptionKeys encryptionKeys)
-		{
-			EncryptionKeys = encryptionKeys;
-
-			using (Stream inputStream = input.GetStream())
-				return VerifyClearStream(inputStream);
-		}
-
-		/// <summary>
-		/// PGP verify a given clear signed string.
-		/// </summary>
-		/// <param name="input">Clear signed string to be verified</param>
-		public bool VerifyClearArmoredString(string input)
-		{
-			using (Stream inputStream = input.GetStream())
-				return VerifyClearStream(inputStream);
-		}
-
-		#endregion VerifyClearArmoredString
-
 		#endregion DecryptAndVerify
 
 		#region GetRecipients
@@ -10959,7 +5316,7 @@
 		#region VerifyClearAsync
 
 		// https://github.com/bcgit/bc-csharp/blob/master/crypto/test/src/openpgp/examples/ClearSignedFileProcessor.cs
-		private async Task<bool> VerifyClearAsync(Stream inputStream)
+        private async Task<bool> VerifyClearAsync(Stream inputStream, Stream outputStream=null)
 		{
 			bool verified;
 
@@ -11019,6 +5376,13 @@
 
 					verified = pgpSignature.Verify();
 				}
+
+                // Copy the message to the outputStream, if supplied
+                if (outputStream != null)
+                {
+                    outStream.Position = 0;
+                    await outStream.CopyToAsync(outputStream);
+                }
 			}
 
 			return verified;
@@ -11029,7 +5393,7 @@
 		#region VerifyClear
 
 		// https://github.com/bcgit/bc-csharp/blob/master/crypto/test/src/openpgp/examples/ClearSignedFileProcessor.cs
-		private bool VerifyClear(Stream inputStream)
+        private bool VerifyClear(Stream inputStream, Stream outputStream=null)
 		{
 			bool verified;
 
@@ -11089,6 +5453,13 @@
 					}
 
 					verified = pgpSignature.Verify();
+
+                    // Copy the message to the outputStream, if supplied
+                    if (outputStream != null)
+                    {
+                        outStream.Position = 0;
+                        outStream.CopyTo(outputStream);
+                    }
 				}
 			}
 
@@ -11463,5 +5834,4 @@
 		#endregion Private helpers
 		
 	}
->>>>>>> d135f6c6
 }