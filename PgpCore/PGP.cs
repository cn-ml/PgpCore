using Org.BouncyCastle.Bcpg;
using Org.BouncyCastle.Bcpg.OpenPgp;
using Org.BouncyCastle.Bcpg.Sig;
using Org.BouncyCastle.Crypto;
using Org.BouncyCastle.Crypto.Generators;
using Org.BouncyCastle.Crypto.Parameters;
using Org.BouncyCastle.Math;
using Org.BouncyCastle.Security;
using System;
using System.Collections.Generic;
using System.IO;
using System.Linq;
using System.Text;
using System.Threading.Tasks;

namespace PgpCore
{
	public enum PGPFileType
	{
		Binary,
		Text,
		UTF8
	}

	public struct VerificationResult
	{
		public bool IsVerified { get; private set; }
		public string ClearText { get; private set; }

		public VerificationResult(bool isVerified, string clearText)
		{
			IsVerified = isVerified;
			ClearText = clearText;
		}
	}

	public class PGP : IPGPEncrypt, IPGPEncryptAsync, IPGPSign, IPGPSignAsync
	{
		public static PGP Instance => _instance ?? (_instance = new PGP());
		private static PGP _instance;

		private const int BufferSize = 0x10000;
		private const string DefaultFileName = "name";

		public CompressionAlgorithmTag CompressionAlgorithm { get; set; } = CompressionAlgorithmTag.Uncompressed;

		public SymmetricKeyAlgorithmTag SymmetricKeyAlgorithm { get; set; } = SymmetricKeyAlgorithmTag.TripleDes;

		public int PgpSignatureType { get; set; } = PgpSignature.DefaultCertification;

		public PublicKeyAlgorithmTag PublicKeyAlgorithm { get; set; } = PublicKeyAlgorithmTag.RsaGeneral;

		public PGPFileType FileType { get; set; } = PGPFileType.Binary;

		public HashAlgorithmTag HashAlgorithmTag { get; set; } = HashAlgorithmTag.Sha1;

		public IEncryptionKeys EncryptionKeys { get; private set; }

		#region Constructor

		public PGP()
		{ }

		public PGP(IEncryptionKeys encryptionKeys)
		{
			EncryptionKeys = encryptionKeys;
		}

		#endregion Constructor

		#region Encrypt

		#region EncryptFileAsync

		/// <summary>
		/// PGP Encrypt the file.
		/// </summary>
		/// <param name="inputFilePath">Plain data file path to be encrypted</param>
		/// <param name="outputFilePath">Output PGP encrypted file path</param>
		/// <param name="publicKeyFilePath">PGP public key file path</param>
		/// <param name="armor">True, means a binary data representation as an ASCII-only text. Otherwise, false</param>
		/// <param name="withIntegrityCheck">True, to perform integrity packet check on input file. Otherwise, false</param>
		/// <param name="name">Name of encrypted file in message, defaults to the input file name</param>
		[Obsolete("This method is obsolete and will be removed in a future release. Use EncryptFileAsync(FileInfo inputFile, FileInfo outputFile) instead and supply the keys to the PGP object via it's constructor.")]
		public async Task EncryptFileAsync(
			string inputFilePath,
			string outputFilePath,
			string publicKeyFilePath,
			bool armor = true,
			bool withIntegrityCheck = true,
			string name = DefaultFileName)
		{
			EncryptionKeys = new EncryptionKeys(new FileInfo(publicKeyFilePath));
			await EncryptFileAsync(inputFilePath, outputFilePath, armor, withIntegrityCheck, name);
		}

		/// <summary>
		/// PGP Encrypt the file.
		/// </summary>
		/// <param name="inputFilePath">Plain data file path to be encrypted</param>
		/// <param name="outputFilePath">Output PGP encrypted file path</param>
		/// <param name="publicKeyFilePaths">PGP public key file paths</param>
		/// <param name="armor">True, means a binary data representation as an ASCII-only text. Otherwise, false</param>
		/// <param name="withIntegrityCheck">True, to perform integrity packet check on input file. Otherwise, false</param>
		/// <param name="name">Name of encrypted file in message, defaults to the input file name</param>
		[Obsolete("This method is obsolete and will be removed in a future release. Use EncryptFileAsync(FileInfo inputFile, FileInfo outputFile) instead and supply the keys to the PGP object via it's constructor.")]
		public async Task EncryptFileAsync(
			string inputFilePath,
			string outputFilePath,
			IEnumerable<string> publicKeyFilePaths,
			bool armor = true,
			bool withIntegrityCheck = true,
			string name = DefaultFileName)
		{
			EncryptionKeys = new EncryptionKeys(publicKeyFilePaths.Select(x => new FileInfo(x)).ToList());
			await EncryptFileAsync(inputFilePath, outputFilePath, armor, withIntegrityCheck, name);
		}

		/// <summary>
		/// PGP Encrypt the file.
		/// </summary>
		/// <param name="inputFilePath">Plain data file path to be encrypted</param>
		/// <param name="outputFilePath">Output PGP encrypted file path</param>
		/// <param name="encryptionKeys">IEncryptionKeys object containing public keys</param>
		/// <param name="armor">True, means a binary data representation as an ASCII-only text. Otherwise, false</param>
		/// <param name="withIntegrityCheck">True, to perform integrity packet check on input file. Otherwise, false</param>
		/// <param name="name">Name of encrypted file in message, defaults to the input file name</param>
		[Obsolete("This method is obsolete and will be removed in a future release. Use EncryptFileAsync(FileInfo inputFile, FileInfo outputFile) instead and supply the keys to the PGP object via it's constructor.")]
		public async Task EncryptFileAsync(
			string inputFilePath,
			string outputFilePath,
			IEncryptionKeys encryptionKeys,
			bool armor = true,
			bool withIntegrityCheck = true,
			string name = DefaultFileName)
		{
			EncryptionKeys = encryptionKeys;
			await EncryptFileAsync(inputFilePath, outputFilePath, armor, withIntegrityCheck, name);
		}

		/// <summary>
		/// PGP Encrypt the file.
		/// </summary>
		/// <param name="inputFilePath">Plain data file path to be encrypted</param>
		/// <param name="outputFilePath">Output PGP encrypted file path</param>
		/// <param name="armor">True, means a binary data representation as an ASCII-only text. Otherwise, false</param>
		/// <param name="withIntegrityCheck">True, to perform integrity packet check on input file. Otherwise, false</param>
		/// <param name="name">Name of encrypted file in message, defaults to the input file name</param>
		[Obsolete("This method is obsolete and will be removed in a future release. Use EncryptFileAsync(FileInfo inputFile, FileInfo outputFile) instead and supply the keys to the PGP object via it's constructor.")]
		public async Task EncryptFileAsync(
			string inputFilePath,
			string outputFilePath,
			bool armor = true,
			bool withIntegrityCheck = true,
			string name = DefaultFileName)
		{
			if (string.IsNullOrEmpty(inputFilePath))
				throw new ArgumentException("InputFilePath");
			if (string.IsNullOrEmpty(outputFilePath))
				throw new ArgumentException("OutputFilePath");
			if (EncryptionKeys == null)
				throw new ArgumentException("EncryptionKeys");
			if (!File.Exists(inputFilePath))
				throw new FileNotFoundException($"Input file [{inputFilePath}] does not exist.");

			using (FileStream inputStream = new FileStream(inputFilePath, FileMode.Open, FileAccess.Read))
			using (Stream outputStream = File.Create(outputFilePath))
				await EncryptStreamAsync(inputStream, outputStream, armor, withIntegrityCheck, name);
		}

		/// <summary>
		/// PGP Encrypt the file.
		/// </summary>
		/// <param name="inputFile">Plain data file to be encrypted</param>
		/// <param name="outputFile">Output PGP encrypted file</param>
		/// <param name="publicKeyFile">PGP public key file</param>
		/// <param name="armor">True, means a binary data representation as an ASCII-only text. Otherwise, false</param>
		/// <param name="withIntegrityCheck">True, to perform integrity packet check on input file. Otherwise, false</param>
		/// <param name="name">Name of encrypted file in message, defaults to the input file name</param>
		[Obsolete("This method is obsolete and will be removed in a future release. Use EncryptFileAsync(FileInfo inputFile, FileInfo outputFile) instead and supply the keys to the PGP object via it's constructor.")]
		public async Task EncryptFileAsync(
			FileInfo inputFile,
			FileInfo outputFile,
			FileInfo publicKeyFile,
			bool armor = true,
			bool withIntegrityCheck = true,
			string name = DefaultFileName)
		{
			EncryptionKeys = new EncryptionKeys(publicKeyFile);
			await EncryptFileAsync(inputFile, outputFile, armor, withIntegrityCheck, name);
		}

		/// <summary>
		/// PGP Encrypt the file.
		/// </summary>
		/// <param name="inputFile">Plain data file to be encrypted</param>
		/// <param name="outputFile">Output PGP encrypted file</param>
		/// <param name="publicKeyFiles">PGP public key files</param>
		/// <param name="armor">True, means a binary data representation as an ASCII-only text. Otherwise, false</param>
		/// <param name="withIntegrityCheck">True, to perform integrity packet check on input file. Otherwise, false</param>
		/// <param name="name">Name of encrypted file in message, defaults to the input file name</param>
		[Obsolete("This method is obsolete and will be removed in a future release. Use EncryptFileAsync(FileInfo inputFile, FileInfo outputFile) instead and supply the keys to the PGP object via it's constructor.")]
		public async Task EncryptFileAsync(
			FileInfo inputFile,
			FileInfo outputFile,
			IEnumerable<FileInfo> publicKeyFiles,
			bool armor = true,
			bool withIntegrityCheck = true,
			string name = DefaultFileName)
		{
			EncryptionKeys = new EncryptionKeys(publicKeyFiles);
			await EncryptFileAsync(inputFile, outputFile, armor, withIntegrityCheck, name);
		}

		/// <summary>
		/// PGP Encrypt the file.
		/// </summary>
		/// <param name="inputFile">Plain data file to be encrypted</param>
		/// <param name="outputFile">Output PGP encrypted file</param>
		/// <param name="encryptionKeys">IEncryptionKeys object containing public keys</param>
		/// <param name="armor">True, means a binary data representation as an ASCII-only text. Otherwise, false</param>
		/// <param name="withIntegrityCheck">True, to perform integrity packet check on input file. Otherwise, false</param>
		/// <param name="name">Name of encrypted file in message, defaults to the input file name</param>
		[Obsolete("This method is obsolete and will be removed in a future release. Use EncryptFileAsync(FileInfo inputFile, FileInfo outputFile) instead and supply the keys to the PGP object via it's constructor.")]
		public async Task EncryptFileAsync(
			FileInfo inputFile,
			FileInfo outputFile,
			IEncryptionKeys encryptionKeys,
			bool armor = true,
			bool withIntegrityCheck = true,
			string name = DefaultFileName)
		{
			EncryptionKeys = encryptionKeys;
			await EncryptFileAsync(inputFile, outputFile, armor, withIntegrityCheck, name);
		}

		/// <summary>
		/// PGP Encrypt the file.
		/// </summary>
		/// <param name="inputFile">Plain data file to be encrypted</param>
		/// <param name="outputFile">Output PGP encrypted file</param>
		/// <param name="armor">True, means a binary data representation as an ASCII-only text. Otherwise, false</param>
		/// <param name="withIntegrityCheck">True, to perform integrity packet check on input file. Otherwise, false</param>
		/// <param name="name">Name of encrypted file in message, defaults to the input file name</param>
		public async Task EncryptFileAsync(
			FileInfo inputFile,
			FileInfo outputFile,
			bool armor = true,
			bool withIntegrityCheck = true,
			string name = DefaultFileName)
		{
			if (inputFile == null)
				throw new ArgumentException("InputFile");
			if (outputFile == null)
				throw new ArgumentException("OutputFile");
			if (EncryptionKeys == null)
				throw new ArgumentException("EncryptionKeys");
			if (!inputFile.Exists)
				throw new FileNotFoundException($"Input file [{inputFile.FullName}] does not exist.");

			using (FileStream inputStream = inputFile.OpenRead())
			using (Stream outputStream = outputFile.OpenWrite())
				await EncryptStreamAsync(inputStream, outputStream, armor, withIntegrityCheck, name);
		}

		#endregion EncryptFileAsync

		#region EncryptFile

		/// <summary>
		/// PGP Encrypt the file.
		/// </summary>
		/// <param name="inputFilePath">Plain data file path to be encrypted</param>
		/// <param name="outputFilePath">Output PGP encrypted file path</param>
		/// <param name="publicKeyFilePath">PGP public key file path</param>
		/// <param name="armor">True, means a binary data representation as an ASCII-only text. Otherwise, false</param>
		/// <param name="withIntegrityCheck">True, to perform integrity packet check on input file. Otherwise, false</param>
		/// <param name="name">Name of encrypted file in message, defaults to the input file name</param>
		[Obsolete("This method is obsolete and will be removed in a future release. Use EncryptFile(FileInfo inputFile, FileInfo outputFile) instead and supply the keys to the PGP object via it's constructor.")]
		public void EncryptFile(
			string inputFilePath,
			string outputFilePath,
			string publicKeyFilePath,
			bool armor = true,
			bool withIntegrityCheck = true,
			string name = DefaultFileName)
		{
			EncryptionKeys = new EncryptionKeys(new FileInfo(publicKeyFilePath));
			EncryptFile(inputFilePath, outputFilePath, armor, withIntegrityCheck, name);
		}

		/// <summary>
		/// PGP Encrypt the file.
		/// </summary>
		/// <param name="inputFilePath">Plain data file path to be encrypted</param>
		/// <param name="outputFilePath">Output PGP encrypted file path</param>
		/// <param name="publicKeyFilePaths">IEnumerable of PGP public key file paths</param>
		/// <param name="armor">True, means a binary data representation as an ASCII-only text. Otherwise, false</param>
		/// <param name="withIntegrityCheck">True, to perform integrity packet check on input file. Otherwise, false</param>
		/// <param name="name">Name of encrypted file in message, defaults to the input file name</param>
		[Obsolete("This method is obsolete and will be removed in a future release. Use EncryptFile(FileInfo inputFile, FileInfo outputFile) instead and supply the keys to the PGP object via it's constructor.")]
		public void EncryptFile(
			string inputFilePath,
			string outputFilePath,
			IEnumerable<string> publicKeyFilePaths,
			bool armor = true,
			bool withIntegrityCheck = true,
			string name = DefaultFileName)
		{
			EncryptionKeys = new EncryptionKeys(publicKeyFilePaths.Select(x => new FileInfo(x)).ToList());
			EncryptFile(inputFilePath, outputFilePath, armor, withIntegrityCheck, name);
		}

		/// <summary>
		/// PGP Encrypt the file.
		/// </summary>
		/// <param name="inputFilePath">Plain data file path to be encrypted</param>
		/// <param name="outputFilePath">Output PGP encrypted file path</param>
		/// <param name="encryptionKeys">IEncryptionKeys object containing public keys</param>
		/// <param name="armor">True, means a binary data representation as an ASCII-only text. Otherwise, false</param>
		/// <param name="withIntegrityCheck">True, to perform integrity packet check on input file. Otherwise, false</param>
		/// <param name="name">Name of encrypted file in message, defaults to the input file name</param>
		[Obsolete("This method is obsolete and will be removed in a future release. Use EncryptFile(FileInfo inputFile, FileInfo outputFile) instead and supply the keys to the PGP object via it's constructor.")]
		public void EncryptFile(
			string inputFilePath,
			string outputFilePath,
			IEncryptionKeys encryptionKeys,
			bool armor = true,
			bool withIntegrityCheck = true,
			string name = DefaultFileName)
		{
			EncryptionKeys = encryptionKeys;
			EncryptFile(inputFilePath, outputFilePath, armor, withIntegrityCheck, name);
		}

		/// <summary>
		/// PGP Encrypt the file.
		/// </summary>
		/// <param name="inputFilePath">Plain data file path to be encrypted</param>
		/// <param name="outputFilePath">Output PGP encrypted file path</param>
		/// <param name="armor">True, means a binary data representation as an ASCII-only text. Otherwise, false</param>
		/// <param name="withIntegrityCheck">True, to perform integrity packet check on input file. Otherwise, false</param>
		/// <param name="name">Name of encrypted file in message, defaults to the input file name</param>
		[Obsolete("This method is obsolete and will be removed in a future release. Use EncryptFile(FileInfo inputFile, FileInfo outputFile) instead and supply the keys to the PGP object via it's constructor.")]
		public void EncryptFile(
			string inputFilePath,
			string outputFilePath,
			bool armor = true,
			bool withIntegrityCheck = true,
			string name = DefaultFileName)
		{
			if (string.IsNullOrEmpty(inputFilePath))
				throw new ArgumentException("InputFilePath");
			if (string.IsNullOrEmpty(outputFilePath))
				throw new ArgumentException("OutputFilePath");
			if (EncryptionKeys == null)
				throw new ArgumentException("EncryptionKeys");
			if (!File.Exists(inputFilePath))
				throw new FileNotFoundException($"Input file [{inputFilePath}] does not exist.");

			using (FileStream inputStream = new FileStream(inputFilePath, FileMode.Open, FileAccess.Read))
			using (Stream outputStream = File.Create(outputFilePath))
				EncryptStream(inputStream, outputStream, armor, withIntegrityCheck, name);
		}

		/// <summary>
		/// PGP Encrypt the file.
		/// </summary>
		/// <param name="inputFile">Plain data file to be encrypted</param>
		/// <param name="outputFile">Output PGP encrypted file</param>
		/// <param name="publicKeyFile">PGP public key file</param>
		/// <param name="armor">True, means a binary data representation as an ASCII-only text. Otherwise, false</param>
		/// <param name="withIntegrityCheck">True, to perform integrity packet check on input file. Otherwise, false</param>
		/// <param name="name">Name of encrypted file in message, defaults to the input file name</param>
		[Obsolete("This method is obsolete and will be removed in a future release. Use EncryptFile(FileInfo inputFile, FileInfo outputFile) instead and supply the keys to the PGP object via it's constructor.")]
		public void EncryptFile(
			FileInfo inputFile,
			FileInfo outputFile,
			FileInfo publicKeyFile,
			bool armor = true,
			bool withIntegrityCheck = true,
			string name = DefaultFileName)
		{
			EncryptionKeys = new EncryptionKeys(publicKeyFile);
			EncryptFile(inputFile, outputFile, armor, withIntegrityCheck, name);
		}

		/// <summary>
		/// PGP Encrypt the file.
		/// </summary>
		/// <param name="inputFile">Plain data file to be encrypted</param>
		/// <param name="outputFile">Output PGP encrypted file</param>
		/// <param name="publicKeyFiles">PGP public key files</param>
		/// <param name="armor">True, means a binary data representation as an ASCII-only text. Otherwise, false</param>
		/// <param name="withIntegrityCheck">True, to perform integrity packet check on input file. Otherwise, false</param>
		/// <param name="name">Name of encrypted file in message, defaults to the input file name</param>
		[Obsolete("This method is obsolete and will be removed in a future release. Use EncryptFile(FileInfo inputFile, FileInfo outputFile) instead and supply the keys to the PGP object via it's constructor.")]
		public void EncryptFile(
			FileInfo inputFile,
			FileInfo outputFile,
			IEnumerable<FileInfo> publicKeyFiles,
			bool armor = true,
			bool withIntegrityCheck = true,
			string name = DefaultFileName)
		{
			EncryptionKeys = new EncryptionKeys(publicKeyFiles);
			EncryptFile(inputFile, outputFile, armor, withIntegrityCheck, name);
		}

		/// <summary>
		/// PGP Encrypt the file.
		/// </summary>
		/// <param name="inputFile">Plain data file to be encrypted</param>
		/// <param name="outputFile">Output PGP encrypted file</param>
		/// <param name="encryptionKeys">IEncryptionKeys object containing public keys</param>
		/// <param name="armor">True, means a binary data representation as an ASCII-only text. Otherwise, false</param>
		/// <param name="withIntegrityCheck">True, to perform integrity packet check on input file. Otherwise, false</param>
		/// <param name="name">Name of encrypted file in message, defaults to the input file name</param>
		[Obsolete("This method is obsolete and will be removed in a future release. Use EncryptFile(FileInfo inputFile, FileInfo outputFile) instead and supply the keys to the PGP object via it's constructor.")]
		public void EncryptFile(
			FileInfo inputFile,
			FileInfo outputFile,
			IEncryptionKeys encryptionKeys,
			bool armor = true,
			bool withIntegrityCheck = true,
			string name = DefaultFileName)
		{
			EncryptionKeys = encryptionKeys;
			EncryptFile(inputFile, outputFile, armor, withIntegrityCheck, name);
		}

		/// <summary>
		/// PGP Encrypt the file.
		/// </summary>
		/// <param name="inputFile">Plain data file to be encrypted</param>
		/// <param name="outputFile">Output PGP encrypted file</param>
		/// <param name="armor">True, means a binary data representation as an ASCII-only text. Otherwise, false</param>
		/// <param name="withIntegrityCheck">True, to perform integrity packet check on input file. Otherwise, false</param>
		/// <param name="name">Name of encrypted file in message, defaults to the input file name</param>
		public void EncryptFile(
			FileInfo inputFile,
			FileInfo outputFile,
			bool armor = true,
			bool withIntegrityCheck = true,
			string name = DefaultFileName)
		{
			if (inputFile == null)
				throw new ArgumentException("InputFile");
			if (outputFile == null)
				throw new ArgumentException("OutputFile");
			if (EncryptionKeys == null)
				throw new ArgumentException("EncryptionKeys");
			if (!inputFile.Exists)
				throw new FileNotFoundException($"Input file [{inputFile.FullName}] does not exist.");

			using (FileStream inputStream = inputFile.OpenRead())
			using (Stream outputStream = outputFile.OpenWrite())
				EncryptStream(inputStream, outputStream, armor, withIntegrityCheck, name);
		}

		#endregion EncryptFile

		#region EncryptStreamAsync

		/// <summary>
		/// PGP Encrypt the stream.
		/// </summary>
		/// <param name="inputStream">Plain data stream to be encrypted</param>
		/// <param name="outputStream">Output PGP encrypted stream</param>
		/// <param name="publicKeyStream">PGP public key stream</param>
		/// <param name="armor">True, means a binary data representation as an ASCII-only text. Otherwise, false</param>
		/// <param name="withIntegrityCheck">True, to perform integrity packet check on input file. Otherwise, false</param>
		/// <param name="name">Name of encrypted file in message, defaults to the input file name</param>
		[Obsolete("This method is obsolete and will be removed in a future release. Use EncryptStreamAsync(Stream inputStream, Stream outputStream) instead and supply the keys to the PGP object via it's constructor.")]
		public async Task EncryptStreamAsync(
			Stream inputStream,
			Stream outputStream,
			Stream publicKeyStream,
			bool armor = true,
			bool withIntegrityCheck = true,
			string name = DefaultFileName)
		{
			EncryptionKeys = new EncryptionKeys(publicKeyStream);
			await EncryptStreamAsync(inputStream, outputStream, armor, withIntegrityCheck, name);
		}

		/// <summary>
		/// PGP Encrypt the stream.
		/// </summary>
		/// <param name="inputStream">Plain data stream to be encrypted</param>
		/// <param name="outputStream">Output PGP encrypted stream</param>
		/// <param name="publicKeyStreams">IEnumerable of PGP public key streams</param>
		/// <param name="armor">True, means a binary data representation as an ASCII-only text. Otherwise, false</param>
		/// <param name="withIntegrityCheck">True, to perform integrity packet check on input file. Otherwise, false</param>
		/// <param name="name">Name of encrypted file in message, defaults to the input file name</param>
		[Obsolete("This method is obsolete and will be removed in a future release. Use EncryptStreamAsync(Stream inputStream, Stream outputStream) instead and supply the keys to the PGP object via it's constructor.")]
		public async Task EncryptStreamAsync(Stream inputStream, Stream outputStream,
			IEnumerable<Stream> publicKeyStreams, bool armor = true, bool withIntegrityCheck = true,
			string name = DefaultFileName)
		{
			EncryptionKeys = new EncryptionKeys(publicKeyStreams);
			await EncryptStreamAsync(inputStream, outputStream, armor, withIntegrityCheck, name);
		}

		/// <summary>
		/// PGP Encrypt the stream.
		/// </summary>
		/// <param name="inputStream">Plain data stream to be encrypted</param>
		/// <param name="outputStream">Output PGP encrypted stream</param>
		/// <param name="encryptionKeys">IEncryptionKeys object containing public keys</param>
		/// <param name="armor">True, means a binary data representation as an ASCII-only text. Otherwise, false</param>
		/// <param name="withIntegrityCheck">True, to perform integrity packet check on input file. Otherwise, false</param>
		/// <param name="name">Name of encrypted file in message, defaults to the input file name</param>
		[Obsolete("This method is obsolete and will be removed in a future release. Use EncryptStreamAsync(Stream inputStream, Stream outputStream) instead and supply the keys to the PGP object via it's constructor.")]
		public async Task EncryptStreamAsync(Stream inputStream, Stream outputStream, IEncryptionKeys encryptionKeys,
			bool armor = true, bool withIntegrityCheck = true, string name = DefaultFileName)
		{
			EncryptionKeys = encryptionKeys;
			await EncryptStreamAsync(inputStream, outputStream, armor, withIntegrityCheck, name);
		}

		/// <summary>
		/// PGP Encrypt the stream.
		/// </summary>
		/// <param name="inputStream">Plain data stream to be encrypted</param>
		/// <param name="outputStream">Output PGP encrypted stream</param>
		/// <param name="armor">True, means a binary data representation as an ASCII-only text. Otherwise, false</param>
		/// <param name="withIntegrityCheck">True, to perform integrity packet check on input file. Otherwise, false</param>
		/// <param name="name">Name of encrypted file in message, defaults to the input file name</param>
		public async Task EncryptStreamAsync(Stream inputStream, Stream outputStream, bool armor = true,
			bool withIntegrityCheck = true, string name = DefaultFileName)
		{
			if (inputStream == null)
				throw new ArgumentException("InputStream");
			if (outputStream == null)
				throw new ArgumentException("OutputStream");
			if (EncryptionKeys == null)
				throw new ArgumentException("EncryptionKeys");
			if (inputStream.Position != 0)
				throw new ArgumentException("inputStream should be at start of stream");

			if (name == DefaultFileName && inputStream is FileStream fileStream)
			{
				string inputFilePath = fileStream.Name;
				name = Path.GetFileName(inputFilePath);
			}

			if (armor)
			{
				outputStream = new ArmoredOutputStream(outputStream);
			}

			PgpEncryptedDataGenerator pk =
				new PgpEncryptedDataGenerator(SymmetricKeyAlgorithm, withIntegrityCheck, new SecureRandom());
			foreach (PgpPublicKeyRingWithPreferredKey publicKeyRing in EncryptionKeys.PublicKeyRings)
			{
				PgpPublicKey publicKey = publicKeyRing.PreferredEncryptionKey ?? publicKeyRing.DefaultEncryptionKey;
				pk.AddMethod(publicKey);
			}

			Stream @out = pk.Open(outputStream, new byte[1 << 16]);

			if (CompressionAlgorithm != CompressionAlgorithmTag.Uncompressed)
			{
				PgpCompressedDataGenerator comData = new PgpCompressedDataGenerator(CompressionAlgorithm);
				await Utilities.WriteStreamToLiteralDataAsync(comData.Open(@out), FileTypeToChar(), inputStream, name);
				comData.Close();
			}
			else
				await Utilities.WriteStreamToLiteralDataAsync(@out, FileTypeToChar(), inputStream, name);

			@out.Close();

			if (armor)
			{
				outputStream.Close();
			}
		}

		#endregion EncryptStreamAsync

		#region EncryptStream

		/// <summary>
		/// PGP Encrypt the stream.
		/// </summary>
		/// <param name="inputStream">Plain data stream to be encrypted</param>
		/// <param name="outputStream">Output PGP encrypted stream</param>
		/// <param name="publicKeyStream">PGP public key stream</param>
		/// <param name="armor">True, means a binary data representation as an ASCII-only text. Otherwise, false</param>
		/// <param name="withIntegrityCheck">True, to perform integrity packet check on input file. Otherwise, false</param>
		/// <param name="name">Name of encrypted file in message, defaults to the input file name</param>
		[Obsolete("This method is obsolete and will be removed in a future release. Use EncryptStream(Stream inputStream, Stream outputStream) instead and supply the keys to the PGP object via it's constructor.")]
		public void EncryptStream(
			Stream inputStream,
			Stream outputStream,
			Stream publicKeyStream,
			bool armor = true,
			bool withIntegrityCheck = true,
			string name = DefaultFileName)
		{
			EncryptionKeys = new EncryptionKeys(publicKeyStream);
			EncryptStream(inputStream, outputStream, armor, withIntegrityCheck, name);
		}

		/// <summary>
		/// PGP Encrypt the stream.
		/// </summary>
		/// <param name="inputStream">Plain data stream to be encrypted</param>
		/// <param name="outputStream">Output PGP encrypted stream</param>
		/// <param name="publicKeyStreams">IEnumerable of PGP public key streams</param>
		/// <param name="armor">True, means a binary data representation as an ASCII-only text. Otherwise, false</param>
		/// <param name="withIntegrityCheck">True, to perform integrity packet check on input file. Otherwise, false</param>
		/// <param name="name">Name of encrypted file in message, defaults to the input file name</param>
		[Obsolete("This method is obsolete and will be removed in a future release. Use EncryptStream(Stream inputStream, Stream outputStream) instead and supply the keys to the PGP object via it's constructor.")]
		public void EncryptStream(Stream inputStream, Stream outputStream, IEnumerable<Stream> publicKeyStreams,
			bool armor = true, bool withIntegrityCheck = true, string name = DefaultFileName)
		{
			EncryptionKeys = new EncryptionKeys(publicKeyStreams);
			EncryptStream(inputStream, outputStream, armor, withIntegrityCheck, name);
		}

		/// <summary>
		/// PGP Encrypt the stream.
		/// </summary>
		/// <param name="inputStream">Plain data stream to be encrypted</param>
		/// <param name="outputStream">Output PGP encrypted stream</param>
		/// <param name="encryptionKeys">IEncryptionKeys object containing public keys</param>
		/// <param name="armor">True, means a binary data representation as an ASCII-only text. Otherwise, false</param>
		/// <param name="withIntegrityCheck">True, to perform integrity packet check on input file. Otherwise, false</param>
		/// <param name="name">Name of encrypted file in message, defaults to the input file name</param>
		[Obsolete("This method is obsolete and will be removed in a future release. Use EncryptStream(Stream inputStream, Stream outputStream) instead and supply the keys to the PGP object via it's constructor.")]
		public void EncryptStream(Stream inputStream, Stream outputStream, IEncryptionKeys encryptionKeys,
			bool armor = true, bool withIntegrityCheck = true, string name = DefaultFileName)
		{
			EncryptionKeys = encryptionKeys;
			EncryptStream(inputStream, outputStream, armor, withIntegrityCheck, name);
		}

		/// <summary>
		/// PGP Encrypt the stream.
		/// </summary>
		/// <param name="inputStream">Plain data stream to be encrypted</param>
		/// <param name="outputStream">Output PGP encrypted stream</param>
		/// <param name="armor">True, means a binary data representation as an ASCII-only text. Otherwise, false</param>
		/// <param name="withIntegrityCheck">True, to perform integrity packet check on input file. Otherwise, false</param>
		/// <param name="name">Name of encrypted file in message, defaults to the input file name</param>
		public void EncryptStream(Stream inputStream, Stream outputStream, bool armor = true,
			bool withIntegrityCheck = true, string name = DefaultFileName)
		{
			if (inputStream == null)
				throw new ArgumentException("InputStream");
			if (outputStream == null)
				throw new ArgumentException("OutputStream");
			if (EncryptionKeys == null)
				throw new ArgumentException("EncryptionKeys");
			if (inputStream.Position != 0)
				throw new ArgumentException("inputStream should be at start of stream");

			if (name == DefaultFileName && inputStream is FileStream fileStream)
			{
				string inputFilePath = fileStream.Name;
				name = Path.GetFileName(inputFilePath);
			}

			if (armor)
			{
				outputStream = new ArmoredOutputStream(outputStream);
			}

			PgpEncryptedDataGenerator pk =
				new PgpEncryptedDataGenerator(SymmetricKeyAlgorithm, withIntegrityCheck, new SecureRandom());

			foreach (PgpPublicKeyRingWithPreferredKey publicKeyRing in EncryptionKeys.PublicKeyRings)
			{
				PgpPublicKey publicKey = publicKeyRing.PreferredEncryptionKey ?? publicKeyRing.DefaultEncryptionKey;
				pk.AddMethod(publicKey);
			}

			Stream @out = pk.Open(outputStream, new byte[1 << 16]);

			if (CompressionAlgorithm != CompressionAlgorithmTag.Uncompressed)
			{
				PgpCompressedDataGenerator comData = new PgpCompressedDataGenerator(CompressionAlgorithm);
				Utilities.WriteStreamToLiteralData(comData.Open(@out), FileTypeToChar(), inputStream, name);
				comData.Close();
			}
			else
				Utilities.WriteStreamToLiteralData(@out, FileTypeToChar(), inputStream, name);

			@out.Close();

			if (armor)
			{
				outputStream.Close();
			}
		}

		#endregion EncryptStream

		#region EncryptArmoredStringAsync

		/// <summary>
		/// PGP Encrypt the string.
		/// </summary>
		/// <param name="input">Plain string to be encrypted</param>
		/// <param name="publicKey">PGP public key</param>
		/// <param name="withIntegrityCheck">True, to perform integrity packet check on input file. Otherwise, false</param>
		/// <param name="name">Name of encrypted file in message, defaults to the input file name</param>
		[Obsolete("This method is obsolete and will be removed in a future release. Use EncryptArmoredStringAsync(string input) instead and supply the keys to the PGP object via it's constructor.")]
		public async Task<string> EncryptArmoredStringAsync(
			string input,
			string publicKey,
			bool withIntegrityCheck = true,
			string name = DefaultFileName)
		{
			EncryptionKeys = new EncryptionKeys(await publicKey.GetStreamAsync());

			using (Stream inputStream = await input.GetStreamAsync())
			using (Stream outputStream = new MemoryStream())
			{
				await EncryptStreamAsync(inputStream, outputStream, true, withIntegrityCheck, name);
				outputStream.Seek(0, SeekOrigin.Begin);
				return await outputStream.GetStringAsync();
			}
		}

		/// <summary>
		/// PGP Encrypt the string.
		/// </summary>
		/// <param name="input">Plain string to be encrypted</param>
		/// <param name="publicKeys">IEnumerable of PGP public keys</param>
		/// <param name="withIntegrityCheck">True, to perform integrity packet check on input file. Otherwise, false</param>
		/// <param name="name">Name of encrypted file in message, defaults to the input file name</param>
		[Obsolete("This method is obsolete and will be removed in a future release. Use EncryptArmoredStringAsync(string input) instead and supply the keys to the PGP object via it's constructor.")]
		public async Task<string> EncryptArmoredStringAsync(string input, IEnumerable<string> publicKeys,
			bool withIntegrityCheck = true, string name = DefaultFileName)
		{
			EncryptionKeys =
				new EncryptionKeys(await Task.WhenAll(publicKeys.Select(x => x.GetStreamAsync()).ToList()));

			using (Stream inputStream = await input.GetStreamAsync())
			using (Stream outputStream = new MemoryStream())
			{
				await EncryptStreamAsync(inputStream, outputStream, true, withIntegrityCheck, name);
				outputStream.Seek(0, SeekOrigin.Begin);
				return await outputStream.GetStringAsync();
			}
		}

		/// <summary>
		/// PGP Encrypt the string.
		/// </summary>
		/// <param name="input">Plain string to be encrypted</param>
		/// <param name="encryptionKeys">IEncryptionKeys object containing public keys</param>
		/// <param name="withIntegrityCheck">True, to perform integrity packet check on input file. Otherwise, false</param>
		/// <param name="name">Name of encrypted file in message, defaults to the input file name</param>
		[Obsolete("This method is obsolete and will be removed in a future release. Use EncryptArmoredStringAsync(string input) instead and supply the keys to the PGP object via it's constructor.")]
		public async Task<string> EncryptArmoredStringAsync(string input, IEncryptionKeys encryptionKeys,
			bool withIntegrityCheck = true, string name = DefaultFileName)
		{
			EncryptionKeys = encryptionKeys;

			using (Stream inputStream = await input.GetStreamAsync())
			using (Stream outputStream = new MemoryStream())
			{
				await EncryptStreamAsync(inputStream, outputStream, true, withIntegrityCheck, name);
				outputStream.Seek(0, SeekOrigin.Begin);
				return await outputStream.GetStringAsync();
			}
		}

		/// <summary>
		/// PGP Encrypt the string.
		/// </summary>
		/// <param name="input">Plain string to be encrypted</param>
		/// <param name="withIntegrityCheck">True, to perform integrity packet check on input file. Otherwise, false</param>
		/// <param name="name">Name of encrypted file in message, defaults to the input file name</param>
		public async Task<string> EncryptArmoredStringAsync(string input, bool withIntegrityCheck = true,
			string name = DefaultFileName)
		{
			using (Stream inputStream = await input.GetStreamAsync())
			using (Stream outputStream = new MemoryStream())
			{
				await EncryptStreamAsync(inputStream, outputStream, true, withIntegrityCheck, name);
				outputStream.Seek(0, SeekOrigin.Begin);
				return await outputStream.GetStringAsync();
			}
		}

		#endregion EncryptArmoredStringAsync

		#region EncryptArmoredString

		/// <summary>
		/// PGP Encrypt the string.
		/// </summary>
		/// <param name="input">Plain string to be encrypted</param>
		/// <param name="publicKey">PGP public key</param>
		/// <param name="withIntegrityCheck">True, to perform integrity packet check on input file. Otherwise, false</param>
		/// <param name="name">Name of encrypted file in message, defaults to the input file name</param>
		[Obsolete("This method is obsolete and will be removed in a future release. Use EncryptArmoredString(string input) instead and supply the keys to the PGP object via it's constructor.")]
		public string EncryptArmoredString(
			string input,
			string publicKey,
			bool withIntegrityCheck = true,
			string name = DefaultFileName)
		{
			EncryptionKeys = new EncryptionKeys(publicKey.GetStream());

			using (Stream inputStream = input.GetStream())
			using (Stream outputStream = new MemoryStream())
			{
				EncryptStream(inputStream, outputStream, true, withIntegrityCheck, name);
				outputStream.Seek(0, SeekOrigin.Begin);
				return outputStream.GetString();
			}
		}

		/// <summary>
		/// PGP Encrypt the string.
		/// </summary>
		/// <param name="input">Plain string to be encrypted</param>
		/// <param name="publicKeys">IEnumerable of PGP public keys</param>
		/// <param name="withIntegrityCheck">True, to perform integrity packet check on input file. Otherwise, false</param>
		/// <param name="name">Name of encrypted file in message, defaults to the input file name</param>
		[Obsolete("This method is obsolete and will be removed in a future release. Use EncryptArmoredString(string input) instead and supply the keys to the PGP object via it's constructor.")]
		public string EncryptArmoredString(string input, IEnumerable<string> publicKeys, bool withIntegrityCheck = true,
			string name = DefaultFileName)
		{
			EncryptionKeys = new EncryptionKeys(publicKeys.Select(x => x.GetStream()).ToList());

			using (Stream inputStream = input.GetStream())
			using (Stream outputStream = new MemoryStream())
			{
				EncryptStream(inputStream, outputStream, true, withIntegrityCheck, name);
				outputStream.Seek(0, SeekOrigin.Begin);
				return outputStream.GetString();
			}
		}

		/// <summary>
		/// PGP Encrypt the string.
		/// </summary>
		/// <param name="input">Plain string to be encrypted</param>
		/// <param name="encryptionKeys">IEncryptionKeys object containing public keys</param>
		/// <param name="withIntegrityCheck">True, to perform integrity packet check on input file. Otherwise, false</param>
		/// <param name="name">Name of encrypted file in message, defaults to the input file name</param>
		[Obsolete("This method is obsolete and will be removed in a future release. Use EncryptArmoredString(string input) instead and supply the keys to the PGP object via it's constructor.")]
		public string EncryptArmoredString(string input, IEncryptionKeys encryptionKeys, bool withIntegrityCheck = true,
			string name = DefaultFileName)
		{
			EncryptionKeys = encryptionKeys;

			using (Stream inputStream = input.GetStream())
			using (Stream outputStream = new MemoryStream())
			{
				EncryptStream(inputStream, outputStream, true, withIntegrityCheck, name);
				outputStream.Seek(0, SeekOrigin.Begin);
				return outputStream.GetString();
			}
		}

		/// <summary>
		/// PGP Encrypt the string.
		/// </summary>
		/// <param name="input">Plain string to be encrypted</param>
		/// <param name="withIntegrityCheck">True, to perform integrity packet check on input file. Otherwise, false</param>
		/// <param name="name">Name of encrypted file in message, defaults to the input file name</param>
		public string EncryptArmoredString(string input, bool withIntegrityCheck = true, string name = DefaultFileName)
		{
			using (Stream inputStream = input.GetStream())
			using (Stream outputStream = new MemoryStream())
			{
				EncryptStream(inputStream, outputStream, true, withIntegrityCheck, name);
				outputStream.Seek(0, SeekOrigin.Begin);
				return outputStream.GetString();
			}
		}

		#endregion EncryptArmoredString

		#endregion Encrypt

		#region Encrypt and Sign

		#region EncryptFileAndSignAsync

		/// <summary>
		/// Encrypt and sign the file pointed to by unencryptedFileInfo and
		/// </summary>
		/// <param name="inputFilePath">Plain data file path to be encrypted and signed</param>
		/// <param name="outputFilePath">Output PGP encrypted and signed file path</param>
		/// <param name="publicKeyFilePath">PGP public key file path</param>
		/// <param name="privateKeyFilePath">PGP secret key file path</param>
		/// <param name="passPhrase">PGP secret key password</param>
		/// <param name="armor">True, means a binary data representation as an ASCII-only text. Otherwise, false</param>
		/// <param name="withIntegrityCheck">True to include integrity packet during signing</param>
		[Obsolete("This method is obsolete and will be removed in a future release. Use EncryptFileAndSignAsync(FileInfo inputFile, FileInfo outputFile) instead and supply the keys to the PGP object via it's constructor.")]
		public async Task EncryptFileAndSignAsync(string inputFilePath, string outputFilePath, string publicKeyFilePath,
			string privateKeyFilePath, string passPhrase, bool armor = true, bool withIntegrityCheck = true)
		{
			EncryptionKeys = new EncryptionKeys(new FileInfo(publicKeyFilePath), new FileInfo(privateKeyFilePath),
				passPhrase);
			await EncryptFileAndSignAsync(inputFilePath, outputFilePath, armor, withIntegrityCheck);
		}

		/// <summary>
		/// Encrypt and sign the file pointed to by unencryptedFileInfo and
		/// </summary>
		/// <param name="inputFilePath">Plain data file path to be encrypted and signed</param>
		/// <param name="outputFilePath">Output PGP encrypted and signed file path</param>
		/// <param name="publicKeyFilePaths">IEnumerable of PGP public key file paths</param>
		/// <param name="privateKeyFilePath">PGP secret key file path</param>
		/// <param name="passPhrase">PGP secret key password</param>
		/// <param name="armor">True, means a binary data representation as an ASCII-only text. Otherwise, false</param>
		/// <param name="withIntegrityCheck">True to include integrity packet during signing</param>
		[Obsolete("This method is obsolete and will be removed in a future release. Use EncryptFileAndSignAsync(FileInfo inputFile, FileInfo outputFile) instead and supply the keys to the PGP object via it's constructor.")]
		public async Task EncryptFileAndSignAsync(string inputFilePath, string outputFilePath,
			IEnumerable<string> publicKeyFilePaths,
			string privateKeyFilePath, string passPhrase, bool armor = true, bool withIntegrityCheck = true)
		{
			EncryptionKeys = new EncryptionKeys(publicKeyFilePaths.Select(x => new FileInfo(x)).ToList(),
				new FileInfo(privateKeyFilePath), passPhrase);
			await EncryptFileAndSignAsync(inputFilePath, outputFilePath, armor, withIntegrityCheck);
		}

		/// <summary>
		/// Encrypt and sign the file pointed to by unencryptedFileInfo and
		/// </summary>
		/// <param name="inputFilePath">Plain data file path to be encrypted and signed</param>
		/// <param name="outputFilePath">Output PGP encrypted and signed file path</param>
		/// <param name="encryptionKeys">Encryption keys</param>
		/// <param name="armor">True, means a binary data representation as an ASCII-only text. Otherwise, false</param>
		/// <param name="withIntegrityCheck">True to include integrity packet during signing</param>
		[Obsolete("This method is obsolete and will be removed in a future release. Use EncryptFileAndSignAsync(FileInfo inputFile, FileInfo outputFile) instead and supply the keys to the PGP object via it's constructor.")]
		public async Task EncryptFileAndSignAsync(string inputFilePath, string outputFilePath,
			IEncryptionKeys encryptionKeys, bool armor = true, bool withIntegrityCheck = true)
		{
			EncryptionKeys = encryptionKeys;
			await EncryptFileAndSignAsync(inputFilePath, outputFilePath, armor, withIntegrityCheck);
		}

		/// <summary>
		/// Encrypt and sign the file pointed to by unencryptedFileInfo and
		/// </summary>
		/// <param name="inputFilePath">Plain data file path to be encrypted and signed</param>
		/// <param name="outputFilePath">Output PGP encrypted and signed file path</param>
		/// <param name="armor">True, means a binary data representation as an ASCII-only text. Otherwise, false</param>
		/// <param name="withIntegrityCheck">True to include integrity packet during signing</param>
		[Obsolete("This method is obsolete and will be removed in a future release. Use EncryptFileAndSignAsync(FileInfo inputFile, FileInfo outputFile) instead and supply the keys to the PGP object via it's constructor.")]
		public async Task EncryptFileAndSignAsync(string inputFilePath, string outputFilePath, bool armor = true,
			bool withIntegrityCheck = true)
		{
			if (string.IsNullOrEmpty(inputFilePath))
				throw new ArgumentException("InputFilePath");
			if (string.IsNullOrEmpty(outputFilePath))
				throw new ArgumentException("OutputFilePath");
			if (EncryptionKeys == null)
				throw new ArgumentException("EncryptionKeys");

			if (!File.Exists(inputFilePath))
				throw new FileNotFoundException($"Input file [{inputFilePath}] does not exist.");


			using (Stream outputStream = File.Create(outputFilePath))
			{
				if (armor)
				{
					using (ArmoredOutputStream armoredOutputStream = new ArmoredOutputStream(outputStream))
					{
						await OutputEncryptedAsync(inputFilePath, armoredOutputStream, withIntegrityCheck);
					}
				}
				else
					await OutputEncryptedAsync(inputFilePath, outputStream, withIntegrityCheck);
			}
		}

		/// <summary>
		/// Encrypt and sign the file pointed to by unencryptedFileInfo and
		/// </summary>
		/// <param name="inputFile">Plain data file to be encrypted and signed</param>
		/// <param name="outputFile">Output PGP encrypted and signed file</param>
		/// <param name="publicKeyFile">PGP public key file</param>
		/// <param name="privateKeyFile">PGP secret key file</param>
		/// <param name="passPhrase">PGP secret key password</param>
		/// <param name="armor">True, means a binary data representation as an ASCII-only text. Otherwise, false</param>
		/// <param name="withIntegrityCheck">True to include integrity packet during signing</param>
		[Obsolete("This method is obsolete and will be removed in a future release. Use EncryptFileAndSignAsync(FileInfo inputFile, FileInfo outputFile) instead and supply the keys to the PGP object via it's constructor.")]
		public async Task EncryptFileAndSignAsync(FileInfo inputFile, FileInfo outputFile, FileInfo publicKeyFile,
			FileInfo privateKeyFile, string passPhrase, bool armor = true, bool withIntegrityCheck = true)
		{
			EncryptionKeys = new EncryptionKeys(publicKeyFile, privateKeyFile, passPhrase);
			await EncryptFileAndSignAsync(inputFile, outputFile, armor, withIntegrityCheck);
		}

		/// <summary>
		/// Encrypt and sign the file pointed to by unencryptedFileInfo and
		/// </summary>
		/// <param name="inputFile">Plain data file to be encrypted and signed</param>
		/// <param name="outputFile">Output PGP encrypted and signed file</param>
		/// <param name="publicKeyFiles">IEnumerable of PGP public key files</param>
		/// <param name="privateKeyFile">PGP secret key file</param>
		/// <param name="passPhrase">PGP secret key password</param>
		/// <param name="armor">True, means a binary data representation as an ASCII-only text. Otherwise, false</param>
		/// <param name="withIntegrityCheck">True to include integrity packet during signing</param>
		[Obsolete("This method is obsolete and will be removed in a future release. Use EncryptFileAndSignAsync(FileInfo inputFile, FileInfo outputFile) instead and supply the keys to the PGP object via it's constructor.")]
		public async Task EncryptFileAndSignAsync(FileInfo inputFile, FileInfo outputFile,
			IEnumerable<FileInfo> publicKeyFiles,
			FileInfo privateKeyFile, string passPhrase, bool armor = true, bool withIntegrityCheck = true)
		{
			EncryptionKeys = new EncryptionKeys(publicKeyFiles, privateKeyFile, passPhrase);
			await EncryptFileAndSignAsync(inputFile, outputFile, armor, withIntegrityCheck);
		}

		/// <summary>
		/// Encrypt and sign the file pointed to by unencryptedFileInfo and
		/// </summary>
		/// <param name="inputFile">Plain data file to be encrypted and signed</param>
		/// <param name="outputFile">Output PGP encrypted and signed file</param>
		/// <param name="encryptionKeys">Encryption keys</param>
		/// <param name="armor">True, means a binary data representation as an ASCII-only text. Otherwise, false</param>
		/// <param name="withIntegrityCheck">True to include integrity packet during signing</param>
		[Obsolete("This method is obsolete and will be removed in a future release. Use EncryptFileAndSignAsync(FileInfo inputFile, FileInfo outputFile) instead and supply the keys to the PGP object via it's constructor.")]
		public async Task EncryptFileAndSignAsync(FileInfo inputFile, FileInfo outputFile,
			IEncryptionKeys encryptionKeys, bool armor = true, bool withIntegrityCheck = true)
		{
			EncryptionKeys = encryptionKeys;
			await EncryptFileAndSignAsync(inputFile, outputFile, armor, withIntegrityCheck);
		}

		/// <summary>
		/// Encrypt and sign the file pointed to by unencryptedFileInfo and
		/// </summary>
		/// <param name="inputFile">Plain data file path to be encrypted and signed</param>
		/// <param name="outputFile">Output PGP encrypted and signed file path</param>
		/// <param name="armor">True, means a binary data representation as an ASCII-only text. Otherwise, false</param>
		/// <param name="withIntegrityCheck">True to include integrity packet during signing</param>
		public async Task EncryptFileAndSignAsync(FileInfo inputFile, FileInfo outputFile, bool armor = true,
			bool withIntegrityCheck = true)
		{
			if (inputFile == null)
				throw new ArgumentException("InputFilePath");
			if (outputFile == null)
				throw new ArgumentException("OutputFilePath");
			if (EncryptionKeys == null)
				throw new ArgumentException("EncryptionKeys");

			if (!inputFile.Exists)
				throw new FileNotFoundException($"Input file [{inputFile.FullName}] does not exist.");

			using (Stream outputStream = outputFile.OpenWrite())
			{
				if (armor)
				{
					using (ArmoredOutputStream armoredOutputStream = new ArmoredOutputStream(outputStream))
					{
						await OutputEncryptedAsync(inputFile, armoredOutputStream, withIntegrityCheck);
					}
				}
				else
					await OutputEncryptedAsync(inputFile, outputStream, withIntegrityCheck);
			}
		}

		#endregion EncryptFileAndSignAsync

		#region EncryptFileAndSign

		/// <summary>
		/// Encrypt and sign the file pointed to by unencryptedFileInfo and
		/// </summary>
		/// <param name="inputFilePath">Plain data file path to be encrypted and signed</param>
		/// <param name="outputFilePath">Output PGP encrypted and signed file path</param>
		/// <param name="publicKeyFilePath">PGP public key file path</param>
		/// <param name="privateKeyFilePath">PGP secret key file path</param>
		/// <param name="passPhrase">PGP secret key password</param>
		/// <param name="armor">True, means a binary data representation as an ASCII-only text. Otherwise, false</param>
		/// <param name="withIntegrityCheck">True to include integrity packet during signing</param>
		[Obsolete("This method is obsolete and will be removed in a future release. Use EncryptFileAndSign(FileInfo inputFile, FileInfo outputFile) instead and supply the keys to the PGP object via it's constructor.")]
		public void EncryptFileAndSign(string inputFilePath, string outputFilePath, string publicKeyFilePath,
			string privateKeyFilePath, string passPhrase, bool armor = true, bool withIntegrityCheck = true)
		{
			EncryptionKeys = new EncryptionKeys(new FileInfo(publicKeyFilePath), new FileInfo(privateKeyFilePath),
				passPhrase);
			EncryptFileAndSign(inputFilePath, outputFilePath, armor, withIntegrityCheck);
		}

		/// <summary>
		/// Encrypt and sign the file pointed to by unencryptedFileInfo and
		/// </summary>
		/// <param name="inputFilePath">Plain data file path to be encrypted and signed</param>
		/// <param name="outputFilePath">Output PGP encrypted and signed file path</param>
		/// <param name="publicKeyFilePaths">IEnumerable of PGP public key file paths</param>
		/// <param name="privateKeyFilePath">PGP secret key file path</param>
		/// <param name="passPhrase">PGP secret key password</param>
		/// <param name="armor">True, means a binary data representation as an ASCII-only text. Otherwise, false</param>
		/// <param name="withIntegrityCheck">True to include integrity packet during signing</param>
		[Obsolete("This method is obsolete and will be removed in a future release. Use EncryptFileAndSign(FileInfo inputFile, FileInfo outputFile) instead and supply the keys to the PGP object via it's constructor.")]
		public void EncryptFileAndSign(string inputFilePath, string outputFilePath,
			IEnumerable<string> publicKeyFilePaths,
			string privateKeyFilePath, string passPhrase, bool armor = true, bool withIntegrityCheck = true)
		{
			EncryptionKeys = new EncryptionKeys(publicKeyFilePaths.Select(x => new FileInfo(x)).ToList(),
				new FileInfo(privateKeyFilePath), passPhrase);
			EncryptFileAndSign(inputFilePath, outputFilePath, armor, withIntegrityCheck);
		}

		/// <summary>
		/// Encrypt and sign the file pointed to by unencryptedFileInfo and
		/// </summary>
		/// <param name="inputFilePath">Plain data file path to be encrypted and signed</param>
		/// <param name="outputFilePath">Output PGP encrypted and signed file path</param>
		/// <param name="encryptionKeys">Encryption keys</param>
		/// <param name="armor">True, means a binary data representation as an ASCII-only text. Otherwise, false</param>
		/// <param name="withIntegrityCheck">True to include integrity packet during signing</param>
		[Obsolete("This method is obsolete and will be removed in a future release. Use EncryptFileAndSign(FileInfo inputFile, FileInfo outputFile) instead and supply the keys to the PGP object via it's constructor.")]
		public void EncryptFileAndSign(string inputFilePath, string outputFilePath, IEncryptionKeys encryptionKeys,
			bool armor = true, bool withIntegrityCheck = true)
		{
			EncryptionKeys = encryptionKeys;
			EncryptFileAndSign(inputFilePath, outputFilePath, armor, withIntegrityCheck);
		}

		/// <summary>
		/// Encrypt and sign the file pointed to by unencryptedFileInfo and
		/// </summary>
		/// <param name="inputFilePath">Plain data file path to be encrypted and signed</param>
		/// <param name="outputFilePath">Output PGP encrypted and signed file path</param>
		/// <param name="armor">True, means a binary data representation as an ASCII-only text. Otherwise, false</param>
		/// <param name="withIntegrityCheck">True to include integrity packet during signing</param>
		[Obsolete("This method is obsolete and will be removed in a future release. Use EncryptFileAndSign(FileInfo inputFile, FileInfo outputFile) instead and supply the keys to the PGP object via it's constructor.")]
		public void EncryptFileAndSign(string inputFilePath, string outputFilePath, bool armor = true,
			bool withIntegrityCheck = true)
		{
			if (string.IsNullOrEmpty(inputFilePath))
				throw new ArgumentException("InputFilePath");
			if (string.IsNullOrEmpty(outputFilePath))
				throw new ArgumentException("OutputFilePath");
			if (EncryptionKeys == null)
				throw new ArgumentException("EncryptionKeys");

			if (!File.Exists(inputFilePath))
				throw new FileNotFoundException($"Input file [{inputFilePath}] does not exist.");

			using (Stream outputStream = File.Create(outputFilePath))
			{
				if (armor)
				{
					using (ArmoredOutputStream armoredOutputStream = new ArmoredOutputStream(outputStream))
					{
						OutputEncrypted(inputFilePath, armoredOutputStream, withIntegrityCheck);
					}
				}
				else
					OutputEncrypted(inputFilePath, outputStream, withIntegrityCheck);
			}
		}

		/// <summary>
		/// Encrypt and sign the file pointed to by unencryptedFileInfo and
		/// </summary>
		/// <param name="inputFile">Plain data file to be encrypted and signed</param>
		/// <param name="outputFile">Output PGP encrypted and signed file</param>
		/// <param name="publicKeyFile">PGP public key file</param>
		/// <param name="privateKeyFile">PGP secret key file</param>
		/// <param name="passPhrase">PGP secret key password</param>
		/// <param name="armor">True, means a binary data representation as an ASCII-only text. Otherwise, false</param>
		/// <param name="withIntegrityCheck">True to include integrity packet during signing</param>
		[Obsolete("This method is obsolete and will be removed in a future release. Use EncryptFileAndSign(FileInfo inputFile, FileInfo outputFile) instead and supply the keys to the PGP object via it's constructor.")]
		public void EncryptFileAndSign(FileInfo inputFile, FileInfo outputFile, FileInfo publicKeyFile,
			FileInfo privateKeyFile, string passPhrase, bool armor = true, bool withIntegrityCheck = true)
		{
			EncryptionKeys = new EncryptionKeys(publicKeyFile, privateKeyFile, passPhrase);
			EncryptFileAndSign(inputFile, outputFile, armor, withIntegrityCheck);
		}

		/// <summary>
		/// Encrypt and sign the file pointed to by unencryptedFileInfo and
		/// </summary>
		/// <param name="inputFile">Plain data file to be encrypted and signed</param>
		/// <param name="outputFile">Output PGP encrypted and signed file</param>
		/// <param name="publicKeyFiles">IEnumerable of PGP public key files</param>
		/// <param name="privateKeyFile">PGP secret key file</param>
		/// <param name="passPhrase">PGP secret key password</param>
		/// <param name="armor">True, means a binary data representation as an ASCII-only text. Otherwise, false</param>
		/// <param name="withIntegrityCheck">True to include integrity packet during signing</param>
		[Obsolete("This method is obsolete and will be removed in a future release. Use EncryptFileAndSign(FileInfo inputFile, FileInfo outputFile) instead and supply the keys to the PGP object via it's constructor.")]
		public void EncryptFileAndSign(FileInfo inputFile, FileInfo outputFile, IEnumerable<FileInfo> publicKeyFiles,
			FileInfo privateKeyFile, string passPhrase, bool armor = true, bool withIntegrityCheck = true)
		{
			EncryptionKeys = new EncryptionKeys(publicKeyFiles, privateKeyFile, passPhrase);
			EncryptFileAndSign(inputFile, outputFile, armor, withIntegrityCheck);
		}

		/// <summary>
		/// Encrypt and sign the file pointed to by unencryptedFileInfo and
		/// </summary>
		/// <param name="inputFile">Plain data file to be encrypted and signed</param>
		/// <param name="outputFile">Output PGP encrypted and signed file</param>
		/// <param name="encryptionKeys">Encryption keys</param>
		/// <param name="armor">True, means a binary data representation as an ASCII-only text. Otherwise, false</param>
		/// <param name="withIntegrityCheck">True to include integrity packet during signing</param>
		[Obsolete("This method is obsolete and will be removed in a future release. Use EncryptFileAndSign(FileInfo inputFile, FileInfo outputFile) instead and supply the keys to the PGP object via it's constructor.")]
		public void EncryptFileAndSign(FileInfo inputFile, FileInfo outputFile, IEncryptionKeys encryptionKeys,
			bool armor = true, bool withIntegrityCheck = true)
		{
			EncryptionKeys = encryptionKeys;
			EncryptFileAndSign(inputFile, outputFile, armor, withIntegrityCheck);
		}

		/// <summary>
		/// Encrypt and sign the file pointed to by unencryptedFileInfo and
		/// </summary>
		/// <param name="inputFile">Plain data file path to be encrypted and signed</param>
		/// <param name="outputFile">Output PGP encrypted and signed file</param>
		/// <param name="armor">True, means a binary data representation as an ASCII-only text. Otherwise, false</param>
		/// <param name="withIntegrityCheck">True to include integrity packet during signing</param>
		public void EncryptFileAndSign(FileInfo inputFile, FileInfo outputFile, bool armor = true,
			bool withIntegrityCheck = true)
		{
			if (inputFile == null)
				throw new ArgumentException("InputFilePath");
			if (outputFile == null)
				throw new ArgumentException("OutputFilePath");
			if (EncryptionKeys == null)
				throw new ArgumentException("EncryptionKeys");

			if (!inputFile.Exists)
				throw new FileNotFoundException($"Input file [{inputFile.FullName}] does not exist.");

			using (Stream outputStream = outputFile.OpenWrite())
			{
				if (armor)
				{
					using (var armoredOutputStream = new ArmoredOutputStream(outputStream))
					{
						OutputEncrypted(inputFile, armoredOutputStream, withIntegrityCheck);
					}
				}
				else
					OutputEncrypted(inputFile, outputStream, withIntegrityCheck);
			}
		}

		#endregion EncryptFileAndSign

		#region EncryptStreamAndSignAsync

		/// <summary>
		/// Encrypt and sign the stream pointed to by unencryptedFileInfo and
		/// </summary>
		/// <param name="inputStream">Plain data stream to be encrypted and signed</param>
		/// <param name="outputStream">Output PGP encrypted and signed stream</param>
		/// <param name="publicKeyStream">PGP public key stream</param>
		/// <param name="privateKeyStream">PGP secret key stream</param>
		/// <param name="passPhrase">PGP secret key password</param>
		/// <param name="armor">True, means a binary data representation as an ASCII-only text. Otherwise, false</param>
		/// <param name="withIntegrityCheck">True to include integrity packet during signing</param>
		/// <param name="name">Name of encrypted file in message, defaults to the input file name</param>
		[Obsolete("This method is obsolete and will be removed in a future release. Use EncryptStreamAndSignAsync(Stream inputStream, Stream outputStream) instead and supply the keys to the PGP object via it's constructor.")]
		public async Task EncryptStreamAndSignAsync(Stream inputStream, Stream outputStream, Stream publicKeyStream,
			Stream privateKeyStream, string passPhrase, bool armor = true, bool withIntegrityCheck = true,
			string name = DefaultFileName)
		{
			EncryptionKeys = new EncryptionKeys(publicKeyStream, privateKeyStream, passPhrase);
			await EncryptStreamAndSignAsync(inputStream, outputStream, armor, withIntegrityCheck, name);
		}

		/// <summary>
		/// Encrypt and sign the stream pointed to by unencryptedFileInfo and
		/// </summary>
		/// <param name="inputStream">Plain data stream to be encrypted and signed</param>
		/// <param name="outputStream">Output PGP encrypted and signed stream</param>
		/// <param name="publicKeyStreams">IEnumerable of PGP public key streams</param>
		/// <param name="privateKeyStream">PGP secret key stream</param>
		/// <param name="passPhrase">PGP secret key password</param>
		/// <param name="armor">True, means a binary data representation as an ASCII-only text. Otherwise, false</param>
		/// <param name="withIntegrityCheck">True to include integrity packet during signing</param>
		/// <param name="name">Name of encrypted file in message, defaults to the input file name</param>
		[Obsolete("This method is obsolete and will be removed in a future release. Use EncryptStreamAndSignAsync(Stream inputStream, Stream outputStream) instead and supply the keys to the PGP object via it's constructor.")]
		public async Task EncryptStreamAndSignAsync(Stream inputStream, Stream outputStream,
			IEnumerable<Stream> publicKeyStreams,
			Stream privateKeyStream, string passPhrase, bool armor = true, bool withIntegrityCheck = true,
			string name = DefaultFileName)
		{
			EncryptionKeys = new EncryptionKeys(publicKeyStreams, privateKeyStream, passPhrase);
			await EncryptStreamAndSignAsync(inputStream, outputStream, armor, withIntegrityCheck, name);
		}

		/// <summary>
		/// Encrypt and sign the stream pointed to by unencryptedFileInfo and
		/// </summary>
		/// <param name="inputStream">Plain data stream to be encrypted and signed</param>
		/// <param name="outputStream">Output PGP encrypted and signed stream</param>
		/// <param name="encryptionKeys">Encryption keys</param>
		/// <param name="armor">True, means a binary data representation as an ASCII-only text. Otherwise, false</param>
		/// <param name="withIntegrityCheck">True to include integrity packet during signing</param>
		/// <param name="name">Name of encrypted file in message, defaults to the input file name</param>
		[Obsolete("This method is obsolete and will be removed in a future release. Use EncryptStreamAndSignAsync(Stream inputStream, Stream outputStream) instead and supply the keys to the PGP object via it's constructor.")]
		public async Task EncryptStreamAndSignAsync(Stream inputStream, Stream outputStream,
			IEncryptionKeys encryptionKeys, bool armor = true, bool withIntegrityCheck = true,
			string name = DefaultFileName)
		{
			EncryptionKeys = encryptionKeys;
			await EncryptStreamAndSignAsync(inputStream, outputStream, armor, withIntegrityCheck, name);
		}

		/// <summary>
		/// Encrypt and sign the stream pointed to by unencryptedFileInfo and
		/// </summary>
		/// <param name="inputStream">Plain data stream to be encrypted and signed</param>
		/// <param name="outputStream">Output PGP encrypted and signed stream</param>
		/// <param name="armor">True, means a binary data representation as an ASCII-only text. Otherwise, false</param>
		/// <param name="withIntegrityCheck">True to include integrity packet during signing</param>
		/// <param name="name">Name of encrypted file in message, defaults to the input file name</param>
		public async Task EncryptStreamAndSignAsync(Stream inputStream, Stream outputStream, bool armor = true,
			bool withIntegrityCheck = true, string name = DefaultFileName)
		{
			if (inputStream == null)
				throw new ArgumentException("InputStream");
			if (outputStream == null)
				throw new ArgumentException("OutputStream");
			if (EncryptionKeys == null)
				throw new ArgumentException("EncryptionKeys");
			if (inputStream.Position != 0)
				throw new ArgumentException("inputStream should be at start of stream");

			if (name == DefaultFileName && inputStream is FileStream fileStream)
			{
				string inputFilePath = fileStream.Name;
				name = Path.GetFileName(inputFilePath);
			}

			if (armor)
			{
				using (var armoredOutputStream = new ArmoredOutputStream(outputStream))
				{
					await OutputEncryptedAsync(inputStream, armoredOutputStream, withIntegrityCheck, name);
				}
			}
			else
				await OutputEncryptedAsync(inputStream, outputStream, withIntegrityCheck, name);
		}

		#endregion EncryptStreamAndSignAsync

		#region EncryptStreamAndSign

		/// <summary>
		/// Encrypt and sign the stream pointed to by unencryptedFileInfo and
		/// </summary>
		/// <param name="inputStream">Plain data stream to be encrypted and signed</param>
		/// <param name="outputStream">Output PGP encrypted and signed stream</param>
		/// <param name="publicKeyStream">PGP public key stream</param>
		/// <param name="privateKeyStream">PGP secret key stream</param>
		/// <param name="passPhrase">PGP secret key password</param>
		/// <param name="armor">True, means a binary data representation as an ASCII-only text. Otherwise, false</param>
		/// <param name="withIntegrityCheck">True to include integrity packet during signing</param>
		/// <param name="name">Name of encrypted file in message, defaults to the input file name</param>
		[Obsolete("This method is obsolete and will be removed in a future release. Use EncryptStreamAndSign(Stream inputStream, Stream outputStream) instead and supply the keys to the PGP object via it's constructor.")]
		public void EncryptStreamAndSign(Stream inputStream, Stream outputStream, Stream publicKeyStream,
			Stream privateKeyStream, string passPhrase, bool armor = true, bool withIntegrityCheck = true,
			string name = DefaultFileName)
		{
			EncryptionKeys = new EncryptionKeys(publicKeyStream, privateKeyStream, passPhrase);
			EncryptStreamAndSign(inputStream, outputStream, armor, withIntegrityCheck, name);
		}

		/// <summary>
		/// Encrypt and sign the stream pointed to by unencryptedFileInfo and
		/// </summary>
		/// <param name="inputStream">Plain data stream to be encrypted and signed</param>
		/// <param name="outputStream">Output PGP encrypted and signed stream</param>
		/// <param name="publicKeyStreams">IEnumerable of PGP public key streams</param>
		/// <param name="privateKeyStream">PGP secret key stream</param>
		/// <param name="passPhrase">PGP secret key password</param>
		/// <param name="armor">True, means a binary data representation as an ASCII-only text. Otherwise, false</param>
		/// <param name="withIntegrityCheck">True to include integrity packet during signing</param>
		/// <param name="name">Name of encrypted file in message, defaults to the input file name</param>
		[Obsolete("This method is obsolete and will be removed in a future release. Use EncryptStreamAndSign(Stream inputStream, Stream outputStream) instead and supply the keys to the PGP object via it's constructor.")]
		public void EncryptStreamAndSign(Stream inputStream, Stream outputStream, IEnumerable<Stream> publicKeyStreams,
			Stream privateKeyStream, string passPhrase, bool armor = true, bool withIntegrityCheck = true,
			string name = DefaultFileName)
		{
			EncryptionKeys = new EncryptionKeys(publicKeyStreams, privateKeyStream, passPhrase);
			EncryptStreamAndSign(inputStream, outputStream, armor, withIntegrityCheck, name);
		}

		/// <summary>
		/// Encrypt and sign the stream pointed to by unencryptedFileInfo and
		/// </summary>
		/// <param name="inputStream">Plain data stream to be encrypted and signed</param>
		/// <param name="outputStream">Output PGP encrypted and signed stream</param>
		/// <param name="encryptionKeys">Encryption keys</param>
		/// <param name="armor">True, means a binary data representation as an ASCII-only text. Otherwise, false</param>
		/// <param name="withIntegrityCheck">True to include integrity packet during signing</param>
		/// <param name="name">Name of encrypted file in message, defaults to the input file name</param>
		[Obsolete("This method is obsolete and will be removed in a future release. Use EncryptStreamAndSign(Stream inputStream, Stream outputStream) instead and supply the keys to the PGP object via it's constructor.")]
		public void EncryptStreamAndSign(Stream inputStream, Stream outputStream, IEncryptionKeys encryptionKeys,
			bool armor = true, bool withIntegrityCheck = true, string name = DefaultFileName)
		{
			EncryptionKeys = encryptionKeys;
			EncryptStreamAndSign(inputStream, outputStream, armor, withIntegrityCheck, name);
		}

		/// <summary>
		/// Encrypt and sign the stream pointed to by unencryptedFileInfo and
		/// </summary>
		/// <param name="inputStream">Plain data stream to be encrypted and signed</param>
		/// <param name="outputStream">Output PGP encrypted and signed stream</param>
		/// <param name="armor">True, means a binary data representation as an ASCII-only text. Otherwise, false</param>
		/// <param name="withIntegrityCheck">True to include integrity packet during signing</param>
		/// <param name="name">Name of encrypted file in message, defaults to the input file name</param>
		public void EncryptStreamAndSign(Stream inputStream, Stream outputStream, bool armor = true,
			bool withIntegrityCheck = true, string name = DefaultFileName)
		{
			if (inputStream == null)
				throw new ArgumentException("InputStream");
			if (outputStream == null)
				throw new ArgumentException("OutputStream");
			if (EncryptionKeys == null)
				throw new ArgumentException("EncryptionKeys");
			if (inputStream.Position != 0)
				throw new ArgumentException("inputStream should be at start of stream");

			if (name == DefaultFileName && inputStream is FileStream fileStream)
			{
				string inputFilePath = fileStream.Name;
				name = Path.GetFileName(inputFilePath);
			}

			if (armor)
			{
				using (var armoredOutputStream = new ArmoredOutputStream(outputStream))
				{
					OutputEncrypted(inputStream, armoredOutputStream, withIntegrityCheck, name);
				}
			}
			else
				OutputEncrypted(inputStream, outputStream, withIntegrityCheck, name);
		}

		#endregion EncryptStreamAndSign

		#region EncryptArmoredStringAndSignAsync

		/// <summary>
		/// Encrypt and sign the string
		/// </summary>
		/// <param name="input">Plain string to be encrypted and signed</param>
		/// <param name="publicKey">PGP public key</param>
		/// <param name="privateKey">PGP secret key</param>
		/// <param name="passPhrase">PGP secret key password</param>
		/// <param name="withIntegrityCheck">True to include integrity packet during signing</param>
		/// <param name="name">Name of encrypted file in message, defaults to the input file name</param>
		[Obsolete("This method is obsolete and will be removed in a future release. Use EncryptArmoredStringAndSignAsync(string input) instead and supply the keys to the PGP object via it's constructor.")]
		public async Task<string> EncryptArmoredStringAndSignAsync(string input, string publicKey,
			string privateKey, string passPhrase, bool withIntegrityCheck = true, string name = DefaultFileName)
		{
			EncryptionKeys = new EncryptionKeys(await publicKey.GetStreamAsync(), await privateKey.GetStreamAsync(),
				passPhrase);

			using (Stream inputStream = await input.GetStreamAsync())
			using (Stream outputStream = new MemoryStream())
			{
				await EncryptStreamAndSignAsync(inputStream, outputStream, true, withIntegrityCheck, name);
				outputStream.Seek(0, SeekOrigin.Begin);
				return await outputStream.GetStringAsync();
			}
		}

		/// <summary>
		/// Encrypt and sign the string
		/// </summary>
		/// <param name="input">Plain string to be encrypted and signed</param>
		/// <param name="publicKeys">IEnumerable of PGP public keys</param>
		/// <param name="privateKey">PGP secret key stream</param>
		/// <param name="passPhrase">PGP secret key password</param>
		/// <param name="withIntegrityCheck">True to include integrity packet during signing</param>
		/// <param name="name">Name of encrypted file in message, defaults to the input file name</param>
		[Obsolete("This method is obsolete and will be removed in a future release. Use EncryptArmoredStringAndSignAsync(string input) instead and supply the keys to the PGP object via it's constructor.")]
		public async Task<string> EncryptArmoredStringAndSignAsync(string input, List<string> publicKeys,
			string privateKey, string passPhrase, bool withIntegrityCheck = true, string name = DefaultFileName)
		{
			EncryptionKeys = new EncryptionKeys(await Task.WhenAll(publicKeys.Select(x => x.GetStreamAsync()).ToList()),
				await privateKey.GetStreamAsync(), passPhrase);

			using (Stream inputStream = await input.GetStreamAsync())
			using (Stream outputStream = new MemoryStream())
			{
				await EncryptStreamAndSignAsync(inputStream, outputStream, true, withIntegrityCheck, name);
				outputStream.Seek(0, SeekOrigin.Begin);
				return await outputStream.GetStringAsync();
			}
		}

		/// <summary>
		/// Encrypt and sign the string
		/// </summary>
		/// <param name="input">Plain string to be encrypted and signed</param>
		/// <param name="encryptionKeys">Encryption keys</param>
		/// <param name="withIntegrityCheck">True to include integrity packet during signing</param>
		/// <param name="name">Name of encrypted file in message, defaults to the input file name</param>
		[Obsolete("This method is obsolete and will be removed in a future release. Use EncryptArmoredStringAndSignAsync(string input) instead and supply the keys to the PGP object via it's constructor.")]
		public async Task<string> EncryptArmoredStringAndSignAsync(string input, IEncryptionKeys encryptionKeys,
			bool withIntegrityCheck = true, string name = DefaultFileName)
		{
			EncryptionKeys = encryptionKeys;

			using (Stream inputStream = await input.GetStreamAsync())
			using (Stream outputStream = new MemoryStream())
			{
				await EncryptStreamAndSignAsync(inputStream, outputStream, true, withIntegrityCheck, name);
				outputStream.Seek(0, SeekOrigin.Begin);
				return await outputStream.GetStringAsync();
			}
		}

		/// <summary>
		/// Encrypt and sign the string
		/// </summary>
		/// <param name="input">Plain string to be encrypted and signed</param>
		/// <param name="withIntegrityCheck">True to include integrity packet during signing</param>
		/// <param name="name">Name of encrypted file in message, defaults to the input file name</param>
		public async Task<string> EncryptArmoredStringAndSignAsync(string input, bool withIntegrityCheck = true,
			string name = DefaultFileName)
		{
			using (Stream inputStream = await input.GetStreamAsync())
			using (Stream outputStream = new MemoryStream())
			{
				await EncryptStreamAndSignAsync(inputStream, outputStream, true, withIntegrityCheck, name);
				outputStream.Seek(0, SeekOrigin.Begin);
				return await outputStream.GetStringAsync();
			}
		}

		#endregion EncryptArmoredStringAndSignAsync

		#region EncryptArmoredStringAndSign

		/// <summary>
		/// Encrypt and sign the string
		/// </summary>
		/// <param name="input">Plain string to be encrypted and signed</param>
		/// <param name="publicKey">PGP public key</param>
		/// <param name="privateKey">PGP secret key</param>
		/// <param name="passPhrase">PGP secret key password</param>
		/// <param name="withIntegrityCheck">True to include integrity packet during signing</param>
		/// <param name="name">Name of encrypted file in message, defaults to the input file name</param>
		[Obsolete("This method is obsolete and will be removed in a future release. Use EncryptArmoredStringAndSign(string input) instead and supply the keys to the PGP object via it's constructor.")]
		public string EncryptArmoredStringAndSign(string input, string publicKey,
			string privateKey, string passPhrase, bool withIntegrityCheck = true, string name = DefaultFileName)
		{
			EncryptionKeys = new EncryptionKeys(publicKey.GetStream(), privateKey.GetStream(), passPhrase);

			using (Stream inputStream = input.GetStream())
			using (Stream outputStream = new MemoryStream())
			{
				EncryptStreamAndSign(inputStream, outputStream, true, withIntegrityCheck, name);
				outputStream.Seek(0, SeekOrigin.Begin);
				return outputStream.GetString();
			}
		}

		/// <summary>
		/// Encrypt and sign the string
		/// </summary>
		/// <param name="input">Plain string to be encrypted and signed</param>
		/// <param name="publicKeys">IEnumerable of PGP public keys</param>
		/// <param name="privateKey">PGP secret key stream</param>
		/// <param name="passPhrase">PGP secret key password</param>
		/// <param name="withIntegrityCheck">True to include integrity packet during signing</param>
		/// <param name="name">Name of encrypted file in message, defaults to the input file name</param>
		[Obsolete("This method is obsolete and will be removed in a future release. Use EncryptArmoredStringAndSign(string input) instead and supply the keys to the PGP object via it's constructor.")]
		public string EncryptArmoredStringAndSign(string input, List<string> publicKeys,
			string privateKey, string passPhrase, bool withIntegrityCheck = true, string name = DefaultFileName)
		{
			EncryptionKeys = new EncryptionKeys(publicKeys.Select(x => x.GetStream()).ToList(), privateKey.GetStream(),
				passPhrase);

			using (Stream inputStream = input.GetStream())
			using (Stream outputStream = new MemoryStream())
			{
				EncryptStreamAndSign(inputStream, outputStream, true, withIntegrityCheck, name);
				outputStream.Seek(0, SeekOrigin.Begin);
				return outputStream.GetString();
			}
		}

		/// <summary>
		/// Encrypt and sign the string
		/// </summary>
		/// <param name="input">Plain string to be encrypted and signed</param>
		/// <param name="withIntegrityCheck">True to include integrity packet during signing</param>
		/// <param name="name">Name of encrypted file in message, defaults to the input file name</param>
		public string EncryptArmoredStringAndSign(string input, bool withIntegrityCheck = true,
			string name = DefaultFileName)
		{
			using (Stream inputStream = input.GetStream())
			using (Stream outputStream = new MemoryStream())
			{
				EncryptStreamAndSign(inputStream, outputStream, true, withIntegrityCheck, name);
				outputStream.Seek(0, SeekOrigin.Begin);
				return outputStream.GetString();
			}
		}

		#endregion EncryptArmoredStringAndSign

		#endregion Encrypt and Sign

		#region Sign

		#region SignFileAsync

		// We do not implement signing with integrity check or name. (implemented for encryption)
		[Obsolete("This method is obsolete and will be removed in a future release. Use SignFileAsync(FileInfo inputFile, FileInfo outputFile) instead and supply the keys to the PGP object via it's constructor.")]
		public async Task SignFileAsync(string inputFilePath, string outputFilePath, IEncryptionKeys encryptionKeys,
			bool armor,
			bool withIntegrityCheck, string name)
		{
			await SignFileAsync(inputFilePath, outputFilePath, encryptionKeys, armor);
		}

		/// <summary>
		/// Sign the file pointed to by unencryptedFileInfo and
		/// </summary>
		/// <param name="inputFilePath">Plain data file path to be signed</param>
		/// <param name="outputFilePath">Output PGP signed file path</param>
		/// <param name="privateKeyFilePath">PGP secret key file path</param>
		/// <param name="passPhrase">PGP secret key password</param>
		/// <param name="armor">True, means a binary data representation as an ASCII-only text. Otherwise, false</param>
		[Obsolete("This method is obsolete and will be removed in a future release. Use SignFileAsync(FileInfo inputFile, FileInfo outputFile) instead and supply the keys to the PGP object via it's constructor.")]
		public async Task SignFileAsync(string inputFilePath, string outputFilePath,
			string privateKeyFilePath, string passPhrase, bool armor = true)
		{
			EncryptionKeys = new EncryptionKeys(new FileInfo(privateKeyFilePath), passPhrase);
			await SignFileAsync(inputFilePath, outputFilePath, armor);
		}

		/// <summary>
		/// Sign the file pointed to by unencryptedFileInfo and
		/// </summary>
		/// <param name="inputFilePath">Plain data file path to be signed</param>
		/// <param name="outputFilePath">Output PGP signed file path</param>
		/// <param name="encryptionKeys">Encryption keys</param>
		/// <param name="armor">True, means a binary data representation as an ASCII-only text. Otherwise, false</param>
		[Obsolete("This method is obsolete and will be removed in a future release. Use SignFileAsync(FileInfo inputFile, FileInfo outputFile) instead and supply the keys to the PGP object via it's constructor.")]
		public async Task SignFileAsync(string inputFilePath, string outputFilePath, IEncryptionKeys encryptionKeys,
			bool armor = true)
		{
			EncryptionKeys = encryptionKeys;
			await SignFileAsync(inputFilePath, outputFilePath, armor);
		}

		/// <summary>
		/// Sign the file pointed to by unencryptedFileInfo and
		/// </summary>
		/// <param name="inputFilePath">Plain data file path to be signed</param>
		/// <param name="outputFilePath">Output PGP signed file path</param>
		/// <param name="armor">True, means a binary data representation as an ASCII-only text. Otherwise, false</param>
		[Obsolete("This method is obsolete and will be removed in a future release. Use SignFileAsync(FileInfo inputFile, FileInfo outputFile) instead and supply the keys to the PGP object via it's constructor.")]
		public async Task SignFileAsync(string inputFilePath, string outputFilePath,
			bool armor = true)
		{
			if (string.IsNullOrEmpty(inputFilePath))
				throw new ArgumentException("InputFilePath");
			if (string.IsNullOrEmpty(outputFilePath))
				throw new ArgumentException("OutputFilePath");
			if (EncryptionKeys == null)
				throw new ArgumentException("EncryptionKeys");

			if (!File.Exists(inputFilePath))
				throw new FileNotFoundException($"Input file [{inputFilePath}] does not exist.");

			using (Stream outputStream = File.Create(outputFilePath))
			{
				if (armor)
				{
					using (ArmoredOutputStream armoredOutputStream = new ArmoredOutputStream(outputStream))
					{
						await OutputSignedAsync(inputFilePath, armoredOutputStream);
					}
				}
				else
					await OutputSignedAsync(inputFilePath, outputStream);
			}
		}

		/// <summary>
		/// Sign the file pointed to by unencryptedFileInfo
		/// </summary>
		/// <param name="inputFile">Plain data file to be signed</param>
		/// <param name="outputFile">Output PGP signed file</param>
		/// <param name="privateKeyFile">PGP secret key file</param>
		/// <param name="passPhrase">PGP secret key password</param>
		/// <param name="armor">True, means a binary data representation as an ASCII-only text. Otherwise, false</param>
		[Obsolete("This method is obsolete and will be removed in a future release. Use SignFileAsync(FileInfo inputFile, FileInfo outputFile) instead and supply the keys to the PGP object via it's constructor.")]
		public async Task SignFileAsync(FileInfo inputFile, FileInfo outputFile,
			FileInfo privateKeyFile, string passPhrase, bool armor = true)
		{
			EncryptionKeys = new EncryptionKeys(privateKeyFile, passPhrase);
			await SignFileAsync(inputFile, outputFile, armor);
		}

		/// <summary>
		/// Sign the file pointed to by unencryptedFileInfo
		/// </summary>
		/// <param name="inputFile">Plain data file to be signed</param>
		/// <param name="outputFile">Output PGP signed file</param>
		/// <param name="encryptionKeys">Encryption keys</param>
		/// <param name="armor">True, means a binary data representation as an ASCII-only text. Otherwise, false</param>
		[Obsolete("This method is obsolete and will be removed in a future release. Use SignFileAsync(FileInfo inputFile, FileInfo outputFile) instead and supply the keys to the PGP object via it's constructor.")]
		public async Task SignFileAsync(FileInfo inputFile, FileInfo outputFile, IEncryptionKeys encryptionKeys,
			bool armor = true)
		{
			EncryptionKeys = encryptionKeys;
			await SignFileAsync(inputFile, outputFile, armor);
		}

		/// <summary>
		/// Sign the file pointed to by unencryptedFileInfo
		/// </summary>
		/// <param name="inputFile">Plain data file to be signed</param>
		/// <param name="outputFile">Output PGP signed file</param>
		/// <param name="armor">True, means a binary data representation as an ASCII-only text. Otherwise, false</param>
		public async Task SignFileAsync(FileInfo inputFile, FileInfo outputFile,
			bool armor = true)
		{
			if (inputFile == null)
				throw new ArgumentException("InputFile");
			if (outputFile == null)
				throw new ArgumentException("OutputFile");
			if (EncryptionKeys == null)
				throw new ArgumentException("EncryptionKeys");

			if (!inputFile.Exists)
				throw new FileNotFoundException($"Input file [{inputFile.FullName}] does not exist.");

			//if (name == DefaultFileName)
//			{
//				name = inputFile.Name;
//			}

			using (Stream outputStream = outputFile.OpenWrite())
			{
				if (armor)
				{
					using (ArmoredOutputStream armoredOutputStream = new ArmoredOutputStream(outputStream))
					{
						await OutputSignedAsync(inputFile, armoredOutputStream);
					}
				}
				else
					await OutputSignedAsync(inputFile, outputStream);
			}
		}

		/// <summary>
		/// Sign the file pointed to by unencryptedFileInfo
		/// </summary>
		/// <param name="inputFile">Plain data file to be signed</param>
		/// <param name="outputFile">Output PGP signed file</param>
		/// <param name="privateKeyFile">PGP secret key file</param>
		/// <param name="passPhrase">PGP secret key password</param>
		/// <param name="armor">True, means a binary data representation as an ASCII-only text. Otherwise, false</param>
		[Obsolete("This method is obsolete and will be removed in a future release. Use SignFile(FileInfo inputFile, FileInfo outputFile) instead and supply the keys to the PGP object via it's constructor.")]
		public void SignFile(FileInfo inputFile, FileInfo outputFile,
			FileInfo privateKeyFile, string passPhrase, bool armor = true)
		{
			EncryptionKeys = new EncryptionKeys(privateKeyFile, passPhrase);
			SignFile(inputFile, outputFile, armor);
		}

		/// <summary>
		/// Sign the file pointed to by unencryptedFileInfo
		/// </summary>
		/// <param name="inputFile">Plain data file to be signed</param>
		/// <param name="outputFile">Output PGP signed file</param>
		/// <param name="encryptionKeys">Encryption keys</param>
		/// <param name="armor">True, means a binary data representation as an ASCII-only text. Otherwise, false</param>
		[Obsolete("This method is obsolete and will be removed in a future release. Use SignFile(FileInfo inputFile, FileInfo outputFile) instead and supply the keys to the PGP object via it's constructor.")]
		public void SignFile(FileInfo inputFile, FileInfo outputFile, IEncryptionKeys encryptionKeys,
			bool armor = true)
		{
			EncryptionKeys = encryptionKeys;
			SignFile(inputFile, outputFile, armor);
		}

		/// <summary>
		/// Sign the file pointed to by unencryptedFileInfo
		/// </summary>
		/// <param name="inputFile">Plain data file to be signed</param>
		/// <param name="outputFile">Output PGP signed file</param>
		/// <param name="armor">True, means a binary data representation as an ASCII-only text. Otherwise, false</param>
		public void SignFile(FileInfo inputFile, FileInfo outputFile,
			bool armor = true)
		{
			if (inputFile == null)
				throw new ArgumentException("InputFile");
			if (outputFile == null)
				throw new ArgumentException("OutputFile");
			if (EncryptionKeys == null)
				throw new ArgumentException("EncryptionKeys");

			if (!inputFile.Exists)
				throw new FileNotFoundException($"Input file [{inputFile.FullName}] does not exist.");

			//if (name == DefaultFileName)
//			{
//				name = inputFile.Name;
//			}

			using (Stream outputStream = outputFile.OpenWrite())
			{
				if (armor)
				{
					using (ArmoredOutputStream armoredOutputStream = new ArmoredOutputStream(outputStream))
					{
						OutputSigned(inputFile, armoredOutputStream);
					}
				}
				else
					OutputSigned(inputFile, outputStream);
			}
		}

		#endregion SignFileAsync

		#region SignFile

		// We do not implement signing with integrity check or name. (implemented for encryption)
		[Obsolete("This method is obsolete and will be removed in a future release. Use SignFile(FileInfo inputFile, FileInfo outputFile) instead and supply the keys to the PGP object via it's constructor.")]
		public void SignFile(string inputFilePath, string outputFilePath, string privateKeyFilePath, string passPhrase,
			bool armor,
			bool withIntegrityCheck, string name)
		{
			SignFile(inputFilePath, outputFilePath, privateKeyFilePath, passPhrase, armor);
		}

		[Obsolete("This method is obsolete and will be removed in a future release. Use SignFile(FileInfo inputFile, FileInfo outputFile) instead and supply the keys to the PGP object via it's constructor.")]
		public void SignFile(string inputFilePath, string outputFilePath, IEncryptionKeys encryptionKeys, bool armor,
			bool withIntegrityCheck, string name)
		{
			SignFile(inputFilePath, outputFilePath, encryptionKeys, armor);
		}

		/// <summary>
		/// Sign the file pointed to by unencryptedFileInfo and
		/// </summary>
		/// <param name="inputFilePath">Plain data file path to be signed</param>
		/// <param name="outputFilePath">Output PGP signed file path</param>
		/// <param name="privateKeyFilePath">PGP secret key file path</param>
		/// <param name="passPhrase">PGP secret key password</param>
		/// <param name="armor">True, means a binary data representation as an ASCII-only text. Otherwise, false</param>
		[Obsolete("This method is obsolete and will be removed in a future release. Use SignFile(FileInfo inputFile, FileInfo outputFile) instead and supply the keys to the PGP object via it's constructor.")]
		public void SignFile(string inputFilePath, string outputFilePath,
			string privateKeyFilePath, string passPhrase, bool armor = true)
		{
			EncryptionKeys = new EncryptionKeys(new FileInfo(privateKeyFilePath), passPhrase);
			SignFile(inputFilePath, outputFilePath, armor);
		}

		/// <summary>
		/// Sign the file pointed to by unencryptedFileInfo and
		/// </summary>
		/// <param name="inputFilePath">Plain data file path to be signed</param>
		/// <param name="outputFilePath">Output PGP signed file path</param>
		/// <param name="encryptionKeys">Encryption keys</param>
		/// <param name="armor">True, means a binary data representation as an ASCII-only text. Otherwise, false</param>
		[Obsolete("This method is obsolete and will be removed in a future release. Use SignFile(FileInfo inputFile, FileInfo outputFile) instead and supply the keys to the PGP object via it's constructor.")]
		public void SignFile(string inputFilePath, string outputFilePath, IEncryptionKeys encryptionKeys,
			bool armor = true)
		{
			EncryptionKeys = encryptionKeys;
			SignFile(inputFilePath, outputFilePath, armor);
		}

		/// <summary>
		/// Sign the file pointed to by unencryptedFileInfo and
		/// </summary>
		/// <param name="inputFilePath">Plain data file path to be signed</param>
		/// <param name="outputFilePath">Output PGP signed file path</param>
		/// <param name="armor">True, means a binary data representation as an ASCII-only text. Otherwise, false</param>
		[Obsolete("This method is obsolete and will be removed in a future release. Use SignFile(FileInfo inputFile, FileInfo outputFile) instead and supply the keys to the PGP object via it's constructor.")]
		public void SignFile(string inputFilePath, string outputFilePath,
			bool armor = true)
		{
			if (string.IsNullOrEmpty(inputFilePath))
				throw new ArgumentException("InputFilePath");
			if (string.IsNullOrEmpty(outputFilePath))
				throw new ArgumentException("OutputFilePath");
			if (EncryptionKeys == null)
				throw new ArgumentException("EncryptionKeys");

			if (!File.Exists(inputFilePath))
				throw new FileNotFoundException($"Input file [{inputFilePath}] does not exist.");

			using (Stream outputStream = File.Create(outputFilePath))
			{
				if (armor)
				{
					using (ArmoredOutputStream armoredOutputStream = new ArmoredOutputStream(outputStream))
					{
						OutputSigned(inputFilePath, armoredOutputStream);
					}
				}
				else
					OutputSigned(inputFilePath, outputStream);
			}
		}

		#endregion SignFile

		#region SignStreamAsync

		// We do not implement signing with integrity check or name. (implemented for encryption)
		[Obsolete("This method is obsolete and will be removed in a future release. Use SignStreamAsync(Stream inputStream, Stream outputStream) instead and supply the keys to the PGP object via it's constructor.")]
		public async Task SignStreamAsync(Stream inputStream, Stream outputStream, bool armor, bool withIntegrityCheck,
			string name)
		{
			await SignStreamAsync(inputStream, outputStream, armor);
		}

		[Obsolete("This method is obsolete and will be removed in a future release. Use SignStreamAsync(Stream inputStream, Stream outputStream) instead and supply the keys to the PGP object via it's constructor.")]
		public async Task SignStreamAsync(Stream inputStream, Stream outputStream, IEncryptionKeys encryptionKeys,
			bool armor,
			bool withIntegrityCheck, string name)
		{
			await SignStreamAsync(inputStream, outputStream, encryptionKeys, armor);
		}

		[Obsolete("This method is obsolete and will be removed in a future release. Use SignStreamAsync(Stream inputStream, Stream outputStream) instead and supply the keys to the PGP object via it's constructor.")]
		public async Task SignStreamAsync(Stream inputStream, Stream outputStream, Stream privateKeyStream,
			string passPhrase, bool armor,
			bool withIntegrityCheck, string name)
		{
			await SignStreamAsync(inputStream, outputStream, privateKeyStream, passPhrase, armor);
		}

		/// <summary>
		/// Sign the stream pointed to by unencryptedFileInfo and
		/// </summary>
		/// <param name="inputStream">Plain data stream to be signed</param>
		/// <param name="outputStream">Output PGP signed stream</param>
		/// <param name="privateKeyStream">PGP secret key stream</param>
		/// <param name="passPhrase">PGP secret key password</param>
		/// <param name="armor">True, means a binary data representation as an ASCII-only text. Otherwise, false</param>
		/// <param name="name">Name of signed file in message, defaults to the input file name</param>
		[Obsolete("This method is obsolete and will be removed in a future release. Use SignStreamAsync(Stream inputStream, Stream outputStream) instead and supply the keys to the PGP object via it's constructor.")]
		public async Task SignStreamAsync(Stream inputStream, Stream outputStream,
			Stream privateKeyStream, string passPhrase, bool armor = true,
			string name = DefaultFileName)
		{
			EncryptionKeys = new EncryptionKeys(privateKeyStream, passPhrase);
			await SignStreamAsync(inputStream, outputStream, armor, name);
		}

		/// <summary>
		/// Sign the stream pointed to by unencryptedFileInfo and
		/// </summary>
		/// <param name="inputStream">Plain data stream to be signed</param>
		/// <param name="outputStream">Output PGP signed stream</param>
		/// <param name="encryptionKeys">Encryption keys</param>
		/// <param name="armor">True, means a binary data representation as an ASCII-only text. Otherwise, false</param>
		/// <param name="name">Name of signed file in message, defaults to the input file name</param>
		[Obsolete("This method is obsolete and will be removed in a future release. Use SignStreamAsync(Stream inputStream, Stream outputStream) instead and supply the keys to the PGP object via it's constructor.")]
		public async Task SignStreamAsync(Stream inputStream, Stream outputStream, IEncryptionKeys encryptionKeys,
			bool armor = true, string name = DefaultFileName)
		{
			EncryptionKeys = encryptionKeys;
			await SignStreamAsync(inputStream, outputStream, armor, name);
		}

		/// <summary>
		/// Sign the stream pointed to by unencryptedFileInfo and
		/// </summary>
		/// <param name="inputStream">Plain data stream to be signed</param>
		/// <param name="outputStream">Output PGP signed stream</param>
		/// <param name="armor">True, means a binary data representation as an ASCII-only text. Otherwise, false</param>
		/// <param name="name">Name of signed file in message, defaults to the input file name</param>
		public async Task SignStreamAsync(Stream inputStream, Stream outputStream,
			bool armor = true, string name = DefaultFileName)
		{
			if (inputStream == null)
				throw new ArgumentException("InputStream");
			if (outputStream == null)
				throw new ArgumentException("OutputStream");
			if (EncryptionKeys == null)
				throw new ArgumentException("EncryptionKeys");
			if (inputStream.Position != 0)
				throw new ArgumentException("inputStream should be at start of stream");

			if (name == DefaultFileName && inputStream is FileStream fileStream)
			{
				string inputFilePath = fileStream.Name;
				name = Path.GetFileName(inputFilePath);
			}

			if (armor)
			{
				using (ArmoredOutputStream armoredOutputStream = new ArmoredOutputStream(outputStream))
				{
					await OutputSignedAsync(inputStream, armoredOutputStream, name);
				}
			}
			else
				await OutputSignedAsync(inputStream, outputStream, name);
		}

		#endregion SignStreamAsync

		#region SignStream

		// We do not implement signing with integrity check or name. (implemented for encryption)
		[Obsolete("This method is obsolete and will be removed in a future release. Use SignStream(Stream inputStream, Stream outputStream) instead and supply the keys to the PGP object via it's constructor.")]
		public void SignStream(Stream inputStream, Stream outputStream, Stream privateKeyStream, string passPhrase,
			bool armor,
			bool withIntegrityCheck, string name)
		{
			SignStream(inputStream, outputStream, privateKeyStream, passPhrase, armor);
		}

		[Obsolete("This method is obsolete and will be removed in a future release. Use SignStream(Stream inputStream, Stream outputStream) instead and supply the keys to the PGP object via it's constructor.")]
		public void SignStream(Stream inputStream, Stream outputStream, IEncryptionKeys encryptionKeys, bool armor,
			bool withIntegrityCheck, string name)
		{
			SignStream(inputStream, outputStream, encryptionKeys, armor);
		}

		public void SignStream(Stream inputStream, Stream outputStream, bool armor, bool withIntegrityCheck,
			string name)
		{
			SignStream(inputStream, outputStream, armor);
		}

		/// <summary>
		/// Sign the stream pointed to by unencryptedFileInfo and
		/// </summary>
		/// <param name="inputStream">Plain data stream to be signed</param>
		/// <param name="outputStream">Output PGP signed stream</param>
		/// <param name="privateKeyStream">PGP secret key stream</param>
		/// <param name="passPhrase">PGP secret key password</param>
		/// <param name="armor">True, means a binary data representation as an ASCII-only text. Otherwise, false</param>
		/// <param name="name">Name of signed file in message, defaults to the input file name</param>
		[Obsolete("This method is obsolete and will be removed in a future release. Use SignStream(Stream inputStream, Stream outputStream) instead and supply the keys to the PGP object via it's constructor.")]
		public void SignStream(Stream inputStream, Stream outputStream,
			Stream privateKeyStream, string passPhrase, bool armor = true,
			string name = DefaultFileName)
		{
			EncryptionKeys = new EncryptionKeys(privateKeyStream, passPhrase);
			SignStream(inputStream, outputStream, armor, name);
		}

		/// <summary>
		/// Sign the stream pointed to by unencryptedFileInfo and
		/// </summary>
		/// <param name="inputStream">Plain data stream to be signed</param>
		/// <param name="outputStream">Output PGP signed stream</param>
		/// <param name="encryptionKeys">Encryption keys</param>
		/// <param name="armor">True, means a binary data representation as an ASCII-only text. Otherwise, false</param>
		/// <param name="name">Name of signed file in message, defaults to the input file name</param>
		[Obsolete("This method is obsolete and will be removed in a future release. Use SignStream(Stream inputStream, Stream outputStream) instead and supply the keys to the PGP object via it's constructor.")]
		public void SignStream(Stream inputStream, Stream outputStream, IEncryptionKeys encryptionKeys,
			bool armor = true, string name = DefaultFileName)
		{
			EncryptionKeys = encryptionKeys;
			SignStream(inputStream, outputStream, armor, name);
		}

		/// <summary>
		/// Sign the stream pointed to by unencryptedFileInfo and
		/// </summary>
		/// <param name="inputStream">Plain data stream to be signed</param>
		/// <param name="outputStream">Output PGP signed stream</param>
		/// <param name="armor">True, means a binary data representation as an ASCII-only text. Otherwise, false</param>
		/// <param name="name">Name of signed file in message, defaults to the input file name</param>
		public void SignStream(Stream inputStream, Stream outputStream,
			bool armor = true, string name = DefaultFileName)
		{
			if (inputStream == null)
				throw new ArgumentException("InputStream");
			if (outputStream == null)
				throw new ArgumentException("OutputStream");
			if (EncryptionKeys == null)
				throw new ArgumentException("EncryptionKeys");
			if (inputStream.Position != 0)
				throw new ArgumentException("inputStream should be at start of stream");

			if (name == DefaultFileName && inputStream is FileStream fileStream)
			{
				string inputFilePath = fileStream.Name;
				name = Path.GetFileName(inputFilePath);
			}

			if (armor)
			{
				using (ArmoredOutputStream armoredOutputStream = new ArmoredOutputStream(outputStream))
				{
					OutputSigned(inputStream, armoredOutputStream, name);
				}
			}
			else
				OutputSigned(inputStream, outputStream, name);
		}

		#endregion SignStream

		#region SignArmoredStringAsync

		/// <summary>
		/// Sign the string
		/// </summary>
		/// <param name="input">Plain string to be signed</param>
		/// <param name="privateKey">PGP secret key</param>
		/// <param name="passPhrase">PGP secret key password</param>
		/// <param name="name">Name of signed file in message, defaults to the input file name</param>
		[Obsolete("This method is obsolete and will be removed in a future release. Use SignArmoredStringAsync(string input) instead and supply the keys to the PGP object via it's constructor.")]
		public async Task<string> SignArmoredStringAsync(string input, string privateKey, string passPhrase,
			string name = DefaultFileName)
		{
			EncryptionKeys = new EncryptionKeys(await privateKey.GetStreamAsync(), passPhrase);

			using (Stream inputStream = await input.GetStreamAsync())
			using (Stream outputStream = new MemoryStream())
			{
				await SignStreamAsync(inputStream, outputStream, true, name);
				outputStream.Seek(0, SeekOrigin.Begin);
				return await outputStream.GetStringAsync();
			}
		}

		/// <summary>
		/// Sign the string
		/// </summary>
		/// <param name="input">Plain string to be signed</param>
		/// <param name="encryptionKeys">Encryption keys</param>
		/// <param name="name">Name of signed file in message, defaults to the input file name</param>
		[Obsolete("This method is obsolete and will be removed in a future release. Use SignArmoredStringAsync(string input) instead and supply the keys to the PGP object via it's constructor.")]
		public async Task<string> SignArmoredStringAsync(string input, IEncryptionKeys encryptionKeys,
			string name = DefaultFileName)
		{
			EncryptionKeys = encryptionKeys;

			using (Stream inputStream = await input.GetStreamAsync())
			using (Stream outputStream = new MemoryStream())
			{
				await SignStreamAsync(inputStream, outputStream, true, name);
				outputStream.Seek(0, SeekOrigin.Begin);
				return await outputStream.GetStringAsync();
			}
		}

		/// <summary>
		/// Sign the string
		/// </summary>
		/// <param name="input">Plain string to be signed</param>
		/// <param name="name">Name of signed file in message, defaults to the input file name</param>
		public async Task<string> SignArmoredStringAsync(string input,
			string name = DefaultFileName)
		{
			using (Stream inputStream = await input.GetStreamAsync())
			using (Stream outputStream = new MemoryStream())
			{
				await SignStreamAsync(inputStream, outputStream, true, name);
				outputStream.Seek(0, SeekOrigin.Begin);
				return await outputStream.GetStringAsync();
			}
		}

		#endregion SignArmoredStringAsync

		#region SignArmoredString

		/// <summary>
		/// Sign the string
		/// </summary>
		/// <param name="input">Plain string to be signed</param>
		/// <param name="privateKey">PGP secret key</param>
		/// <param name="passPhrase">PGP secret key password</param>
		/// <param name="name">Name of signed file in message, defaults to the input file name</param>
		[Obsolete("This method is obsolete and will be removed in a future release. Use SignArmoredString(string input) instead and supply the keys to the PGP object via it's constructor.")]
		public string SignArmoredString(string input, string privateKey, string passPhrase,
			string name = DefaultFileName)
		{
			EncryptionKeys = new EncryptionKeys(privateKey.GetStream(), passPhrase);

			using (Stream inputStream = input.GetStream())
			using (Stream outputStream = new MemoryStream())
			{
				SignStream(inputStream, outputStream, true, name);
				outputStream.Seek(0, SeekOrigin.Begin);
				return outputStream.GetString();
			}
		}

		/// <summary>
		/// Sign the string
		/// </summary>
		/// <param name="input">Plain string to be signed</param>
		/// <param name="encryptionKeys">Encryption keys</param>
		/// <param name="name">Name of signed file in message, defaults to the input file name</param>
		[Obsolete("This method is obsolete and will be removed in a future release. Use SignArmoredString(string input) instead and supply the keys to the PGP object via it's constructor.")]
		public string SignArmoredString(string input, IEncryptionKeys encryptionKeys, string name = DefaultFileName)
		{
			EncryptionKeys = encryptionKeys;

			using (Stream inputStream = input.GetStream())
			using (Stream outputStream = new MemoryStream())
			{
				SignStream(inputStream, outputStream, true, name);
				outputStream.Seek(0, SeekOrigin.Begin);
				return outputStream.GetString();
			}
		}

		/// <summary>
		/// Sign the string
		/// </summary>
		/// <param name="input">Plain string to be signed</param>
		/// <param name="name">Name of signed file in message, defaults to the input file name</param>
		public string SignArmoredString(string input, string name = DefaultFileName)
		{
			using (Stream inputStream = input.GetStream())
			using (Stream outputStream = new MemoryStream())
			{
				SignStream(inputStream, outputStream, true, name);
				outputStream.Seek(0, SeekOrigin.Begin);
				return outputStream.GetString();
			}
		}

		#endregion SignArmoredString

		#endregion Sign

		#region ClearSign

		#region ClearSignFileAsync

		// https://github.com/bcgit/bc-csharp/blob/f18a2dbbc2c1b4277e24a2e51f09cac02eedf1f5/crypto/test/src/openpgp/examples/ClearSignedFileProcessor.cs

		/// <summary>
		/// Clear sign the file pointed to by unencryptedFileInfo
		/// </summary>
		/// <param name="inputFilePath">Plain data file path to be signed</param>
		/// <param name="outputFilePath">Output PGP signed file path</param>
		/// <param name="privateKeyFilePath">PGP secret key file path</param>
		/// <param name="passPhrase">PGP secret key password</param>
		[Obsolete("This method is obsolete and will be removed in a future release. Use ClearSignFileAsync(FileInfo inputFile, FileInfo outputFile) instead and supply the keys to the PGP object via it's constructor.")]
		public async Task ClearSignFileAsync(string inputFilePath, string outputFilePath, string privateKeyFilePath,
			string passPhrase)
		{
			EncryptionKeys = new EncryptionKeys(new FileInfo(privateKeyFilePath), passPhrase);
			await ClearSignFileAsync(inputFilePath, outputFilePath);
		}

		/// <summary>
		/// Clear sign the file pointed to by unencryptedFileInfo
		/// </summary>
		/// <param name="inputFilePath">Plain data file path to be signed</param>
		/// <param name="outputFilePath">Output PGP signed file path</param>
		/// <param name="encryptionKeys">Encryption keys</param>
		[Obsolete("This method is obsolete and will be removed in a future release. Use ClearSignFileAsync(FileInfo inputFile, FileInfo outputFile) instead and supply the keys to the PGP object via it's constructor.")]
		public async Task ClearSignFileAsync(string inputFilePath, string outputFilePath,
			IEncryptionKeys encryptionKeys)
		{
			EncryptionKeys = encryptionKeys;
			await ClearSignFileAsync(inputFilePath, outputFilePath);
		}

		/// <summary>
		/// Clear sign the file pointed to by unencryptedFileInfo
		/// </summary>
		/// <param name="inputFilePath">Plain data file path to be signed</param>
		/// <param name="outputFilePath">Output PGP signed file path</param>
		[Obsolete("This method is obsolete and will be removed in a future release. Use ClearSignFileAsync(FileInfo inputFile, FileInfo outputFile) instead and supply the keys to the PGP object via it's constructor.")]
		public async Task ClearSignFileAsync(string inputFilePath, string outputFilePath)
		{
			if (string.IsNullOrEmpty(inputFilePath))
				throw new ArgumentException("InputFilePath");
			if (string.IsNullOrEmpty(outputFilePath))
				throw new ArgumentException("OutputFilePath");
			if (EncryptionKeys == null)
				throw new ArgumentException("EncryptionKeys");

			if (!File.Exists(inputFilePath))
				throw new FileNotFoundException($"Input file [{inputFilePath}] does not exist.");

			using (Stream outputStream = File.Create(outputFilePath))
			{
				await OutputClearSignedAsync(inputFilePath, outputStream);
			}
		}

		/// <summary>
		/// Clear sign the file pointed to by unencryptedFileInfo
		/// </summary>
		/// <param name="inputFile">Plain data file to be signed</param>
		/// <param name="outputFile">Output PGP signed file</param>
		/// <param name="privateKeyFile">PGP secret key file</param>
		/// <param name="passPhrase">PGP secret key password</param>
		[Obsolete("This method is obsolete and will be removed in a future release. Use ClearSignFileAsync(FileInfo inputFile, FileInfo outputFile) instead and supply the keys to the PGP object via it's constructor.")]
		public async Task ClearSignFileAsync(FileInfo inputFile, FileInfo outputFile, FileInfo privateKeyFile,
			string passPhrase)
		{
			EncryptionKeys = new EncryptionKeys(privateKeyFile, passPhrase);
			await ClearSignFileAsync(inputFile, outputFile);
		}

		/// <summary>
		/// Clear sign the file pointed to by unencryptedFileInfo
		/// </summary>
		/// <param name="inputFile">Plain data file to be signed</param>
		/// <param name="outputFile">Output PGP signed file</param>
		/// <param name="encryptionKeys">Encryption keys</param>
		[Obsolete("This method is obsolete and will be removed in a future release. Use ClearSignFileAsync(FileInfo inputFile, FileInfo outputFile) instead and supply the keys to the PGP object via it's constructor.")]
		public async Task ClearSignFileAsync(FileInfo inputFile, FileInfo outputFile, IEncryptionKeys encryptionKeys)
		{
			EncryptionKeys = encryptionKeys;
			await ClearSignFileAsync(inputFile, outputFile);
		}

		/// <summary>
		/// Clear sign the file pointed to by unencryptedFileInfo
		/// </summary>
		/// <param name="inputFile">Plain data file to be signed</param>
		/// <param name="outputFile">Output PGP signed file</param>
		public async Task ClearSignFileAsync(FileInfo inputFile, FileInfo outputFile)
		{
			if (inputFile == null)
				throw new ArgumentException("InputFile");
			if (outputFile == null)
				throw new ArgumentException("OutputFile");
			if (EncryptionKeys == null)
				throw new ArgumentException("EncryptionKeys");

			if (!inputFile.Exists)
				throw new FileNotFoundException($"Input file [{inputFile.Name}] does not exist.");

			using (Stream outputStream = outputFile.OpenWrite())
			{
				await OutputClearSignedAsync(inputFile, outputStream);
			}
		}

		#endregion ClearSignFileAsync

		#region ClearSignFile

		/// <summary>
		/// Clear sign the file pointed to by unencryptedFileInfo
		/// </summary>
		/// <param name="inputFilePath">Plain data file path to be signed</param>
		/// <param name="outputFilePath">Output PGP signed file path</param>
		/// <param name="privateKeyFilePath">PGP secret key file path</param>
		/// <param name="passPhrase">PGP secret key password</param>
		[Obsolete("This method is obsolete and will be removed in a future release. Use ClearSignFile(FileInfo inputFile, FileInfo outputFile) instead and supply the keys to the PGP object via it's constructor.")]
		public void ClearSignFile(string inputFilePath, string outputFilePath, string privateKeyFilePath,
			string passPhrase)
		{
			EncryptionKeys = new EncryptionKeys(new FileInfo(privateKeyFilePath), passPhrase);
			ClearSignFile(inputFilePath, outputFilePath);
		}

		/// <summary>
		/// Clear sign the file pointed to by unencryptedFileInfo
		/// </summary>
		/// <param name="inputFilePath">Plain data file path to be signed</param>
		/// <param name="outputFilePath">Output PGP signed file path</param>
		/// <param name="encryptionKeys">Encryption keys</param>
		[Obsolete("This method is obsolete and will be removed in a future release. Use ClearSignFile(FileInfo inputFile, FileInfo outputFile) instead and supply the keys to the PGP object via it's constructor.")]
		public void ClearSignFile(string inputFilePath, string outputFilePath, IEncryptionKeys encryptionKeys)
		{
			EncryptionKeys = encryptionKeys;
			ClearSignFile(inputFilePath, outputFilePath);
		}

		/// <summary>
		/// Clear sign the file pointed to by unencryptedFileInfo
		/// </summary>
		/// <param name="inputFilePath">Plain data file path to be signed</param>
		/// <param name="outputFilePath">Output PGP signed file path</param>
		[Obsolete("This method is obsolete and will be removed in a future release. Use ClearSignFile(FileInfo inputFile, FileInfo outputFile) instead and supply the keys to the PGP object via it's constructor.")]
		public void ClearSignFile(string inputFilePath, string outputFilePath)
		{
			if (string.IsNullOrEmpty(inputFilePath))
				throw new ArgumentException("InputFilePath");
			if (string.IsNullOrEmpty(outputFilePath))
				throw new ArgumentException("OutputFilePath");
			if (EncryptionKeys == null)
				throw new ArgumentException("EncryptionKeys");

			if (!File.Exists(inputFilePath))
				throw new FileNotFoundException($"Input file [{inputFilePath}] does not exist.");

			using (Stream outputStream = File.Create(outputFilePath))
			{
				OutputClearSigned(inputFilePath, outputStream);
			}
		}

		/// <summary>
		/// Clear sign the file pointed to by unencryptedFileInfo
		/// </summary>
		/// <param name="inputFile">Plain data file to be signed</param>
		/// <param name="outputFile">Output PGP signed file</param>
		/// <param name="privateKeyFile">PGP secret key file</param>
		/// <param name="passPhrase">PGP secret key password</param>
		[Obsolete("This method is obsolete and will be removed in a future release. Use ClearSignFile(FileInfo inputFile, FileInfo outputFile) instead and supply the keys to the PGP object via it's constructor.")]
		public void ClearSignFile(FileInfo inputFile, FileInfo outputFile, FileInfo privateKeyFile, string passPhrase)
		{
			EncryptionKeys = new EncryptionKeys(privateKeyFile, passPhrase);
			ClearSignFile(inputFile, outputFile);
		}

		/// <summary>
		/// Clear sign the file pointed to by unencryptedFileInfo
		/// </summary>
		/// <param name="inputFile">Plain data file to be signed</param>
		/// <param name="outputFile">Output PGP signed file</param>
		/// <param name="encryptionKeys">Encryption keys</param>
		[Obsolete("This method is obsolete and will be removed in a future release. Use ClearSignFile(FileInfo inputFile, FileInfo outputFile) instead and supply the keys to the PGP object via it's constructor.")]
		public void ClearSignFile(FileInfo inputFile, FileInfo outputFile, IEncryptionKeys encryptionKeys)
		{
			EncryptionKeys = encryptionKeys;
			ClearSignFile(inputFile, outputFile);
		}

		/// <summary>
		/// Clear sign the file pointed to by unencryptedFileInfo
		/// </summary>
		/// <param name="inputFile">Plain data file to be signed</param>
		/// <param name="outputFile">Output PGP signed file</param>
		public void ClearSignFile(FileInfo inputFile, FileInfo outputFile)
		{
			if (inputFile == null)
				throw new ArgumentException("InputFile");
			if (outputFile == null)
				throw new ArgumentException("OutputFile");
			if (EncryptionKeys == null)
				throw new ArgumentException("EncryptionKeys");

			if (!inputFile.Exists)
				throw new FileNotFoundException($"Input file [{inputFile.Name}] does not exist.");

			using (Stream outputStream = outputFile.OpenWrite())
			{
				OutputClearSigned(inputFile, outputStream);
			}
		}

		#endregion ClearSignFile

		#region ClearSignStreamAsync

		/// <summary>
		/// Clear sign the provided stream
		/// </summary>
		/// <param name="inputStream">Plain data stream to be signed</param>
		/// <param name="outputStream">Output PGP signed stream</param>
		/// <param name="privateKeyStream">PGP secret key stream</param>
		/// <param name="passPhrase">PGP secret key password</param>
		[Obsolete("This method is obsolete and will be removed in a future release. Use ClearSignStreamAsync(Stream inputStream, Stream outputStream) instead and supply the keys to the PGP object via it's constructor.")]
		public async Task ClearSignStreamAsync(Stream inputStream, Stream outputStream, Stream privateKeyStream,
			string passPhrase)
		{
			EncryptionKeys = new EncryptionKeys(privateKeyStream, passPhrase);
			await ClearSignStreamAsync(inputStream, outputStream);
		}

		/// <summary>
		/// Clear sign the provided stream
		/// </summary>
		/// <param name="inputStream">Plain data stream to be signed</param>
		/// <param name="outputStream">Output PGP signed stream</param>
		/// <param name="encryptionKeys">Encryption keys</param>
		[Obsolete("This method is obsolete and will be removed in a future release. Use ClearSignStreamAsync(Stream inputStream, Stream outputStream) instead and supply the keys to the PGP object via it's constructor.")]
		public async Task ClearSignStreamAsync(Stream inputStream, Stream outputStream, IEncryptionKeys encryptionKeys)
		{
			EncryptionKeys = encryptionKeys;
			await ClearSignStreamAsync(inputStream, outputStream);
		}

		/// <summary>
		/// Clear sign the provided stream
		/// </summary>
		/// <param name="inputStream">Plain data stream to be signed</param>
		/// <param name="outputStream">Output PGP signed stream</param>
		public async Task ClearSignStreamAsync(Stream inputStream, Stream outputStream)
		{
			if (inputStream == null)
				throw new ArgumentException("InputStream");
			if (outputStream == null)
				throw new ArgumentException("OutputStream");
			if (EncryptionKeys == null)
				throw new ArgumentException("EncryptionKeys");
			if (inputStream.Position != 0)
				throw new ArgumentException("inputStream should be at start of stream");

			await OutputClearSignedAsync(inputStream, outputStream);
		}

		#endregion ClearSignStreamAsync

		#region ClearSignStream

		/// <summary>
		/// Clear sign the provided stream
		/// </summary>
		/// <param name="inputStream">Plain data stream to be signed</param>
		/// <param name="outputStream">Output PGP signed stream</param>
		/// <param name="privateKeyStream">PGP secret key stream</param>
		/// <param name="passPhrase">PGP secret key password</param>
		[Obsolete("This method is obsolete and will be removed in a future release. Use ClearSignStream(Stream inputStream, Stream outputStream) instead and supply the keys to the PGP object via it's constructor.")]
		public void ClearSignStream(Stream inputStream, Stream outputStream, Stream privateKeyStream, string passPhrase)
		{
			EncryptionKeys = new EncryptionKeys(privateKeyStream, passPhrase);
			ClearSignStream(inputStream, outputStream);
		}

		/// <summary>
		/// Clear sign the provided stream
		/// </summary>
		/// <param name="inputStream">Plain data stream to be signed</param>
		/// <param name="outputStream">Output PGP signed stream</param>
		/// <param name="encryptionKeys">Encryption keys</param>
		[Obsolete("This method is obsolete and will be removed in a future release. Use ClearSignStream(Stream inputStream, Stream outputStream) instead and supply the keys to the PGP object via it's constructor.")]
		public void ClearSignStream(Stream inputStream, Stream outputStream, IEncryptionKeys encryptionKeys)
		{
			EncryptionKeys = encryptionKeys;
			ClearSignStream(inputStream, outputStream);
		}

		/// <summary>
		/// Clear sign the provided stream
		/// </summary>
		/// <param name="inputStream">Plain data stream to be signed</param>
		/// <param name="outputStream">Output PGP signed stream</param>
		public void ClearSignStream(Stream inputStream, Stream outputStream)
		{
			if (inputStream == null)
				throw new ArgumentException("InputStream");
			if (outputStream == null)
				throw new ArgumentException("OutputStream");
			if (EncryptionKeys == null)
				throw new ArgumentException("EncryptionKeys");
			if (inputStream.Position != 0)
				throw new ArgumentException("inputStream should be at start of stream");

			OutputClearSigned(inputStream, outputStream);
		}

		#endregion ClearSignStream

		#region ClearSignArmoredStringAsync

		/// <summary>
		/// Clear sign the provided string
		/// </summary>
		/// <param name="input">Plain string to be signed</param>
		/// <param name="privateKey">PGP secret key</param>
		/// <param name="passPhrase">PGP secret key password</param>
		[Obsolete("This method is obsolete and will be removed in a future release. Use ClearSignArmoredStringAsync(string input) instead and supply the keys to the PGP object via it's constructor.")]
		public async Task<string> ClearSignArmoredStringAsync(string input, string privateKey, string passPhrase)
		{
			EncryptionKeys = new EncryptionKeys(await privateKey.GetStreamAsync(), passPhrase);

			using (Stream inputStream = await input.GetStreamAsync())
			using (Stream outputStream = new MemoryStream())
			{
				await ClearSignStreamAsync(inputStream, outputStream);
				outputStream.Seek(0, SeekOrigin.Begin);
				return await outputStream.GetStringAsync();
			}
		}

		/// <summary>
		/// Clear sign the provided string
		/// </summary>
		/// <param name="input">Plain string to be signed</param>
		/// <param name="encryptionKeys">Encryption keys</param>
		[Obsolete("This method is obsolete and will be removed in a future release. Use ClearSignArmoredStringAsync(string input) instead and supply the keys to the PGP object via it's constructor.")]
		public async Task<string> ClearSignArmoredStringAsync(string input, IEncryptionKeys encryptionKeys)
		{
			EncryptionKeys = encryptionKeys;

			using (Stream inputStream = await input.GetStreamAsync())
			using (Stream outputStream = new MemoryStream())
			{
				await ClearSignStreamAsync(inputStream, outputStream);
				outputStream.Seek(0, SeekOrigin.Begin);
				return await outputStream.GetStringAsync();
			}
		}

		/// <summary>
		/// Clear sign the provided string
		/// </summary>
		/// <param name="input">Plain string to be signed</param>
		public async Task<string> ClearSignArmoredStringAsync(string input)
		{
			using (Stream inputStream = await input.GetStreamAsync())
			using (Stream outputStream = new MemoryStream())
			{
				await ClearSignStreamAsync(inputStream, outputStream);
				outputStream.Seek(0, SeekOrigin.Begin);
				return await outputStream.GetStringAsync();
			}
		}

		#endregion ClearSignArmoredStringAsync

		#region ClearSignArmoredString

		/// <summary>
		/// Clear sign the provided string
		/// </summary>
		/// <param name="input">Plain string to be signed</param>
		/// <param name="privateKey">PGP secret key</param>
		/// <param name="passPhrase">PGP secret key password</param>
		[Obsolete("This method is obsolete and will be removed in a future release. Use ClearSignArmoredString(string input) instead and supply the keys to the PGP object via it's constructor.")]
		public string ClearSignArmoredString(string input, string privateKey, string passPhrase)
		{
			EncryptionKeys = new EncryptionKeys(privateKey.GetStream(), passPhrase);

			using (Stream inputStream = input.GetStream())
			using (Stream outputStream = new MemoryStream())
			{
				ClearSignStream(inputStream, outputStream);
				outputStream.Seek(0, SeekOrigin.Begin);
				return outputStream.GetString();
			}
		}

		/// <summary>
		/// Clear sign the provided string
		/// </summary>
		/// <param name="input">Plain string to be signed</param>
		/// <param name="encryptionKeys">Encryption keys</param>
		[Obsolete("This method is obsolete and will be removed in a future release. Use ClearSignArmoredString(string input) instead and supply the keys to the PGP object via it's constructor.")]
		public string ClearSignArmoredString(string input, IEncryptionKeys encryptionKeys)
		{
			EncryptionKeys = encryptionKeys;

			using (Stream inputStream = input.GetStream())
			using (Stream outputStream = new MemoryStream())
			{
				ClearSignStream(inputStream, outputStream);
				outputStream.Seek(0, SeekOrigin.Begin);
				return outputStream.GetString();
			}
		}

		/// <summary>
		/// Clear sign the provided string
		/// </summary>
		/// <param name="input">Plain string to be signed</param>
		public string ClearSignArmoredString(string input)
		{
			using (Stream inputStream = input.GetStream())
			using (Stream outputStream = new MemoryStream())
			{
				ClearSignStream(inputStream, outputStream);
				outputStream.Seek(0, SeekOrigin.Begin);
				return outputStream.GetString();
			}
		}

		#endregion ClearSignArmoredString

		#endregion ClearSign

		#region Decrypt

		#region DecryptFileAsync

		/// <summary>
		/// PGP decrypt a given file.
		/// </summary>
		/// <param name="inputFilePath">PGP encrypted data file path</param>
		/// <param name="outputFilePath">Output PGP decrypted file path</param>
		/// <param name="privateKeyFilePath">PGP secret key file path</param>
		/// <param name="passPhrase">PGP secret key password</param>
		[Obsolete("This method is obsolete and will be removed in a future release. Use DecryptFileAsync(FileInfo inputFile, FileInfo outputFile) instead and supply the keys to the PGP object via it's constructor.")]
		public async Task DecryptFileAsync(string inputFilePath, string outputFilePath, string privateKeyFilePath,
			string passPhrase)
		{
			EncryptionKeys = new EncryptionKeys(new FileInfo(privateKeyFilePath), passPhrase);
			await DecryptFileAsync(inputFilePath, outputFilePath);
		}

		/// <summary>
		/// PGP decrypt a given file.
		/// </summary>
		/// <param name="inputFilePath">PGP encrypted data file path</param>
		/// <param name="outputFilePath">Output PGP decrypted file path</param>
		/// <param name="encryptionKeys">Encryption keys</param>
		[Obsolete("This method is obsolete and will be removed in a future release. Use DecryptFileAsync(FileInfo inputFile, FileInfo outputFile) instead and supply the keys to the PGP object via it's constructor.")]
		public async Task DecryptFileAsync(string inputFilePath, string outputFilePath, IEncryptionKeys encryptionKeys)
		{
			EncryptionKeys = encryptionKeys;
			await DecryptFileAsync(inputFilePath, outputFilePath);
		}

		/// <summary>
		/// PGP decrypt a given file.
		/// </summary>
		/// <param name="inputFilePath">PGP encrypted data file path</param>
		/// <param name="outputFilePath">Output PGP decrypted file path</param>
		[Obsolete("This method is obsolete and will be removed in a future release. Use DecryptFileAsync(FileInfo inputFile, FileInfo outputFile) instead and supply the keys to the PGP object via it's constructor.")]
		public async Task DecryptFileAsync(string inputFilePath, string outputFilePath)
		{
			if (string.IsNullOrEmpty(inputFilePath))
				throw new ArgumentException("InputFilePath");
			if (string.IsNullOrEmpty(outputFilePath))
				throw new ArgumentException("OutputFilePath");
			if (EncryptionKeys == null)
				throw new ArgumentNullException(nameof(EncryptionKeys), "Encryption Key not found.");

			if (!File.Exists(inputFilePath))
				throw new FileNotFoundException($"Encrypted File [{inputFilePath}] not found.");

			using (Stream inputStream = File.OpenRead(inputFilePath))
			using (Stream outStream = File.Create(outputFilePath))
				await DecryptStreamAsync(inputStream, outStream);
		}

		/// <summary>
		/// PGP decrypt a given file.
		/// </summary>
		/// <param name="inputFile">PGP encrypted data file</param>
		/// <param name="outputFile">Output PGP decrypted file</param>
		/// <param name="privateKeyFile">PGP secret key file</param>
		/// <param name="passPhrase">PGP secret key password</param>
		[Obsolete("This method is obsolete and will be removed in a future release. Use DecryptFileAsync(FileInfo inputFile, FileInfo outputFile) instead and supply the keys to the PGP object via it's constructor.")]
		public async Task DecryptFileAsync(FileInfo inputFile, FileInfo outputFile, FileInfo privateKeyFile,
			string passPhrase)
		{
			EncryptionKeys = new EncryptionKeys(privateKeyFile, passPhrase);
			await DecryptFileAsync(inputFile, outputFile);
		}

		/// <summary>
		/// PGP decrypt a given file.
		/// </summary>
		/// <param name="inputFile">PGP encrypted data file</param>
		/// <param name="outputFile">Output PGP decrypted file</param>
		/// <param name="encryptionKeys">Encryption keys</param>
		[Obsolete("This method is obsolete and will be removed in a future release. Use DecryptFileAsync(FileInfo inputFile, FileInfo outputFile) instead and supply the keys to the PGP object via it's constructor.")]
		public async Task DecryptFileAsync(FileInfo inputFile, FileInfo outputFile, IEncryptionKeys encryptionKeys)
		{
			EncryptionKeys = encryptionKeys;
			await DecryptFileAsync(inputFile, outputFile);
		}

		/// <summary>
		/// PGP decrypt a given file.
		/// </summary>
		/// <param name="inputFile">PGP encrypted data file</param>
		/// <param name="outputFile">Output PGP decrypted file</param>
		public async Task DecryptFileAsync(FileInfo inputFile, FileInfo outputFile)
		{
			if (inputFile == null)
				throw new ArgumentException("InputFile");
			if (outputFile == null)
				throw new ArgumentException("OutputFile");
			if (EncryptionKeys == null)
				throw new ArgumentNullException(nameof(EncryptionKeys), "Encryption Key not found.");

			if (!inputFile.Exists)
				throw new FileNotFoundException($"Encrypted File [{inputFile.FullName}] not found.");

			using (Stream inputStream = inputFile.OpenRead())
			using (Stream outStream = outputFile.OpenWrite())
				await DecryptStreamAsync(inputStream, outStream);
		}

		#endregion DecryptFileAsync

		#region DecryptFile

		/// <summary>
		/// PGP decrypt a given file.
		/// </summary>
		/// <param name="inputFilePath">PGP encrypted data file path</param>
		/// <param name="outputFilePath">Output PGP decrypted file path</param>
		/// <param name="privateKeyFilePath">PGP secret key file path</param>
		/// <param name="passPhrase">PGP secret key password</param>
		[Obsolete("This method is obsolete and will be removed in a future release. Use DecryptFile(FileInfo inputFile, FileInfo outputFile) instead and supply the keys to the PGP object via it's constructor.")]
		public void DecryptFile(string inputFilePath, string outputFilePath, string privateKeyFilePath,
			string passPhrase)
		{
			EncryptionKeys = new EncryptionKeys(new FileInfo(privateKeyFilePath), passPhrase);
			DecryptFile(inputFilePath, outputFilePath);
		}

		/// <summary>
		/// PGP decrypt a given file.
		/// </summary>
		/// <param name="inputFilePath">PGP encrypted data file path</param>
		/// <param name="outputFilePath">Output PGP decrypted file path</param>
		/// <param name="encryptionKeys">Encryption keys</param>
		[Obsolete("This method is obsolete and will be removed in a future release. Use DecryptFile(FileInfo inputFile, FileInfo outputFile) instead and supply the keys to the PGP object via it's constructor.")]
		public void DecryptFile(string inputFilePath, string outputFilePath, IEncryptionKeys encryptionKeys)
		{
			EncryptionKeys = encryptionKeys;
			DecryptFile(inputFilePath, outputFilePath);
		}

		/// <summary>
		/// PGP decrypt a given file.
		/// </summary>
		/// <param name="inputFilePath">PGP encrypted data file path</param>
		/// <param name="outputFilePath">Output PGP decrypted file path</param>
		[Obsolete("This method is obsolete and will be removed in a future release. Use DecryptFile(FileInfo inputFile, FileInfo outputFile) instead and supply the keys to the PGP object via it's constructor.")]
		public void DecryptFile(string inputFilePath, string outputFilePath)
		{
			if (string.IsNullOrEmpty(inputFilePath))
				throw new ArgumentException("InputFilePath");
			if (string.IsNullOrEmpty(outputFilePath))
				throw new ArgumentException("OutputFilePath");
			if (EncryptionKeys == null)
				throw new ArgumentNullException(nameof(EncryptionKeys), "Encryption Key not found.");

			if (!File.Exists(inputFilePath))
				throw new FileNotFoundException($"Encrypted File [{inputFilePath}] not found.");

			using (Stream inputStream = File.OpenRead(inputFilePath))
			using (Stream outStream = File.Create(outputFilePath))
				Decrypt(inputStream, outStream);
		}

		/// <summary>
		/// PGP decrypt a given file.
		/// </summary>
		/// <param name="inputFile">PGP encrypted data file</param>
		/// <param name="outputFile">Output PGP decrypted file</param>
		/// <param name="privateKeyFile">PGP secret key file</param>
		/// <param name="passPhrase">PGP secret key password</param>
		[Obsolete("This method is obsolete and will be removed in a future release. Use DecryptFile(FileInfo inputFile, FileInfo outputFile) instead and supply the keys to the PGP object via it's constructor.")]
		public void DecryptFile(FileInfo inputFile, FileInfo outputFile, FileInfo privateKeyFile, string passPhrase)
		{
			EncryptionKeys = new EncryptionKeys(privateKeyFile, passPhrase);
			DecryptFile(inputFile, outputFile);
		}

		/// <summary>
		/// PGP decrypt a given file.
		/// </summary>
		/// <param name="inputFile">PGP encrypted data file</param>
		/// <param name="outputFile">Output PGP decrypted file</param>
		/// <param name="encryptionKeys">Encryption keys</param>
		[Obsolete("This method is obsolete and will be removed in a future release. Use DecryptFile(FileInfo inputFile, FileInfo outputFile) instead and supply the keys to the PGP object via it's constructor.")]
		public void DecryptFile(FileInfo inputFile, FileInfo outputFile, IEncryptionKeys encryptionKeys)
		{
			EncryptionKeys = encryptionKeys;
			DecryptFile(inputFile, outputFile);
		}

		/// <summary>
		/// PGP decrypt a given file.
		/// </summary>
		/// <param name="inputFile">PGP encrypted data file</param>
		/// <param name="outputFile">Output PGP decrypted file</param>
		public void DecryptFile(FileInfo inputFile, FileInfo outputFile)
		{
			if (inputFile == null)
				throw new ArgumentException("InputFile");
			if (outputFile == null)
				throw new ArgumentException("OutputFile");
			if (EncryptionKeys == null)
				throw new ArgumentNullException(nameof(EncryptionKeys), "Encryption Key not found.");

			if (!inputFile.Exists)
				throw new FileNotFoundException($"Encrypted File [{inputFile.FullName}] not found.");

			using (Stream inputStream = inputFile.OpenRead())
			using (Stream outStream = outputFile.OpenWrite())
				DecryptStream(inputStream, outStream);
		}

		#endregion DecryptFile

		#region DecryptStreamAsync

		/// <summary>
		/// PGP decrypt a given stream.
		/// </summary>
		/// <param name="inputStream">PGP encrypted data stream</param>
		/// <param name="outputStream">Output PGP decrypted stream</param>
		/// <param name="privateKeyStream">PGP secret key stream</param>
		/// <param name="passPhrase">PGP secret key password</param>
		[Obsolete("This method is obsolete and will be removed in a future release. Use DecryptStreamAsync(Stream inputStream, Stream outputStream) instead and supply the keys to the PGP object via it's constructor.")]
		public async Task<Stream> DecryptStreamAsync(Stream inputStream, Stream outputStream, Stream privateKeyStream,
			string passPhrase)
		{
			EncryptionKeys = new EncryptionKeys(privateKeyStream, passPhrase);
			await DecryptStreamAsync(inputStream, outputStream);
			return outputStream;
		}

		/// <summary>
		/// PGP decrypt a given stream.
		/// </summary>
		/// <param name="inputStream">PGP encrypted data stream</param>
		/// <param name="outputStream">Output PGP decrypted stream</param>
		/// <param name="encryptionKeys">Encryption keys</param>
		[Obsolete("This method is obsolete and will be removed in a future release. Use DecryptStreamAsync(Stream inputStream, Stream outputStream) instead and supply the keys to the PGP object via it's constructor.")]
		public async Task<Stream> DecryptStreamAsync(Stream inputStream, Stream outputStream,
			IEncryptionKeys encryptionKeys)
		{
			EncryptionKeys = encryptionKeys;
			await DecryptStreamAsync(inputStream, outputStream);
			return outputStream;
		}

		/// <summary>
		/// PGP decrypt a given stream.
		/// </summary>
		/// <param name="inputStream">PGP encrypted data stream</param>
		/// <param name="outputStream">Output PGP decrypted stream</param>
		public async Task<Stream> DecryptStreamAsync(Stream inputStream, Stream outputStream)
		{
			if (inputStream == null)
				throw new ArgumentException("InputStream");
			if (outputStream == null)
				throw new ArgumentException("OutputStream");
			if (EncryptionKeys == null)
				throw new ArgumentNullException(nameof(EncryptionKeys), "Encryption Key not found.");
			if (inputStream.Position != 0)
				throw new ArgumentException("inputStream should be at start of stream");

			await DecryptAsync(inputStream, outputStream);
			return outputStream;
		}

		#endregion DecryptStreamAsync

		#region DecryptStream

		/// <summary>
		/// PGP decrypt a given stream.
		/// </summary>
		/// <param name="inputStream">PGP encrypted data stream</param>
		/// <param name="outputStream">Output PGP decrypted stream</param>
		/// <param name="privateKeyStream">PGP secret key stream</param>
		/// <param name="passPhrase">PGP secret key password</param>
		[Obsolete("This method is obsolete and will be removed in a future release. Use DecryptStream(Stream inputStream, Stream outputStream) instead and supply the keys to the PGP object via it's constructor.")]
		public Stream DecryptStream(Stream inputStream, Stream outputStream, Stream privateKeyStream, string passPhrase)
		{
			EncryptionKeys = new EncryptionKeys(privateKeyStream, passPhrase);
			DecryptStream(inputStream, outputStream);
			return outputStream;
		}

		/// <summary>
		/// PGP decrypt a given stream.
		/// </summary>
		/// <param name="inputStream">PGP encrypted data stream</param>
		/// <param name="outputStream">Output PGP decrypted stream</param>
		/// <param name="encryptionKeys">Encryption keys</param>
		[Obsolete("This method is obsolete and will be removed in a future release. Use DecryptStream(Stream inputStream, Stream outputStream) instead and supply the keys to the PGP object via it's constructor.")]
		public Stream DecryptStream(Stream inputStream, Stream outputStream, IEncryptionKeys encryptionKeys)
		{
			EncryptionKeys = encryptionKeys;
			DecryptStream(inputStream, outputStream);
			return outputStream;
		}

		/// <summary>
		/// PGP decrypt a given stream.
		/// </summary>
		/// <param name="inputStream">PGP encrypted data stream</param>
		/// <param name="outputStream">Output PGP decrypted stream</param>
		public Stream DecryptStream(Stream inputStream, Stream outputStream)
		{
			if (inputStream == null)
				throw new ArgumentException("InputStream");
			if (outputStream == null)
				throw new ArgumentException("OutputStream");
			if (EncryptionKeys == null)
				throw new ArgumentNullException(nameof(EncryptionKeys), "Encryption Key not found.");
			if (inputStream.Position != 0)
				throw new ArgumentException("inputStream should be at start of stream");

			Decrypt(inputStream, outputStream);
			return outputStream;
		}

		#endregion DecryptStream

		#region DecryptArmoredStringAsync

		/// <summary>
		/// PGP decrypt a given string.
		/// </summary>
		/// <param name="input">PGP encrypted data stream</param>
		/// <param name="privateKey">PGP secret key stream</param>
		/// <param name="passPhrase">PGP secret key password</param>
		[Obsolete("This method is obsolete and will be removed in a future release. Use DecryptArmoredStringAsync(string input) instead and supply the keys to the PGP object via it's constructor.")]
		public async Task<string> DecryptArmoredStringAsync(string input, string privateKey, string passPhrase)
		{
			EncryptionKeys = new EncryptionKeys(await privateKey.GetStreamAsync(), passPhrase);

			using (Stream inputStream = await input.GetStreamAsync())
			using (Stream outputStream = new MemoryStream())
			{
				await DecryptStreamAsync(inputStream, outputStream);
				outputStream.Seek(0, SeekOrigin.Begin);
				return await outputStream.GetStringAsync();
			}
		}

		/// <summary>
		/// PGP decrypt a given string.
		/// </summary>
		/// <param name="input">PGP encrypted string</param>
		/// <param name="encryptionKeys">Encryption keys</param>
		[Obsolete("This method is obsolete and will be removed in a future release. Use DecryptArmoredStringAsync(string input) instead and supply the keys to the PGP object via it's constructor.")]
		public async Task<string> DecryptArmoredStringAsync(string input, IEncryptionKeys encryptionKeys)
		{
			EncryptionKeys = encryptionKeys;

			using (Stream inputStream = await input.GetStreamAsync())
			using (Stream outputStream = new MemoryStream())
			{
				await DecryptStreamAsync(inputStream, outputStream);
				outputStream.Seek(0, SeekOrigin.Begin);
				return await outputStream.GetStringAsync();
			}
		}

		/// <summary>
		/// PGP decrypt a given string.
		/// </summary>
		/// <param name="input">PGP encrypted string</param>
		public async Task<string> DecryptArmoredStringAsync(string input)
		{
			using (Stream inputStream = await input.GetStreamAsync())
			using (Stream outputStream = new MemoryStream())
			{
				await DecryptStreamAsync(inputStream, outputStream);
				outputStream.Seek(0, SeekOrigin.Begin);
				return await outputStream.GetStringAsync();
			}
		}

		#endregion DecryptArmoredStringAsync

		#region DecryptArmoredString

		/// <summary>
		/// PGP decrypt a given stream.
		/// </summary>
		/// <param name="input">PGP encrypted data stream</param>
		/// <param name="privateKey">PGP secret key stream</param>
		/// <param name="passPhrase">PGP secret key password</param>
		[Obsolete("This method is obsolete and will be removed in a future release. Use DecryptArmoredString(string input) instead and supply the keys to the PGP object via it's constructor.")]
		public string DecryptArmoredString(string input, string privateKey, string passPhrase)
		{
			EncryptionKeys = new EncryptionKeys(privateKey.GetStream(), passPhrase);

			using (Stream inputStream = input.GetStream())
			using (Stream outputStream = new MemoryStream())
			{
				DecryptStream(inputStream, outputStream);
				outputStream.Seek(0, SeekOrigin.Begin);
				return outputStream.GetString();
			}
		}

		/// <summary>
		/// PGP decrypt a given string.
		/// </summary>
		/// <param name="input">PGP encrypted string</param>
		/// <param name="encryptionKeys">Encryption keys</param>
		[Obsolete("This method is obsolete and will be removed in a future release. Use DecryptArmoredString(string input) instead and supply the keys to the PGP object via it's constructor.")]
		public string DecryptArmoredString(string input, IEncryptionKeys encryptionKeys)
		{
			EncryptionKeys = encryptionKeys;

			using (Stream inputStream = input.GetStream())
			using (Stream outputStream = new MemoryStream())
			{
				DecryptStream(inputStream, outputStream);
				outputStream.Seek(0, SeekOrigin.Begin);
				return outputStream.GetString();
			}
		}

		/// <summary>
		/// PGP decrypt a given string.
		/// </summary>
		/// <param name="input">PGP encrypted string</param>
		public string DecryptArmoredString(string input)
		{
			using (Stream inputStream = input.GetStream())
			using (Stream outputStream = new MemoryStream())
			{
				DecryptStream(inputStream, outputStream);
				outputStream.Seek(0, SeekOrigin.Begin);
				return outputStream.GetString();
			}
		}

		#endregion DecryptArmoredString

		#endregion Decrypt

		#region DecryptAndVerify

		#region DecryptFileAndVerifyAsync

		/// <summary>
		/// PGP decrypt and verify a given file.
		/// </summary>
		/// <param name="inputFilePath">PGP encrypted data file path to be decrypted and verified</param>
		/// <param name="outputFilePath">Output PGP decrypted and verified file path</param>
		/// <param name="publicKeyFilePath">PGP public key file path</param>
		/// <param name="privateKeyFilePath">PGP secret key file path</param>
		/// <param name="passPhrase">PGP secret key password</param>
		[Obsolete("This method is obsolete and will be removed in a future release. Use DecryptFileAndVerifyAsync(FileInfo inputFile, FileInfo outputFile) instead and supply the keys to the PGP object via it's constructor.")]
		public async Task DecryptFileAndVerifyAsync(string inputFilePath, string outputFilePath,
			string publicKeyFilePath, string privateKeyFilePath, string passPhrase)
		{
			EncryptionKeys = new EncryptionKeys(new FileInfo(publicKeyFilePath), new FileInfo(privateKeyFilePath),
				passPhrase);
			await DecryptFileAndVerifyAsync(inputFilePath, outputFilePath);
		}

		/// <summary>
		/// PGP decrypt and verify a given file.
		/// </summary>
		/// <param name="inputFilePath">PGP encrypted data file path to be decrypted and verified</param>
		/// <param name="outputFilePath">Output PGP decrypted and verified file path</param>
		/// <param name="encryptionKeys">Encryption keys</param>
		[Obsolete("This method is obsolete and will be removed in a future release. Use DecryptFileAndVerifyAsync(FileInfo inputFile, FileInfo outputFile) instead and supply the keys to the PGP object via it's constructor.")]
		public async Task DecryptFileAndVerifyAsync(string inputFilePath, string outputFilePath,
			IEncryptionKeys encryptionKeys)
		{
			EncryptionKeys = encryptionKeys;
			await DecryptFileAndVerifyAsync(inputFilePath, outputFilePath);
		}

		/// <summary>
		/// PGP decrypt and verify a given file.
		/// </summary>
		/// <param name="inputFilePath">PGP encrypted data file path to be decrypted and verified</param>
		/// <param name="outputFilePath">Output PGP decrypted and verified file path</param>
		[Obsolete("This method is obsolete and will be removed in a future release. Use DecryptFileAndVerifyAsync(FileInfo inputFile, FileInfo outputFile) instead and supply the keys to the PGP object via it's constructor.")]
		public async Task DecryptFileAndVerifyAsync(string inputFilePath, string outputFilePath)
		{
			if (string.IsNullOrEmpty(inputFilePath))
				throw new ArgumentException("InputFilePath");
			if (string.IsNullOrEmpty(outputFilePath))
				throw new ArgumentException("OutputFilePath");
			if (EncryptionKeys == null)
				throw new ArgumentException("EncryptionKeys");

			if (!File.Exists(inputFilePath))
				throw new FileNotFoundException($"Encrypted File [{inputFilePath}] not found.");

			using (Stream inputStream = File.OpenRead(inputFilePath))
			using (Stream outStream = File.Create(outputFilePath))
				await DecryptStreamAndVerifyAsync(inputStream, outStream);
		}

		/// <summary>
		/// PGP decrypt and verify a given file.
		/// </summary>
		/// <param name="inputFile">PGP encrypted data file to be decrypted and verified</param>
		/// <param name="outputFile">Output PGP decrypted and verified file</param>
		/// <param name="publicKeyFile">PGP public key file</param>
		/// <param name="privateKeyFile">PGP secret key file</param>
		/// <param name="passPhrase">PGP secret key password</param>
		[Obsolete("This method is obsolete and will be removed in a future release. Use DecryptFileAndVerifyAsync(FileInfo inputFile, FileInfo outputFile) instead and supply the keys to the PGP object via it's constructor.")]
		public async Task DecryptFileAndVerifyAsync(FileInfo inputFile, FileInfo outputFile, FileInfo publicKeyFile,
			FileInfo privateKeyFile, string passPhrase)
		{
			EncryptionKeys = new EncryptionKeys(publicKeyFile, privateKeyFile, passPhrase);
			await DecryptFileAndVerifyAsync(inputFile, outputFile);
		}

		/// <summary>
		/// PGP decrypt and verify a given file.
		/// </summary>
		/// <param name="inputFile">PGP encrypted data file to be decrypted and verified</param>
		/// <param name="outputFile">Output PGP decrypted and verified file</param>
		/// <param name="encryptionKeys">Encryption keys</param>
		[Obsolete("This method is obsolete and will be removed in a future release. Use DecryptFileAndVerifyAsync(FileInfo inputFile, FileInfo outputFile) instead and supply the keys to the PGP object via it's constructor.")]
		public async Task DecryptFileAndVerifyAsync(FileInfo inputFile, FileInfo outputFile,
			IEncryptionKeys encryptionKeys)
		{
			EncryptionKeys = encryptionKeys;
			await DecryptFileAndVerifyAsync(inputFile, outputFile);
		}

		/// <summary>
		/// PGP decrypt and verify a given file.
		/// </summary>
		/// <param name="inputFile">PGP encrypted data file path to be decrypted and verified</param>
		/// <param name="outputFile">Output PGP decrypted and verified file path</param>
		public async Task DecryptFileAndVerifyAsync(FileInfo inputFile, FileInfo outputFile)
		{
			if (inputFile == null)
				throw new ArgumentException("InputFile");
			if (outputFile == null)
				throw new ArgumentException("OutputFile");
			if (EncryptionKeys == null)
				throw new ArgumentException("EncryptionKeys");

			if (!inputFile.Exists)
				throw new FileNotFoundException($"Encrypted File [{inputFile.FullName}] not found.");

			using (Stream inputStream = inputFile.OpenRead())
			using (Stream outStream = outputFile.OpenWrite())
				await DecryptStreamAndVerifyAsync(inputStream, outStream);
		}

		#endregion DecryptFileAndVerifyAsync

		#region DecryptFileAndVerify

		/// <summary>
		/// PGP decrypt and verify a given file.
		/// </summary>
		/// <param name="inputFilePath">PGP encrypted data file path to be decrypted and verified</param>
		/// <param name="outputFilePath">Output PGP decrypted and verified file path</param>
		/// <param name="publicKeyFilePath">PGP public key file path</param>
		/// <param name="privateKeyFilePath">PGP secret key file path</param>
		/// <param name="passPhrase">PGP secret key password</param>
		[Obsolete("This method is obsolete and will be removed in a future release. Use DecryptFileAndVerify(FileInfo inputFile, FileInfo outputFile) instead and supply the keys to the PGP object via it's constructor.")]
		public void DecryptFileAndVerify(string inputFilePath, string outputFilePath, string publicKeyFilePath,
			string privateKeyFilePath, string passPhrase)
		{
			EncryptionKeys = new EncryptionKeys(new FileInfo(publicKeyFilePath), new FileInfo(privateKeyFilePath),
				passPhrase);
			DecryptFileAndVerify(inputFilePath, outputFilePath);
		}

		/// <summary>
		/// PGP decrypt and verify a given file.
		/// </summary>
		/// <param name="inputFilePath">PGP encrypted data file path to be decrypted and verified</param>
		/// <param name="outputFilePath">Output PGP decrypted and verified file path</param>
		/// <param name="encryptionKeys">Encryption keys</param>
		[Obsolete("This method is obsolete and will be removed in a future release. Use DecryptFileAndVerify(FileInfo inputFile, FileInfo outputFile) instead and supply the keys to the PGP object via it's constructor.")]
		public void DecryptFileAndVerify(string inputFilePath, string outputFilePath, IEncryptionKeys encryptionKeys)
		{
			EncryptionKeys = encryptionKeys;
			DecryptFileAndVerify(inputFilePath, outputFilePath);
		}

		/// <summary>
		/// PGP decrypt and verify a given file.
		/// </summary>
		/// <param name="inputFilePath">PGP encrypted data file path to be decrypted and verified</param>
		/// <param name="outputFilePath">Output PGP decrypted and verified file path</param>
		[Obsolete("This method is obsolete and will be removed in a future release. Use DecryptFileAndVerify(FileInfo inputFile, FileInfo outputFile) instead and supply the keys to the PGP object via it's constructor.")]
		public void DecryptFileAndVerify(string inputFilePath, string outputFilePath)
		{
			if (string.IsNullOrEmpty(inputFilePath))
				throw new ArgumentException("InputFilePath");
			if (string.IsNullOrEmpty(outputFilePath))
				throw new ArgumentException("OutputFilePath");
			if (EncryptionKeys == null)
				throw new ArgumentException("EncryptionKeys");

			if (!File.Exists(inputFilePath))
				throw new FileNotFoundException($"Encrypted File [{inputFilePath}] not found.");

			using (Stream inputStream = File.OpenRead(inputFilePath))
			using (Stream outStream = File.Create(outputFilePath))
				DecryptAndVerify(inputStream, outStream);
		}

		/// <summary>
		/// PGP decrypt and verify a given file.
		/// </summary>
		/// <param name="inputFile">PGP encrypted data file to be decrypted and verified</param>
		/// <param name="outputFile">Output PGP decrypted and verified file</param>
		/// <param name="publicKeyFile">PGP public key file</param>
		/// <param name="privateKeyFile">PGP secret key file</param>
		/// <param name="passPhrase">PGP secret key password</param>
		[Obsolete("This method is obsolete and will be removed in a future release. Use DecryptFileAndVerify(FileInfo inputFile, FileInfo outputFile) instead and supply the keys to the PGP object via it's constructor.")]
		public void DecryptFileAndVerify(FileInfo inputFile, FileInfo outputFile, FileInfo publicKeyFile,
			FileInfo privateKeyFile, string passPhrase)
		{
			EncryptionKeys = new EncryptionKeys(publicKeyFile, privateKeyFile, passPhrase);
			DecryptFileAndVerify(inputFile, outputFile);
		}

		/// <summary>
		/// PGP decrypt and verify a given file.
		/// </summary>
		/// <param name="inputFile">PGP encrypted data file to be decrypted and verified</param>
		/// <param name="outputFile">Output PGP decrypted and verified file</param>
		/// <param name="encryptionKeys">Encryption keys</param>
		[Obsolete("This method is obsolete and will be removed in a future release. Use DecryptFileAndVerify(FileInfo inputFile, FileInfo outputFile) instead and supply the keys to the PGP object via it's constructor.")]
		public void DecryptFileAndVerify(FileInfo inputFile, FileInfo outputFile, IEncryptionKeys encryptionKeys)
		{
			EncryptionKeys = encryptionKeys;
			DecryptFileAndVerify(inputFile, outputFile);
		}

		/// <summary>
		/// PGP decrypt and verify a given file.
		/// </summary>
		/// <param name="inputFile">PGP encrypted data file path to be decrypted and verified</param>
		/// <param name="outputFile">Output PGP decrypted and verified file</param>
		public void DecryptFileAndVerify(FileInfo inputFile, FileInfo outputFile)
		{
			if (inputFile == null)
				throw new ArgumentException("InputFile");
			if (outputFile == null)
				throw new ArgumentException("OutputFile");
			if (EncryptionKeys == null)
				throw new ArgumentException("EncryptionKeys");

			if (!inputFile.Exists)
				throw new FileNotFoundException($"Encrypted File [{inputFile.FullName}] not found.");

			using (Stream inputStream = inputFile.OpenRead())
			using (Stream outStream = outputFile.OpenWrite())
				DecryptStreamAndVerify(inputStream, outStream);
		}

		#endregion DecryptFileAndVerify

		#region DecryptStreamAndVerifyAsync

		/// <summary>
		/// PGP decrypt and verify a given stream.
		/// </summary>
		/// <param name="inputStream">PGP encrypted data stream to be decrypted and verified</param>
		/// <param name="outputStream">Output PGP decrypted and verified stream</param>
		/// <param name="publicKeyStream">PGP public key stream</param>
		/// <param name="privateKeyStream">PGP secret key stream</param>
		/// <param name="passPhrase">PGP secret key password</param>
		[Obsolete("This method is obsolete and will be removed in a future release. Use DecryptStreamAndVerifyAsync(Stream inputStream, Stream outputStream) instead and supply the keys to the PGP object via it's constructor.")]
		public async Task<Stream> DecryptStreamAndVerifyAsync(Stream inputStream, Stream outputStream,
			Stream publicKeyStream, Stream privateKeyStream, string passPhrase)
		{
			EncryptionKeys = new EncryptionKeys(publicKeyStream, privateKeyStream, passPhrase);
			await DecryptStreamAndVerifyAsync(inputStream, outputStream);
			return outputStream;
		}

		/// <summary>
		/// PGP decrypt and verify a given stream.
		/// </summary>
		/// <param name="inputStream">PGP encrypted data stream to be decrypted and verified</param>
		/// <param name="outputStream">Output PGP decrypted and verified stream</param>
		/// <param name="encryptionKeys">IEncryptionKeys object containing public key, private key and passphrase</param>
		[Obsolete("This method is obsolete and will be removed in a future release. Use DecryptStreamAndVerifyAsync(Stream inputStream, Stream outputStream) instead and supply the keys to the PGP object via it's constructor.")]
		public async Task<Stream> DecryptStreamAndVerifyAsync(Stream inputStream, Stream outputStream,
			IEncryptionKeys encryptionKeys)
		{
			EncryptionKeys = encryptionKeys;
			await DecryptStreamAndVerifyAsync(inputStream, outputStream);
			return outputStream;
		}

		/// <summary>
		/// PGP decrypt and verify a given stream.
		/// </summary>
		/// <param name="inputStream">PGP encrypted data stream to be decrypted and verified</param>
		/// <param name="outputStream">Output PGP decrypted and verified stream</param>
		public async Task<Stream> DecryptStreamAndVerifyAsync(Stream inputStream, Stream outputStream)
		{
			if (inputStream == null)
				throw new ArgumentException("InputStream");
			if (outputStream == null)
				throw new ArgumentException("OutputStream");
			if (EncryptionKeys == null)
				throw new ArgumentNullException(nameof(EncryptionKeys), "Encryption Key not found.");
			if (inputStream.Position != 0)
				throw new ArgumentException("inputStream should be at start of stream");

			await DecryptAndVerifyAsync(inputStream, outputStream);
			return outputStream;
		}

		#endregion DecryptStreamAndVerifyAsync

		#region DecryptStreamAndVerify

		/// <summary>
		/// PGP decrypt and verify a given stream.
		/// </summary>
		/// <param name="inputStream">PGP encrypted data stream to be decrypted and verified</param>
		/// <param name="outputStream">Output PGP decrypted and verified stream</param>
		/// <param name="publicKeyStream">PGP public key stream</param>
		/// <param name="privateKeyStream">PGP secret key stream</param>
		/// <param name="passPhrase">PGP secret key password</param>
		[Obsolete("This method is obsolete and will be removed in a future release. Use DecryptStreamAndVerify(Stream inputStream, Stream outputStream) instead and supply the keys to the PGP object via it's constructor.")]
		public Stream DecryptStreamAndVerify(Stream inputStream, Stream outputStream, Stream publicKeyStream,
			Stream privateKeyStream, string passPhrase)
		{
			EncryptionKeys = new EncryptionKeys(publicKeyStream, privateKeyStream, passPhrase);
			DecryptStreamAndVerify(inputStream, outputStream);
			return outputStream;
		}

		/// <summary>
		/// PGP decrypt and verify a given stream.
		/// </summary>
		/// <param name="inputStream">PGP encrypted data stream to be decrypted and verified</param>
		/// <param name="outputStream">Output PGP decrypted and verified stream</param>
		/// <param name="encryptionKeys">Encryption keys</param>
		[Obsolete("This method is obsolete and will be removed in a future release. Use DecryptStreamAndVerify(Stream inputStream, Stream outputStream) instead and supply the keys to the PGP object via it's constructor.")]
		public Stream DecryptStreamAndVerify(Stream inputStream, Stream outputStream, IEncryptionKeys encryptionKeys)
		{
			EncryptionKeys = encryptionKeys;
			DecryptStreamAndVerify(inputStream, outputStream);
			return outputStream;
		}

		/// <summary>
		/// PGP decrypt and verify a given stream.
		/// </summary>
		/// <param name="inputStream">PGP encrypted data stream to be decrypted and verified</param>
		/// <param name="outputStream">Output PGP decrypted and verified stream</param>
		public Stream DecryptStreamAndVerify(Stream inputStream, Stream outputStream)
		{
			if (inputStream == null)
				throw new ArgumentException("InputStream");
			if (outputStream == null)
				throw new ArgumentException("OutputStream");
			if (EncryptionKeys == null)
				throw new ArgumentException("EncryptionKeys");
			if (inputStream.Position != 0)
				throw new ArgumentException("inputStream should be at start of stream");

			DecryptAndVerify(inputStream, outputStream);
			return outputStream;
		}

		#endregion DecryptStreamAndVerify

		#region DecryptArmoredStringAndVerifyAsync

		/// <summary>
		/// PGP decrypt and verify a given string.
		/// </summary>
		/// <param name="input">PGP encrypted string to be decrypted and verified</param>
		/// <param name="publicKey">PGP public key</param>
		/// <param name="privateKey">PGP secret key</param>
		/// <param name="passPhrase">PGP secret key password</param>
		[Obsolete("This method is obsolete and will be removed in a future release. Use DecryptArmoredStringAndVerifyAsync(string input) instead and supply the keys to the PGP object via it's constructor.")]
		public async Task<string> DecryptArmoredStringAndVerifyAsync(string input, string publicKey, string privateKey,
			string passPhrase)
		{
			EncryptionKeys = new EncryptionKeys(await publicKey.GetStreamAsync(), await privateKey.GetStreamAsync(),
				passPhrase);

			using (Stream inputStream = await input.GetStreamAsync())
			using (Stream outputStream = new MemoryStream())
			{
				await DecryptStreamAndVerifyAsync(inputStream, outputStream);
				outputStream.Seek(0, SeekOrigin.Begin);
				return await outputStream.GetStringAsync();
			}
		}

		/// <summary>
		/// PGP decrypt and verify a given string.
		/// </summary>
		/// <param name="input">PGP encrypted string to be decrypted and verified</param>
		/// <param name="encryptionKeys">IEncryptionKeys object containing public key, private key and passphrase</param>
		[Obsolete("This method is obsolete and will be removed in a future release. Use DecryptArmoredStringAndVerifyAsync(string input) instead and supply the keys to the PGP object via it's constructor.")]
		public async Task<string> DecryptArmoredStringAndVerifyAsync(string input, IEncryptionKeys encryptionKeys)
		{
			EncryptionKeys = encryptionKeys;

			using (Stream inputStream = await input.GetStreamAsync())
			using (Stream outputStream = new MemoryStream())
			{
				await DecryptStreamAndVerifyAsync(inputStream, outputStream);
				outputStream.Seek(0, SeekOrigin.Begin);
				return await outputStream.GetStringAsync();
			}
		}

		/// <summary>
		/// PGP decrypt and verify a given string.
		/// </summary>
		/// <param name="input">PGP encrypted string to be decrypted and verified</param>
		public async Task<string> DecryptArmoredStringAndVerifyAsync(string input)
		{
			using (Stream inputStream = await input.GetStreamAsync())
			using (Stream outputStream = new MemoryStream())
			{
				await DecryptStreamAndVerifyAsync(inputStream, outputStream);
				outputStream.Seek(0, SeekOrigin.Begin);
				return await outputStream.GetStringAsync();
			}
		}

		#endregion DecryptArmoredStringAndVerifyAsync

		#region DecryptArmoredStringAndVerify

		/// <summary>
		/// PGP decrypt and verify a given string.
		/// </summary>
		/// <param name="input">PGP encrypted string to be decrypted and verified</param>
		/// <param name="publicKey">PGP public key</param>
		/// <param name="privateKey">PGP secret key</param>
		/// <param name="passPhrase">PGP secret key password</param>
		[Obsolete("This method is obsolete and will be removed in a future release. Use DecryptArmoredStringAndVerify(string input) instead and supply the keys to the PGP object via it's constructor.")]
		public string DecryptArmoredStringAndVerify(string input, string publicKey, string privateKey,
			string passPhrase)
		{
			EncryptionKeys = new EncryptionKeys(publicKey.GetStream(), privateKey.GetStream(), passPhrase);

			using (Stream inputStream = input.GetStream())
			using (Stream outputStream = new MemoryStream())
			{
				DecryptStreamAndVerify(inputStream, outputStream);
				outputStream.Seek(0, SeekOrigin.Begin);
				return outputStream.GetString();
			}
		}

		/// <summary>
		/// PGP decrypt and verify a given string.
		/// </summary>
		/// <param name="input">PGP encrypted string to be decrypted and verified</param>
		/// <param name="encryptionKeys">IEncryptionKeys object containing public key, private key and passphrase</param>
		[Obsolete("This method is obsolete and will be removed in a future release. Use DecryptArmoredStringAndVerify(string input) instead and supply the keys to the PGP object via it's constructor.")]
		public string DecryptArmoredStringAndVerify(string input, IEncryptionKeys encryptionKeys)
		{
			EncryptionKeys = encryptionKeys;

			using (Stream inputStream = input.GetStream())
			using (Stream outputStream = new MemoryStream())
			{
				DecryptStreamAndVerify(inputStream, outputStream);
				outputStream.Seek(0, SeekOrigin.Begin);
				return outputStream.GetString();
			}
		}

		/// <summary>
		/// PGP decrypt and verify a given string.
		/// </summary>
		/// <param name="input">PGP encrypted string to be decrypted and verified</param>
		public string DecryptArmoredStringAndVerify(string input)
		{
			using (Stream inputStream = input.GetStream())
			using (Stream outputStream = new MemoryStream())
			{
				DecryptStreamAndVerify(inputStream, outputStream);
				outputStream.Seek(0, SeekOrigin.Begin);
				return outputStream.GetString();
			}
		}

		#endregion DecryptArmoredStringAndVerify

		#region VerifyFileAsync

		/// <summary>
		/// PGP verify a given file.
		/// </summary>
		/// <param name="inputFilePath">Plain data file path to be verified</param>
		/// <param name="publicKeyFilePath">PGP public key file path</param>
		[Obsolete("This method is obsolete and will be removed in a future release. Use VerifyFileAsync(FileInfo inputFile) instead and supply the keys to the PGP object via it's constructor.")]
		public async Task<bool> VerifyFileAsync(string inputFilePath, string publicKeyFilePath)
		{
			EncryptionKeys = new EncryptionKeys(new FileInfo(publicKeyFilePath));
			return await VerifyFileAsync(inputFilePath);
		}

		/// <summary>
		/// PGP verify a given file.
		/// </summary>
		/// <param name="inputFilePath">Plain data file path to be verified</param>
		/// <param name="encryptionKeys">IEncryptionKeys object containing public keys</param>
		[Obsolete("This method is obsolete and will be removed in a future release. Use VerifyFileAsync(FileInfo inputFile) instead and supply the keys to the PGP object via it's constructor.")]
		public async Task<bool> VerifyFileAsync(string inputFilePath, IEncryptionKeys encryptionKeys)
		{
			EncryptionKeys = encryptionKeys;
			return await VerifyFileAsync(inputFilePath);
		}

		/// <summary>
		/// PGP verify a given file.
		/// </summary>
		/// <param name="inputFilePath">Plain data file path to be verified</param>
		[Obsolete("This method is obsolete and will be removed in a future release. Use VerifyFileAsync(FileInfo inputFile) instead and supply the keys to the PGP object via it's constructor.")]
		public async Task<bool> VerifyFileAsync(string inputFilePath)
		{
			if (string.IsNullOrEmpty(inputFilePath))
				throw new ArgumentException("InputFilePath");
			if (EncryptionKeys == null)
				throw new ArgumentException("EncryptionKeys");

			if (!File.Exists(inputFilePath))
				throw new FileNotFoundException($"Encrypted File [{inputFilePath}] not found.");

			using (Stream inputStream = File.OpenRead(inputFilePath))
			{
                VerificationResult verificationResult = await VerifyAsync(inputStream);
                return verificationResult.IsVerified;
            }
		}

		/// <summary>
		/// PGP verify a given file.
		/// </summary>
		/// <param name="inputFile">Plain data file to be verified</param>
		/// <param name="publicKeyFile">PGP public key file</param>
		[Obsolete("This method is obsolete and will be removed in a future release. Use VerifyFileAsync(FileInfo inputFile) instead and supply the keys to the PGP object via it's constructor.")]
		public async Task<bool> VerifyFileAsync(FileInfo inputFile, FileInfo publicKeyFile)
		{
			EncryptionKeys = new EncryptionKeys(publicKeyFile);
			return await VerifyFileAsync(inputFile);
		}

		/// <summary>
		/// PGP verify a given file.
		/// </summary>
		/// <param name="inputFile">Plain data file to be verified</param>
		/// <param name="encryptionKeys">IEncryptionKeys object containing public keys</param>
		[Obsolete("This method is obsolete and will be removed in a future release. Use VerifyFileAsync(FileInfo inputFile) instead and supply the keys to the PGP object via it's constructor.")]
		public async Task<bool> VerifyFileAsync(FileInfo inputFile, IEncryptionKeys encryptionKeys)
		{
			EncryptionKeys = encryptionKeys;
			return await VerifyFileAsync(inputFile);
		}

		/// <summary>
		/// PGP verify a given file.
		/// </summary>
		/// <param name="inputFile">Plain data file to be verified</param>
		/// <param name="throwIfEncrypted">Throw if inputFile contains encrypted data. Otherwise, verify encryption key.</param>
		public async Task<bool> VerifyFileAsync(FileInfo inputFile, bool throwIfEncrypted = false)
		{
			if (inputFile == null)
				throw new ArgumentException("InputFile");
			if (EncryptionKeys == null)
				throw new ArgumentException("EncryptionKeys");

			if (!inputFile.Exists)
				throw new FileNotFoundException($"Encrypted File [{inputFile.FullName}] not found.");

			using (Stream inputStream = inputFile.OpenRead())
            {
                VerificationResult verificationResult = await VerifyAsync(inputStream, throwIfEncrypted);
                return verificationResult.IsVerified;
            }
        }

		#endregion VerifyFileAsync

		#region VerifyFile

		/// <summary>
		/// PGP verify a given file.
		/// </summary>
		/// <param name="inputFilePath">Plain data file path to be verified</param>
		/// <param name="publicKeyFilePath">PGP public key file path</param>
		[Obsolete("This method is obsolete and will be removed in a future release. Use VerifyFile(FileInfo inputFile) instead and supply the keys to the PGP object via it's constructor.")]
		public bool VerifyFile(string inputFilePath, string publicKeyFilePath)
		{
			EncryptionKeys = new EncryptionKeys(new FileInfo(publicKeyFilePath));
			return VerifyFile(inputFilePath);
		}

		/// <summary>
		/// PGP verify a given file.
		/// </summary>
		/// <param name="inputFilePath">Plain data file path to be verified</param>
		/// <param name="encryptionKeys">Encryption keys</param>
		[Obsolete("This method is obsolete and will be removed in a future release. Use VerifyFile(FileInfo inputFile) instead and supply the keys to the PGP object via it's constructor.")]
		public bool VerifyFile(string inputFilePath, IEncryptionKeys encryptionKeys)
		{
			EncryptionKeys = encryptionKeys;
			return VerifyFile(inputFilePath);
		}

		/// <summary>
		/// PGP verify a given file.
		/// </summary>
		/// <param name="inputFilePath">Plain data file path to be verified</param>
		[Obsolete("This method is obsolete and will be removed in a future release. Use VerifyFile(FileInfo inputFile) instead and supply the keys to the PGP object via it's constructor.")]
		public bool VerifyFile(string inputFilePath)
		{
			if (string.IsNullOrEmpty(inputFilePath))
				throw new ArgumentException("InputFilePath");
			if (EncryptionKeys == null)
				throw new ArgumentException("EncryptionKeys");

			if (!File.Exists(inputFilePath))
				throw new FileNotFoundException($"Encrypted File [{inputFilePath}] not found.");

			using (Stream inputStream = File.OpenRead(inputFilePath))
				return Verify(inputStream).IsVerified;
		}

		/// <summary>
		/// PGP verify a given file.
		/// </summary>
		/// <param name="inputFile">Plain data file to be verified</param>
		/// <param name="publicKeyFile">PGP public key file</param>
		[Obsolete("This method is obsolete and will be removed in a future release. Use VerifyFile(FileInfo inputFile) instead and supply the keys to the PGP object via it's constructor.")]
		public bool VerifyFile(FileInfo inputFile, FileInfo publicKeyFile)
		{
			EncryptionKeys = new EncryptionKeys(publicKeyFile);
			return VerifyFile(inputFile);
		}

		/// <summary>
		/// PGP verify a given file.
		/// </summary>
		/// <param name="inputFile">Plain data file to be verified</param>
		/// <param name="encryptionKeys">IEncryptionKeys object containing public keys</param>
		[Obsolete("This method is obsolete and will be removed in a future release. Use VerifyFile(FileInfo inputFile) instead and supply the keys to the PGP object via it's constructor.")]
		public bool VerifyFile(FileInfo inputFile, IEncryptionKeys encryptionKeys)
		{
			EncryptionKeys = encryptionKeys;
			return VerifyFile(inputFile);
		}

		/// <summary>
		/// PGP verify a given file.
		/// </summary>
		/// <param name="inputFile">Plain data file to be verified</param>
		/// <param name="throwIfEncrypted">Throw if file contains encrypted data. Otherwise, verify encryption key.</param>
		public bool VerifyFile(FileInfo inputFile, bool throwIfEncrypted = false)
		{
			if (inputFile == null)
				throw new ArgumentException("InputFile");
			if (EncryptionKeys == null)
				throw new ArgumentException("EncryptionKeys");

			if (!inputFile.Exists)
				throw new FileNotFoundException($"Encrypted File [{inputFile.FullName}] not found.");

			using (Stream inputStream = inputFile.OpenRead())
				return Verify(inputStream, throwIfEncrypted).IsVerified;
		}

		#endregion VerifyFile

		#region VerifyStreamAsync

		/// <summary>
		/// PGP verify a given stream.
		/// </summary>
		/// <param name="inputStream">Plain data stream to be verified</param>
		/// <param name="publicKeyStream">PGP public key stream</param>
		[Obsolete("This method is obsolete and will be removed in a future release. Use VerifyStreamAsync(Stream inputStream) instead and supply the keys to the PGP object via it's constructor.")]
		public async Task<bool> VerifyStreamAsync(Stream inputStream, Stream publicKeyStream)
		{
			EncryptionKeys = new EncryptionKeys(publicKeyStream);
			return await VerifyStreamAsync(inputStream);
		}

		/// <summary>
		/// PGP verify a given stream.
		/// </summary>
		/// <param name="inputStream">Plain data stream to be verified</param>
		/// <param name="encryptionKeys">Encryption keys</param>
		[Obsolete("This method is obsolete and will be removed in a future release. Use VerifyStreamAsync(Stream inputStream) instead and supply the keys to the PGP object via it's constructor.")]
		public async Task<bool> VerifyStreamAsync(Stream inputStream, IEncryptionKeys encryptionKeys)
		{
			EncryptionKeys = encryptionKeys;
			return await VerifyStreamAsync(inputStream);
		}

		/// <summary>
		/// PGP verify a given stream.
		/// </summary>
		/// <param name="inputStream">Plain data stream to be verified</param>
		/// <param name="throwIfEncrypted">Throw if inputStream contains encrypted data. Otherwise, verify encryption key.</param>
		public async Task<bool> VerifyStreamAsync(Stream inputStream, bool throwIfEncrypted = false)
		{
			if (inputStream == null)
				throw new ArgumentException("InputStream");
			if (EncryptionKeys == null)
				throw new ArgumentNullException(nameof(EncryptionKeys), "Verification Key not found.");
			if (inputStream.Position != 0)
				throw new ArgumentException("inputStream should be at start of stream");

            VerificationResult verificationResult = await VerifyAsync(inputStream, throwIfEncrypted);
            return verificationResult.IsVerified;
		}

		#endregion VerifyStreamAsync

		#region VerifyStream

		/// <summary>
		/// PGP verify a given stream.
		/// </summary>
		/// <param name="inputStream">Plain data stream to be verified</param>
		/// <param name="publicKeyStream">PGP public key stream</param>
		[Obsolete("This method is obsolete and will be removed in a future release. Use VerifyStream(Stream inputStream) instead and supply the keys to the PGP object via it's constructor.")]
		public bool VerifyStream(Stream inputStream, Stream publicKeyStream)
		{
			EncryptionKeys = new EncryptionKeys(publicKeyStream);
			return Verify(inputStream).IsVerified;
		}

		/// <summary>
		/// PGP verify a given stream.
		/// </summary>
		/// <param name="inputStream">Plain data stream to be verified</param>
		/// <param name="encryptionKeys">Encryption keys</param>
		[Obsolete("This method is obsolete and will be removed in a future release. Use VerifyStream(Stream inputStream) instead and supply the keys to the PGP object via it's constructor.")]
		public bool VerifyStream(Stream inputStream, IEncryptionKeys encryptionKeys)
		{
			EncryptionKeys = encryptionKeys;
			return Verify(inputStream).IsVerified;
		}

		/// <summary>
		/// PGP verify a given stream.
		/// </summary>
		/// <param name="inputStream">Plain data stream to be verified</param>
		/// <param name="throwIfEncrypted">Throws if the input stream is encrypted data. Otherwise, verifies the encryption key.</param>
		public bool VerifyStream(Stream inputStream, bool throwIfEncrypted = false)
		{
			if (inputStream == null)
				throw new ArgumentException("InputStream");
			if (EncryptionKeys == null)
				throw new ArgumentNullException(nameof(EncryptionKeys), "Verification Key not found.");
			if (inputStream.Position != 0)
				throw new ArgumentException("inputStream should be at start of stream");

			return Verify(inputStream, throwIfEncrypted).IsVerified;
		}

		#endregion VerifyStream

		#region VerifyArmoredStringAsync

		/// <summary>
		/// PGP verify a given string.
		/// </summary>
		/// <param name="input">Plain string to be verified</param>
		/// <param name="publicKey">PGP public key stream</param>
		[Obsolete("This method is obsolete and will be removed in a future release. Use VerifyArmoredStringAsync(string input) instead and supply the keys to the PGP object via it's constructor.")]
		public async Task<bool> VerifyArmoredStringAsync(string input, string publicKey)
		{
			EncryptionKeys = new EncryptionKeys(await publicKey.GetStreamAsync());

			using (Stream inputStream = await input.GetStreamAsync())
            {
                return await VerifyStreamAsync(inputStream);
            }
        }

		/// <summary>
		/// PGP verify a given string.
		/// </summary>
		/// <param name="input">Plain string to be verified</param>
		/// <param name="encryptionKeys">Encryption keys</param>
		[Obsolete("This method is obsolete and will be removed in a future release. Use VerifyArmoredStringAsync(string input) instead and supply the keys to the PGP object via it's constructor.")]
		public async Task<bool> VerifyArmoredStringAsync(string input, IEncryptionKeys encryptionKeys)
		{
			EncryptionKeys = encryptionKeys;

			using (Stream inputStream = await input.GetStreamAsync())
		   {
				return await VerifyStreamAsync(inputStream);
		   }
		}

		/// <summary>
		/// PGP verify a given string.
		/// </summary>
		/// <param name="input">Plain string to be verified</param>
		public async Task<bool> VerifyArmoredStringAsync(string input)
		{
			using (Stream inputStream = await input.GetStreamAsync())
			{
				return await VerifyStreamAsync(inputStream);
			}
		}

		#endregion VerifyArmoredStringAsync

		#region VerifyArmoredString

		/// <summary>
		/// PGP verify a given string.
		/// </summary>
		/// <param name="input">Plain string to be verified</param>
		/// <param name="publicKey">PGP public key</param>
		[Obsolete("This method is obsolete and will be removed in a future release. Use VerifyArmoredString(string input) instead and supply the keys to the PGP object via it's constructor.")]
		public bool VerifyArmoredString(string input, string publicKey)
		{
			EncryptionKeys = new EncryptionKeys(publicKey.GetStream());

			using (Stream inputStream = input.GetStream())
			{
				return VerifyStream(inputStream);
			}
		}

		/// <summary>
		/// PGP verify a given string.
		/// </summary>
		/// <param name="input">Plain string to be verified</param>
		/// <param name="encryptionKeys">Encryption keys</param>
		[Obsolete("This method is obsolete and will be removed in a future release. Use VerifyArmoredString(string input) instead and supply the keys to the PGP object via it's constructor.")]
		public bool VerifyArmoredString(string input, IEncryptionKeys encryptionKeys)
		{
			EncryptionKeys = encryptionKeys;

			using (Stream inputStream = input.GetStream())
			{
				return VerifyStream(inputStream);
			}
		}

		/// <summary>
		/// PGP verify a given string.
		/// </summary>
		/// <param name="input">Plain string to be verified</param>
		public bool VerifyArmoredString(string input)
		{
			using (Stream inputStream = input.GetStream())
			{
				return VerifyStream(inputStream);
			}
		}

		#endregion VerifyArmoredString

		#region VerifyClearFileAsync

		/// <summary>
		/// PGP verify a given clear signed file.
		/// </summary>
		/// <param name="inputFilePath">Plain data file path to be verified</param>
		/// <param name="publicKeyFilePath">PGP public key file path</param>
		[Obsolete("This method is obsolete and will be removed in a future release. Use VerifyClearFileAsync(FileInfo inputFile) instead and supply the keys to the PGP object via it's constructor.")]
		public async Task<bool> VerifyClearFileAsync(string inputFilePath, string publicKeyFilePath)
		{
			EncryptionKeys = new EncryptionKeys(new FileInfo(publicKeyFilePath));
			return await VerifyClearFileAsync(inputFilePath);
		}

		/// <summary>
		/// PGP verify a given clear signed file.
		/// </summary>
		/// <param name="inputFilePath">Plain data file path to be verified</param>
		/// <param name="encryptionKeys">Encryption keys</param>
		[Obsolete("This method is obsolete and will be removed in a future release. Use VerifyClearFileAsync(FileInfo inputFile) instead and supply the keys to the PGP object via it's constructor.")]
		public async Task<bool> VerifyClearFileAsync(string inputFilePath, IEncryptionKeys encryptionKeys)
		{
			EncryptionKeys = encryptionKeys;
			return await VerifyClearFileAsync(inputFilePath);
		}

		/// <summary>
		/// PGP verify a given clear signed file.
		/// </summary>
		/// <param name="inputFilePath">Plain data file path to be verified</param>
		[Obsolete("This method is obsolete and will be removed in a future release. Use VerifyClearFileAsync(FileInfo inputFile) instead and supply the keys to the PGP object via it's constructor.")]
		public async Task<bool> VerifyClearFileAsync(string inputFilePath)
		{
			if (string.IsNullOrEmpty(inputFilePath))
				throw new ArgumentException("InputFilePath");
			if (EncryptionKeys == null)
				throw new ArgumentNullException(nameof(EncryptionKeys), "Verification Key not found.");

			using (Stream inputStream = File.OpenRead(inputFilePath))
				return await VerifyClearAsync(inputStream);
		}

		/// <summary>
		/// PGP verify a given clear signed file.
		/// </summary>
		/// <param name="inputFile">Plain data file to be verified</param>
		/// <param name="publicKeyFile">PGP public key file</param>
		[Obsolete("This method is obsolete and will be removed in a future release. Use VerifyClearFileAsync(FileInfo inputFile) instead and supply the keys to the PGP object via it's constructor.")]
		public async Task<bool> VerifyClearFileAsync(FileInfo inputFile, FileInfo publicKeyFile)
		{
			EncryptionKeys = new EncryptionKeys(publicKeyFile);
			return await VerifyClearFileAsync(inputFile);
		}

		/// <summary>
		/// PGP verify a given clear signed file.
		/// </summary>
		/// <param name="inputFile">Plain data file to be verified</param>
		/// <param name="encryptionKeys">Encryption keys</param>
		[Obsolete("This method is obsolete and will be removed in a future release. Use VerifyClearFileAsync(FileInfo inputFile) instead and supply the keys to the PGP object via it's constructor.")]
		public async Task<bool> VerifyClearFileAsync(FileInfo inputFile, IEncryptionKeys encryptionKeys)
		{
			EncryptionKeys = encryptionKeys;
			return await VerifyClearFileAsync(inputFile);
		}

		/// <summary>
		/// PGP verify a given clear signed file.
		/// </summary>
		/// <param name="inputFile">Plain data file to be verified</param>
		public async Task<bool> VerifyClearFileAsync(FileInfo inputFile)
		{
			if (inputFile == null)
				throw new ArgumentException("InputFile");
			if (EncryptionKeys == null)
				throw new ArgumentNullException(nameof(EncryptionKeys), "Verification Key not found.");

			using (Stream inputStream = inputFile.OpenRead())
				return await VerifyClearAsync(inputStream);
		}

		#endregion VerifyClearFileAsync

		#region VerifyClearFile

		/// <summary>
		/// PGP verify a given clear signed file.
		/// </summary>
		/// <param name="inputFilePath">Plain data file path to be verified</param>
		/// <param name="publicKeyFilePath">PGP public key file path</param>
		[Obsolete("This method is obsolete and will be removed in a future release. Use VerifyClearFile(FileInfo inputFile) instead and supply the keys to the PGP object via it's constructor.")]
		public bool VerifyClearFile(string inputFilePath, string publicKeyFilePath)
		{
			EncryptionKeys = new EncryptionKeys(new FileInfo(publicKeyFilePath));
			return VerifyClearFile(inputFilePath);
		}

		/// <summary>
		/// PGP verify a given clear signed file.
		/// </summary>
		/// <param name="inputFilePath">Plain data file path to be verified</param>
		/// <param name="encryptionKeys">Encryption keys</param>
		[Obsolete("This method is obsolete and will be removed in a future release. Use VerifyClearFile(FileInfo inputFile) instead and supply the keys to the PGP object via it's constructor.")]
		public bool VerifyClearFile(string inputFilePath, IEncryptionKeys encryptionKeys)
		{
			EncryptionKeys = encryptionKeys;
			return VerifyClearFile(inputFilePath);
		}

		/// <summary>
		/// PGP verify a given clear signed file.
		/// </summary>
		/// <param name="inputFilePath">Plain data file path to be verified</param>
		[Obsolete("This method is obsolete and will be removed in a future release. Use VerifyClearFile(FileInfo inputFile) instead and supply the keys to the PGP object via it's constructor.")]
		public bool VerifyClearFile(string inputFilePath)
		{
			if (string.IsNullOrEmpty(inputFilePath))
				throw new ArgumentException("InputFilePath");
			if (EncryptionKeys == null)
				throw new ArgumentNullException(nameof(EncryptionKeys), "Encryption Key not found.");

			if (!File.Exists(inputFilePath))
				throw new FileNotFoundException($"Encrypted File [{inputFilePath}] not found.");

			using (Stream inputStream = File.OpenRead(inputFilePath))
				return VerifyClear(inputStream);
		}

		/// <summary>
		/// PGP verify a given clear signed file.
		/// </summary>
		/// <param name="inputFile">Plain data file to be verified</param>
		/// <param name="publicKeyFile">PGP public key file</param>
		[Obsolete("This method is obsolete and will be removed in a future release. Use VerifyClearFile(FileInfo inputFile) instead and supply the keys to the PGP object via it's constructor.")]
		public bool VerifyClearFile(FileInfo inputFile, FileInfo publicKeyFile)
		{
			EncryptionKeys = new EncryptionKeys(publicKeyFile);
			return VerifyClearFile(inputFile);
		}

		/// <summary>
		/// PGP verify a given clear signed file.
		/// </summary>
		/// <param name="inputFile">Plain data file to be verified</param>
		/// <param name="encryptionKeys">Encryption keys</param>
		[Obsolete("This method is obsolete and will be removed in a future release. Use VerifyClearFile(FileInfo inputFile) instead and supply the keys to the PGP object via it's constructor.")]
		public bool VerifyClearFile(FileInfo inputFile, IEncryptionKeys encryptionKeys)
		{
			EncryptionKeys = encryptionKeys;
			return VerifyClearFile(inputFile);
		}

		/// <summary>
		/// PGP verify a given clear signed file.
		/// </summary>
		/// <param name="inputFile">Plain data file to be verified</param>
		public bool VerifyClearFile(FileInfo inputFile)
		{
			if (inputFile == null)
				throw new ArgumentException("InputFile");
			if (EncryptionKeys == null)
				throw new ArgumentNullException(nameof(EncryptionKeys), "Verification Key not found.");

			using (Stream inputStream = inputFile.OpenRead())
				return VerifyClear(inputStream);
		}

		#endregion VerifyClearFile

		#region VerifyClearStreamAsync

		/// <summary>
		/// PGP verify a given clear signed stream.
		/// </summary>
		/// <param name="inputStream">Clear signed data stream to be verified</param>
		/// <param name="publicKeyStream">PGP public key stream</param>
		[Obsolete("This method is obsolete and will be removed in a future release. Use VerifyClearStreamAsync(Stream inputStream) instead and supply the keys to the PGP object via it's constructor.")]
		public async Task<bool> VerifyClearStreamAsync(Stream inputStream, Stream publicKeyStream)
		{
			EncryptionKeys = new EncryptionKeys(publicKeyStream);
			return await VerifyClearStreamAsync(inputStream);
		}

		/// <summary>
		/// PGP verify a given clear signed stream.
		/// </summary>
		/// <param name="inputStream">Clear signed data stream to be verified</param>
		/// <param name="encryptionKeys">Encryption keys</param>
		[Obsolete("This method is obsolete and will be removed in a future release. Use VerifyClearStreamAsync(Stream inputStream) instead and supply the keys to the PGP object via it's constructor.")]
		public async Task<bool> VerifyClearStreamAsync(Stream inputStream, IEncryptionKeys encryptionKeys)
		{
			EncryptionKeys = encryptionKeys;
			return await VerifyClearStreamAsync(inputStream);
		}

		/// <summary>
		/// PGP verify a given clear signed stream.
		/// </summary>
		/// <param name="inputStream">Clear signed data stream to be verified</param>
		public async Task<bool> VerifyClearStreamAsync(Stream inputStream)
		{
			if (inputStream == null)
				throw new ArgumentException("InputStream");
			if (EncryptionKeys == null)
				throw new ArgumentNullException(nameof(EncryptionKeys), "Verification Key not found.");
			if (inputStream.Position != 0)
				throw new ArgumentException("inputStream should be at start of stream");

			return await VerifyClearAsync(inputStream);
		}

		#endregion VerifyClearStreamAsync

		#region VerifyClearStream

		/// <summary>
		/// PGP verify a given clear signed stream.
		/// </summary>
		/// <param name="inputStream">Clear signed stream to be verified</param>
		/// <param name="publicKeyStream">PGP public key stream</param>
		[Obsolete("This method is obsolete and will be removed in a future release. Use VerifyClearStream(Stream inputStream) instead and supply the keys to the PGP object via it's constructor.")]
		public bool VerifyClearStream(Stream inputStream, Stream publicKeyStream)
		{
			EncryptionKeys = new EncryptionKeys(publicKeyStream);
			return VerifyClearStream(inputStream);
		}

		/// <summary>
		/// PGP verify a given clear signed stream.
		/// </summary>
		/// <param name="inputStream">Clear signed stream to be verified</param>
		/// <param name="encryptionKeys">Encryption keys</param>
		[Obsolete("This method is obsolete and will be removed in a future release. Use VerifyClearStream(Stream inputStream) instead and supply the keys to the PGP object via it's constructor.")]
		public bool VerifyClearStream(Stream inputStream, IEncryptionKeys encryptionKeys)
		{
			EncryptionKeys = encryptionKeys;
			return VerifyClearStream(inputStream);
		}

		/// <summary>
		/// PGP verify a given clear signed stream.
		/// </summary>
		/// <param name="inputStream">Clear signed stream to be verified</param>
		public bool VerifyClearStream(Stream inputStream)
		{
			if (inputStream == null)
				throw new ArgumentException("InputStream");
			if (EncryptionKeys == null)
				throw new ArgumentNullException(nameof(EncryptionKeys), "Verification Key not found.");
			if (inputStream.Position != 0)
				throw new ArgumentException("inputStream should be at start of stream");

			return VerifyClear(inputStream);
		}

		#endregion VerifyClearStream

		#region VerifyClearArmoredStringAsync

		/// <summary>
		/// PGP verify a given clear signed string.
		/// </summary>
		/// <param name="input">Clear signed string to be verified</param>
		/// <param name="publicKey">PGP public key</param>
		[Obsolete("This method is obsolete and will be removed in a future release. Use VerifyClearArmoredStringAsync(string input) instead and supply the keys to the PGP object via it's constructor.")]
		public async Task<bool> VerifyClearArmoredStringAsync(string input, string publicKey)
		{
			EncryptionKeys = new EncryptionKeys(await publicKey.GetStreamAsync());

			using (Stream inputStream = await input.GetStreamAsync())
				// using (Stream outputStream = new MemoryStream())
				// {
				return await VerifyClearStreamAsync(inputStream);
			// }
		}

		/// <summary>
		/// PGP verify a given clear signed string.
		/// </summary>
		/// <param name="input">Clear signed string to be verified</param>
		/// <param name="encryptionKeys">Encryption keys</param>
		[Obsolete("This method is obsolete and will be removed in a future release. Use VerifyClearArmoredStringAsync(string input) instead and supply the keys to the PGP object via it's constructor.")]
		public async Task<bool> VerifyClearArmoredStringAsync(string input, IEncryptionKeys encryptionKeys)
		{
			EncryptionKeys = encryptionKeys;

			using (Stream inputStream = await input.GetStreamAsync())
				// using (Stream outputStream = new MemoryStream())
				// {
				return await VerifyClearStreamAsync(inputStream);
			// }
		}

		/// <summary>
		/// PGP verify a given clear signed string.
		/// </summary>
		/// <param name="input">Clear signed string to be verified</param>
		public async Task<bool> VerifyClearArmoredStringAsync(string input)
		{
			using (Stream inputStream = await input.GetStreamAsync())
				return await VerifyClearStreamAsync(inputStream);
		}

		#endregion VerifyClearArmoredStringAsync

		#region VerifyClearArmoredString

		/// <summary>
		/// PGP verify a given clear signed string.
		/// </summary>
		/// <param name="input">Clear signed string to be verified</param>
		/// <param name="publicKey">PGP public key</param>
		[Obsolete("This method is obsolete and will be removed in a future release. Use VerifyClearArmoredString(string input) instead and supply the keys to the PGP object via it's constructor.")]
		public bool VerifyClearArmoredString(string input, string publicKey)
		{
			EncryptionKeys = new EncryptionKeys(publicKey.GetStream());

			using (Stream inputStream = input.GetStream())
				return VerifyClearStream(inputStream);
		}

		/// <summary>
		/// PGP verify a given clear signed string.
		/// </summary>
		/// <param name="input">Clear signed string to be verified</param>
		/// <param name="encryptionKeys">Encryption keys</param>
		[Obsolete("This method is obsolete and will be removed in a future release. Use VerifyClearArmoredString(string input) instead and supply the keys to the PGP object via it's constructor.")]
		public bool VerifyClearArmoredString(string input, IEncryptionKeys encryptionKeys)
		{
			EncryptionKeys = encryptionKeys;

			using (Stream inputStream = input.GetStream())
				return VerifyClearStream(inputStream);
		}

		/// <summary>
		/// PGP verify a given clear signed string.
		/// </summary>
		/// <param name="input">Clear signed string to be verified</param>
		public bool VerifyClearArmoredString(string input)
		{
			using (Stream inputStream = input.GetStream())
				return VerifyClearStream(inputStream);
		}

		#endregion VerifyClearArmoredString

		#region VerifyAndReadClearFileAsync
		/// <summary>
		/// PGP verify a given clear signed file.
		/// </summary>
		/// <param name="input">Clear signed file to be verified</param>
		/// <param name="publicKey">PGP public key</param>
		[Obsolete("This method is obsolete and will be removed in a future release. Use VerifyAndReadClearFileAsync(FileInfo inputFile) instead and supply the keys to the PGP object via it's constructor.")]
		public async Task<VerificationResult> VerifyAndReadClearFileAsync(FileInfo inputFile, FileInfo publicKeyFile)
		{
			EncryptionKeys = new EncryptionKeys(publicKeyFile);

			return await VerifyAndReadClearFileAsync(inputFile);
		}

		/// <summary>
		/// PGP verify a given clear signed file.
		/// </summary>
		/// <param name="input">Clear signed file to be verified</param>
		/// <param name="encryptionKeys">Encryption keys</param>
		[Obsolete("This method is obsolete and will be removed in a future release. Use VerifyAndReadClearFileAsync(FileInfo inputFile) instead and supply the keys to the PGP object via it's constructor.")]
		public async Task<VerificationResult> VerifyAndReadClearFileAsync(FileInfo inputFile, IEncryptionKeys encryptionKeys)
		{
			EncryptionKeys = encryptionKeys;

			return await VerifyAndReadClearFileAsync(inputFile);
		}

		/// <summary>
		/// PGP verify a given clear signed file.
		/// </summary>
		/// <param name="input">Clear signed file to be verified</param>
		public async Task<VerificationResult> VerifyAndReadClearFileAsync(FileInfo inputFile)
		{
			if (inputFile == null)
				throw new ArgumentException("InputFile");
			if (EncryptionKeys == null)
				throw new ArgumentNullException(nameof(EncryptionKeys), "Verification Key not found.");

			using (Stream inputStream = inputFile.OpenRead())
			using (Stream outputStream = new MemoryStream())
			{
				bool verified = await VerifyClearAsync(inputStream, outputStream);

				outputStream.Position = 0;
				using (StreamReader reader = new StreamReader(outputStream))
				{
					string message = reader.ReadToEnd();
					return new VerificationResult(verified, message);
				}
			}
		}
		#endregion VerifyAndReadClearFileAsync

		#region VerifyAndReadClearFile
		/// <summary>
		/// PGP verify a given clear signed file.
		/// </summary>
		/// <param name="input">Clear signed file to be verified</param>
		/// <param name="publicKey">PGP public key</param>
		[Obsolete("This method is obsolete and will be removed in a future release. Use VerifyAndReadClearFile(FileInfo inputFile) instead and supply the keys to the PGP object via it's constructor.")]
		public VerificationResult VerifyAndReadClearFile(FileInfo inputFile, FileInfo publicKeyFile)
		{
			EncryptionKeys = new EncryptionKeys(publicKeyFile);

			return VerifyAndReadClearFile(inputFile);
		}

		/// <summary>
		/// PGP verify a given clear signed file.
		/// </summary>
		/// <param name="input">Clear signed file to be verified</param>
		/// <param name="encryptionKeys">Encryption keys</param>
		[Obsolete("This method is obsolete and will be removed in a future release. Use VerifyAndReadClearFile(FileInfo inputFile) instead and supply the keys to the PGP object via it's constructor.")]
		public VerificationResult VerifyAndReadClearFile(FileInfo inputFile, IEncryptionKeys encryptionKeys)
		{
			EncryptionKeys = encryptionKeys;

			return VerifyAndReadClearFile(inputFile);
		}

		/// <summary>
		/// PGP verify a given clear signed file.
		/// </summary>
		/// <param name="input">Clear signed file to be verified</param>
		public VerificationResult VerifyAndReadClearFile(FileInfo inputFile)
		{
			if (inputFile == null)
				throw new ArgumentException("InputFile");
			if (EncryptionKeys == null)
				throw new ArgumentNullException(nameof(EncryptionKeys), "Verification Key not found.");

			using (Stream inputStream = inputFile.OpenRead())
			using (Stream outputStream = new MemoryStream())
			{
				bool verified = VerifyClear(inputStream, outputStream);

				outputStream.Position = 0;
				using (StreamReader reader = new StreamReader(outputStream))
				{
					string message = reader.ReadToEnd();
					return new VerificationResult(verified, message);
				}
			}
		}
		#endregion VerifyAndReadClearFile

		#region VerifyAndReadClearStreamAsync
		/// <summary>
		/// PGP verify a given clear signed stream.
		/// </summary>
		/// <param name="input">Clear signed stream to be verified</param>
		/// <param name="publicKey">PGP public key</param>
		[Obsolete("This method is obsolete and will be removed in a future release. Use VerifyAndReadClearStreamAsync(Stream inputStream) instead and supply the keys to the PGP object via it's constructor.")]
		public async Task<VerificationResult> VerifyAndReadClearStreamAsync(Stream inputStream, Stream publicKeyStream)
		{
			EncryptionKeys = new EncryptionKeys(publicKeyStream);

			return await VerifyAndReadClearStreamAsync(inputStream);
		}

		/// <summary>
		/// PGP verify a given clear signed stream.
		/// </summary>
		/// <param name="input">Clear signed stream to be verified</param>
		/// <param name="encryptionKeys">Encryption keys</param>
		[Obsolete("This method is obsolete and will be removed in a future release. Use VerifyAndReadClearStreamAsync(Stream inputStream) instead and supply the keys to the PGP object via it's constructor.")]
		public async Task<VerificationResult> VerifyAndReadClearStreamAsync(Stream inputStream, IEncryptionKeys encryptionKeys)
		{
			EncryptionKeys = encryptionKeys;

			return await VerifyAndReadClearStreamAsync(inputStream);
		}

		/// <summary>
		/// PGP verify a given clear signed stream.
		/// </summary>
		/// <param name="input">Clear signed stream to be verified</param>
		public async Task<VerificationResult> VerifyAndReadClearStreamAsync(Stream inputStream)
		{
			if (inputStream == null)
				throw new ArgumentException("InputStream");
			if (EncryptionKeys == null)
				throw new ArgumentNullException(nameof(EncryptionKeys), "Verification Key not found.");
			if (inputStream.Position != 0)
				throw new ArgumentException("inputStream should be at start of stream");

			using (Stream outputStream = new MemoryStream())
			{
				bool verified = await VerifyClearAsync(inputStream, outputStream);

				outputStream.Position = 0;
				using (StreamReader reader = new StreamReader(outputStream))
				{
					string message = reader.ReadToEnd();
					return new VerificationResult(verified, message);
				}
			}
		}
		#endregion VerifyAndReadClearStreamAsync

		#region VerifyAndReadClearStream
		/// <summary>
		/// PGP verify a given clear signed stream.
		/// </summary>
		/// <param name="input">Clear signed stream to be verified</param>
		/// <param name="publicKey">PGP public key</param>
		[Obsolete("This method is obsolete and will be removed in a future release. Use VerifyAndReadClearStream(Stream inputStream) instead and supply the keys to the PGP object via it's constructor.")]
		public VerificationResult VerifyAndReadClearStream(Stream inputStream, Stream publicKeyStream)
		{
			EncryptionKeys = new EncryptionKeys(publicKeyStream);

			return VerifyAndReadClearStream(inputStream);
		}

		/// <summary>
		/// PGP verify a given clear signed stream.
		/// </summary>
		/// <param name="input">Clear signed string to be verified</param>
		/// <param name="encryptionKeys">Encryption keys</param>
		[Obsolete("This method is obsolete and will be removed in a future release. Use VerifyAndReadClearStream(Stream inputStream) instead and supply the keys to the PGP object via it's constructor.")]
		public VerificationResult VerifyAndReadClearStream(Stream inputStream, IEncryptionKeys encryptionKeys)
		{
			EncryptionKeys = encryptionKeys;

			return VerifyAndReadClearStream(inputStream);
		}

		/// <summary>
		/// PGP verify a given clear signed stream.
		/// </summary>
		/// <param name="input">Clear signed stream to be verified</param>
		public VerificationResult VerifyAndReadClearStream(Stream inputStream)
		{
			if (inputStream == null)
				throw new ArgumentException("InputStream");
			if (EncryptionKeys == null)
				throw new ArgumentNullException(nameof(EncryptionKeys), "Verification Key not found.");
			if (inputStream.Position != 0)
				throw new ArgumentException("inputStream should be at start of stream");

			using (Stream outputStream = new MemoryStream())
			{
				bool verified = VerifyClear(inputStream, outputStream);

				outputStream.Position = 0;
				using (StreamReader reader = new StreamReader(outputStream))
				{
					string message = reader.ReadToEnd();
					return new VerificationResult(verified, message);
				}
			}
		}
		#endregion VerifyAndReadClearStream

		#region VerifyAndReadClearArmoredStringAsync
		/// <summary>
		/// PGP verify a given clear signed string.
		/// </summary>
		/// <param name="input">Clear signed string to be verified</param>
		/// <param name="publicKey">PGP public key</param>
		[Obsolete("This method is obsolete and will be removed in a future release. Use VerifyAndReadClearArmoredStringAsync(string input) instead and supply the keys to the PGP object via it's constructor.")]
		public async Task<VerificationResult> VerifyAndReadClearArmoredStringAsync(string input, string publicKey)
        {
            if (publicKey == null)
                throw new ArgumentNullException("publicKey");

            EncryptionKeys = new EncryptionKeys(await publicKey.GetStreamAsync());

            return await VerifyAndReadClearArmoredStringAsync(input);
        }

		/// <summary>
		/// PGP verify a given clear signed string.
		/// </summary>
		/// <param name="input">Clear signed string to be verified</param>
		/// <param name="encryptionKeys">Encryption keys</param>
		[Obsolete("This method is obsolete and will be removed in a future release. Use VerifyAndReadClearArmoredStringAsync(string input) instead and supply the keys to the PGP object via it's constructor.")]
		public async Task<VerificationResult> VerifyAndReadClearArmoredStringAsync(string input, IEncryptionKeys encryptionKeys)
        {
            EncryptionKeys = encryptionKeys;

            return await VerifyAndReadClearArmoredStringAsync(input);
        }

        /// <summary>
        /// PGP verify a given clear signed string.
        /// </summary>
        /// <param name="input">Clear signed string to be verified</param>
        public async Task<VerificationResult> VerifyAndReadClearArmoredStringAsync(string input)
        {
            if (input == null)
                throw new ArgumentNullException("input");

            using (Stream inputStream = await input.GetStreamAsync())
            using (Stream outputStream = new MemoryStream())
            {
                bool verified = await VerifyClearAsync(inputStream, outputStream);

                outputStream.Position = 0;
                using (StreamReader reader = new StreamReader(outputStream))
                {
                    string message = reader.ReadToEnd();
                    return new VerificationResult(verified, message);
                }
            }
        }
		#endregion VerifyAndReadClearArmoredStringAsync

		#region VerifyAndReadClearArmoredString
		/// <summary>
		/// PGP verify a given clear signed string.
		/// </summary>
		/// <param name="input">Clear signed string to be verified</param>
		/// <param name="publicKey">PGP public key</param>
		[Obsolete("This method is obsolete and will be removed in a future release. Use VerifyAndReadClearArmoredString(string input) instead and supply the keys to the PGP object via it's constructor.")]
		public VerificationResult VerifyAndReadClearArmoredString(string input, string publicKey)
        {
            if (publicKey == null)
                throw new ArgumentNullException("publicKey");

            EncryptionKeys = new EncryptionKeys(publicKey.GetStream());

            return VerifyAndReadClearArmoredString(input);
        }

		/// <summary>
		/// PGP verify a given clear signed string.
		/// </summary>
		/// <param name="input">Clear signed string to be verified</param>
		/// <param name="encryptionKeys">Encryption keys</param>
		[Obsolete("This method is obsolete and will be removed in a future release. Use VerifyAndReadClearArmoredString(string input) instead and supply the keys to the PGP object via it's constructor.")]
		public VerificationResult VerifyAndReadClearArmoredString(string input, IEncryptionKeys encryptionKeys)
        {
            EncryptionKeys = encryptionKeys;

            return VerifyAndReadClearArmoredString(input);
        }

        /// <summary>
        /// PGP verify a given clear signed string.
        /// </summary>
        /// <param name="input">Clear signed string to be verified</param>
        public VerificationResult VerifyAndReadClearArmoredString(string input)
        {
            if (input == null)
                throw new ArgumentNullException("input");

            using (Stream inputStream = input.GetStream())
            using (Stream outputStream = new MemoryStream())
            {
                bool verified = VerifyClear(inputStream, outputStream);

                outputStream.Position = 0;
                using (StreamReader reader = new StreamReader(outputStream))
                {
                    string message = reader.ReadToEnd();
					return new VerificationResult(verified, message);
                }
            }
        }
        #endregion VerifyAndReadClearArmoredString

        #region VerifyAndReadSignedFileAsync

        /// <summary>
        /// PGP verify a given signed file.
        /// </summary>
        /// <param name="inputFile">Signed file to be verified</param>
        /// <param name="throwIfEncrypted">Throw if inputFile contains encrypted data. Otherwise, verify encryption key.</param>
        public async Task<VerificationResult> VerifyAndReadSignedFileAsync(FileInfo inputFile, bool throwIfEncrypted = false)
        {
            if (inputFile == null)
                throw new ArgumentException("InputFile");
            if (EncryptionKeys == null)
                throw new ArgumentNullException(nameof(EncryptionKeys), "Verification Key not found.");

            using (Stream inputStream = inputFile.OpenRead())
            {
                return await VerifyAsync(inputStream, throwIfEncrypted);
            }
        }
		#endregion VerifyAndReadSignedFileAsync

		#region VerifyAndReadSignedFile

		/// <summary>
		/// PGP verify a given signed file.
		/// </summary>
		/// <param name="inputFile">Signed file to be verified</param>
		/// <param name="throwIfEncrypted">Throw if inputFile contains encrypted data. Otherwise, verify encryption key.</param>
		public VerificationResult VerifyAndReadSignedFile(FileInfo inputFile, bool throwIfEncrypted = false)
		{
			if (inputFile == null)
				throw new ArgumentException("InputFile");
			if (EncryptionKeys == null)
				throw new ArgumentNullException(nameof(EncryptionKeys), "Verification Key not found.");

			using (Stream inputStream = inputFile.OpenRead())
			{
				return Verify(inputStream, throwIfEncrypted);
			}
		}
		#endregion VerifyAndReadSignedFile

		#region VerifyAndReadSignedStreamAsync

		/// <summary>
		/// PGP verify a given signed stream.
		/// </summary>
		/// <param name="inputStream">Signed stream to be verified</param>
		/// <param name="throwIfEncrypted">Throw if inputStream contains encrypted data. Otherwise, verify encryption key.</param>
		public async Task<VerificationResult> VerifyAndReadSignedStreamAsync(Stream inputStream, bool throwIfEncrypted = false)
		{
			if (inputStream == null)
				throw new ArgumentException("InputStream");
			if (EncryptionKeys == null)
				throw new ArgumentNullException(nameof(EncryptionKeys), "Verification Key not found.");
			if (inputStream.Position != 0)
				throw new ArgumentException("inputStream should be at start of stream");

            return await VerifyAsync(inputStream, throwIfEncrypted);
        }
		#endregion VerifyAndReadSignedStreamAsync

		#region VerifyAndReadSignedStream

		/// <summary>
		/// PGP verify a given signed stream.
		/// </summary>
		/// <param name="inputStream">Signed stream to be verified</param>
		/// <param name="throwIfEncrypted">Throw if the stream contains encrypted data. Otherwise, verify encryption key.</param>
		public VerificationResult VerifyAndReadSignedStream(Stream inputStream, bool throwIfEncrypted = false)
		{
			if (inputStream == null)
				throw new ArgumentException("InputStream");
			if (EncryptionKeys == null)
				throw new ArgumentNullException(nameof(EncryptionKeys), "Verification Key not found.");
			if (inputStream.Position != 0)
				throw new ArgumentException("inputStream should be at start of stream");

            return Verify(inputStream, throwIfEncrypted);
        }
		#endregion VerifyAndReadSignedStream

		#region VerifyAndReadSignedArmoredStringAsync

		/// <summary>
		/// PGP verify a given signed string.
		/// </summary>
		/// <param name="input">Signed string to be verified</param>
		/// <param name="throwIfEncrypted">Throw if input contains encrypted data. Otherwise, verify encryption key.</param>
		public async Task<VerificationResult> VerifyAndReadSignedArmoredStringAsync(string input, bool throwIfEncrypted = false)
		{
			if (input == null)
				throw new ArgumentNullException("input");

			using (Stream inputStream = await input.GetStreamAsync())
			{
                return await VerifyAsync(inputStream, throwIfEncrypted);
            }
		}
		#endregion VerifyAndReadSignedArmoredStringAsync

		#region VerifyAndReadSignedArmoredString

		/// <summary>
		/// PGP verify a given signed string.
		/// </summary>
		/// <param name="input">Signed string to be verified</param>
		/// <param name="throwIfEncrypted">Throw if the string contains encrypted data. Otherwise, verify encryption key.</param>
		public VerificationResult VerifyAndReadSignedArmoredString(string input, bool throwIfEncrypted = false)
		{
			if (input == null)
				throw new ArgumentNullException("input");

            using (Stream inputStream = input.GetStream())
            {
                return Verify(inputStream, throwIfEncrypted);
            }
        }
		#endregion VerifyAndReadSignedArmoredString

		#endregion DecryptAndVerify

		#region GetRecipients

		/// <summary>
		/// PGP get a recipients keys id of an encrypted file.
		/// </summary>
		/// <param name="inputFilePath">PGP encrypted data file path</param>
		/// <returns>Enumerable of public key ids. Value "0" means that the recipient is hidden.</returns>
		public IEnumerable<long> GetFileRecipients(string inputFilePath)
		{
			if (string.IsNullOrEmpty(inputFilePath))
				throw new ArgumentException("InputFilePath");

			if (!File.Exists(inputFilePath))
				throw new FileNotFoundException($"Encrypted File [{inputFilePath}] not found.");

			using (Stream inputStream = File.OpenRead(inputFilePath))
				return GetStreamRecipients(inputStream);
		}

		/// <summary>
		/// PGP get a recipients keys id of an encrypted stream.
		/// </summary>
		/// <param name="inputStream">PGP encrypted data stream</param>
		/// <returns>Enumerable of public key ids. Value "0" means that the recipient is hidden.</returns>
		public IEnumerable<long> GetStreamRecipients(Stream inputStream)
		{
			if (inputStream == null)
				throw new ArgumentException("InputStream");

			PgpObjectFactory objFactory = new PgpObjectFactory(PgpUtilities.GetDecoderStream(inputStream));

			PgpObject obj = objFactory.NextPgpObject();

			// the first object might be a PGP marker packet.
			PgpEncryptedDataList enc;

			if (obj is PgpEncryptedDataList list)
				enc = list;
			else
				enc = (PgpEncryptedDataList)objFactory.NextPgpObject();

			// If enc is null at this point, we failed to detect the contents of the encrypted stream.
			if (enc == null)
				throw new ArgumentException("Failed to detect encrypted content format.", nameof(inputStream));

			// Return keys id
			return enc.GetEncryptedDataObjects().OfType<PgpPublicKeyEncryptedData>().Select(k => k.KeyId);
		}

		/// <summary>
		/// PGP get a recipients keys id of an encrypted file.
		/// </summary>
		/// <param name="input">PGP encrypted string</param>
		/// <returns>Enumerable of public key ids. Value "0" means that the recipient is hidden.</returns>
		public IEnumerable<long> GetArmoredStringRecipients(string input)
		{
			if (string.IsNullOrEmpty(input))
				throw new ArgumentException("Input");

			using (Stream inputStream = input.GetStream())
				return GetStreamRecipients(inputStream);
		}

		#endregion GetRecipients

		#region GenerateKey

		public async Task GenerateKeyAsync(string publicKeyFilePath, string privateKeyFilePath, string username = null,
			string password = null, int strength = 1024, int certainty = 8, bool emitVersion = true,
			CompressionAlgorithmTag[] preferredCompressionAlgorithms = null, HashAlgorithmTag[] preferredHashAlgorithmTags = null,
			SymmetricKeyAlgorithmTag[] preferredSymetricKeyAlgorithms = null)
		{
			await Task.Run(() => GenerateKey(publicKeyFilePath, privateKeyFilePath, username, password, strength,
				certainty, emitVersion, preferredCompressionAlgorithms, preferredHashAlgorithmTags, preferredSymetricKeyAlgorithms));
		}

		public void GenerateKey(string publicKeyFilePath, string privateKeyFilePath, string username = null,
			string password = null, int strength = 1024, int certainty = 8, bool emitVersion = true,
			CompressionAlgorithmTag[] preferredCompressionAlgorithms = null, HashAlgorithmTag[] preferredHashAlgorithmTags = null,
			SymmetricKeyAlgorithmTag[] preferredSymetricKeyAlgorithms = null)
		{
			if (string.IsNullOrEmpty(publicKeyFilePath))
				throw new ArgumentException("PublicKeyFilePath");
			if (string.IsNullOrEmpty(privateKeyFilePath))
				throw new ArgumentException("PrivateKeyFilePath");

			using (Stream pubs = File.Open(publicKeyFilePath, FileMode.Create))
			using (Stream pris = File.Open(privateKeyFilePath, FileMode.Create))
				GenerateKey(pubs, pris, username, password, strength, certainty, emitVersion: emitVersion,
					preferredCompressionAlgorithms: preferredCompressionAlgorithms,
					preferredHashAlgorithmTags: preferredHashAlgorithmTags,
					preferredSymetricKeyAlgorithms: preferredSymetricKeyAlgorithms);
		}

		public void GenerateKey(Stream publicKeyStream, Stream privateKeyStream, string username = null,
			string password = null, int strength = 1024, int certainty = 8, bool armor = true, bool emitVersion = true,
			long keyExpirationInSeconds = 0, long signatureExpirationInSeconds = 0, CompressionAlgorithmTag[] preferredCompressionAlgorithms = null, HashAlgorithmTag[] preferredHashAlgorithmTags = null,
			SymmetricKeyAlgorithmTag[] preferredSymetricKeyAlgorithms = null)
		{
			username = username ?? string.Empty;
			password = password ?? string.Empty;

			preferredCompressionAlgorithms = preferredCompressionAlgorithms ??
				((CompressionAlgorithm != CompressionAlgorithmTag.Zip && CompressionAlgorithm != CompressionAlgorithmTag.Uncompressed) ?
				new[]
				{
					CompressionAlgorithm,
					CompressionAlgorithmTag.Zip,
					CompressionAlgorithmTag.Uncompressed,
				} :
				new[]
				{
					CompressionAlgorithmTag.Zip,
					CompressionAlgorithmTag.Uncompressed,
				});

			preferredHashAlgorithmTags = preferredHashAlgorithmTags ??
				(HashAlgorithmTag == HashAlgorithmTag.Sha1 ?
				new[]
				{
					HashAlgorithmTag
				} :
				new[]
				{
					HashAlgorithmTag, HashAlgorithmTag.Sha1
				});

			preferredSymetricKeyAlgorithms = preferredSymetricKeyAlgorithms ??
				(SymmetricKeyAlgorithm == SymmetricKeyAlgorithmTag.TripleDes ?
				new[]
				{
					SymmetricKeyAlgorithm
				} :
				new[]
				{
					SymmetricKeyAlgorithm, SymmetricKeyAlgorithmTag.TripleDes
				});

			IAsymmetricCipherKeyPairGenerator kpg = new RsaKeyPairGenerator();

			kpg.Init(new RsaKeyGenerationParameters(BigInteger.ValueOf(0x13), new SecureRandom(), strength, certainty));

			PgpKeyPair masterKey = new PgpKeyPair(PublicKeyAlgorithm, kpg.GenerateKeyPair(), DateTime.UtcNow);

			PgpSignatureSubpacketGenerator signHashGen = new PgpSignatureSubpacketGenerator();
			signHashGen.SetKeyFlags(false, PgpKeyFlags.CanCertify | PgpKeyFlags.CanEncryptCommunications | PgpKeyFlags.CanEncryptStorage | PgpKeyFlags.CanSign);
			signHashGen.SetPreferredCompressionAlgorithms(false, Array.ConvertAll(preferredCompressionAlgorithms, item => (int)item));
			signHashGen.SetPreferredHashAlgorithms(false, Array.ConvertAll(preferredHashAlgorithmTags, item => (int)item));
			signHashGen.SetPreferredSymmetricAlgorithms(false, Array.ConvertAll(preferredSymetricKeyAlgorithms, item => (int)item));
			signHashGen.SetFeature(false, Features.FEATURE_MODIFICATION_DETECTION);
			signHashGen.SetKeyExpirationTime(false, keyExpirationInSeconds);
			signHashGen.SetSignatureExpirationTime(false, signatureExpirationInSeconds);

			PgpKeyRingGenerator keyRingGen = new PgpKeyRingGenerator(
				PgpSignatureType,
				masterKey,
				username,
				SymmetricKeyAlgorithm,
				password.ToCharArray(),
				true,
				signHashGen.Generate(),
				null,
				new SecureRandom());

			PgpSecretKeyRing secretKeyRing = keyRingGen.GenerateSecretKeyRing();

			ExportKeyPair(privateKeyStream, publicKeyStream, secretKeyRing.GetSecretKey(), armor, emitVersion);
		}

		#endregion GenerateKey

		#region Private helpers

		#region OutputEncryptedAsync

		private async Task OutputEncryptedAsync(string inputFilePath, Stream outputStream, bool withIntegrityCheck)
		{
			await OutputEncryptedAsync(new FileInfo(inputFilePath), outputStream, withIntegrityCheck);
		}

		private async Task OutputEncryptedAsync(FileInfo inputFile, Stream outputStream, bool withIntegrityCheck)
		{
			using (Stream encryptedOut = ChainEncryptedOut(outputStream, withIntegrityCheck))
			{
				using (Stream compressedOut = ChainCompressedOut(encryptedOut))
				{
					PgpSignatureGenerator signatureGenerator = InitSignatureGenerator(compressedOut);
					using (Stream literalOut = ChainLiteralOut(compressedOut, inputFile))
					{
						using (FileStream inputFileStream = inputFile.OpenRead())
						{
							await WriteOutputAndSignAsync(compressedOut, literalOut, inputFileStream,
								signatureGenerator);
						}
					}
				}
			}
		}

		private async Task OutputEncryptedAsync(Stream inputStream, Stream outputStream, bool withIntegrityCheck,
			string name)
		{
			using (Stream encryptedOut = ChainEncryptedOut(outputStream, withIntegrityCheck))
			{
				using (Stream compressedOut = ChainCompressedOut(encryptedOut))
				{
					PgpSignatureGenerator signatureGenerator = InitSignatureGenerator(compressedOut);
					using (Stream literalOut = ChainLiteralStreamOut(compressedOut, inputStream, name))
					{
						await WriteOutputAndSignAsync(compressedOut, literalOut, inputStream, signatureGenerator);
					}
				}
			}
		}

		#endregion OutputEncryptedAsync

		#region OutputEncrypted

		private void OutputEncrypted(string inputFilePath, Stream outputStream, bool withIntegrityCheck)
		{
			OutputEncrypted(new FileInfo(inputFilePath), outputStream, withIntegrityCheck);
		}

		private void OutputEncrypted(FileInfo inputFile, Stream outputStream, bool withIntegrityCheck)
		{
			using (Stream encryptedOut = ChainEncryptedOut(outputStream, withIntegrityCheck))
			{
				using (Stream compressedOut = ChainCompressedOut(encryptedOut))
				{
					PgpSignatureGenerator signatureGenerator = InitSignatureGenerator(compressedOut);
					using (Stream literalOut = ChainLiteralOut(compressedOut, inputFile))
					{
						using (FileStream inputFileStream = inputFile.OpenRead())
						{
							WriteOutputAndSign(compressedOut, literalOut, inputFileStream, signatureGenerator);
						}
					}
				}
			}
		}

		private void OutputEncrypted(Stream inputStream, Stream outputStream, bool withIntegrityCheck, string name)
		{
			using (Stream encryptedOut = ChainEncryptedOut(outputStream, withIntegrityCheck))
			{
				using (Stream compressedOut = ChainCompressedOut(encryptedOut))
				{
					PgpSignatureGenerator signatureGenerator = InitSignatureGenerator(compressedOut);
					using (Stream literalOut = ChainLiteralStreamOut(compressedOut, inputStream, name))
					{
						WriteOutputAndSign(compressedOut, literalOut, inputStream, signatureGenerator);
					}
				}
			}
		}

		#endregion OutputEncrypted

		#region OutputSignedAsync

		private async Task OutputSignedAsync(string inputFilePath, Stream outputStream)
		{
			await OutputSignedAsync(new FileInfo(inputFilePath), outputStream);
		}

		private async Task OutputSignedAsync(FileInfo inputFile, Stream outputStream)
		{
			using (Stream compressedOut = ChainCompressedOut(outputStream))
			{
				PgpSignatureGenerator signatureGenerator = InitSignatureGenerator(compressedOut);
				using (Stream literalOut = ChainLiteralOut(compressedOut, inputFile))
				{
					using (FileStream inputFileStream = inputFile.OpenRead())
					{
						await WriteOutputAndSignAsync(compressedOut, literalOut, inputFileStream, signatureGenerator);
					}
				}
			}
		}

		private async Task OutputSignedAsync(Stream inputStream, Stream outputStream,
			string name)
		{
			using (Stream compressedOut = ChainCompressedOut(outputStream))
			{
				PgpSignatureGenerator signatureGenerator = InitSignatureGenerator(compressedOut);
				using (Stream literalOut = ChainLiteralStreamOut(compressedOut, inputStream, name))
				{
					await WriteOutputAndSignAsync(compressedOut, literalOut, inputStream, signatureGenerator);
				}
			}
		}

		#endregion OutputSignedAsync

		#region OutputSigned

		private void OutputSigned(string inputFilePath, Stream outputStream)
		{
			OutputSigned(new FileInfo(inputFilePath), outputStream);
		}

		private void OutputSigned(FileInfo inputFile, Stream outputStream)
		{
			using (Stream compressedOut = ChainCompressedOut(outputStream))
			{
				PgpSignatureGenerator signatureGenerator = InitSignatureGenerator(compressedOut);
				using (Stream literalOut = ChainLiteralOut(compressedOut, inputFile))
				{
					using (FileStream inputFileStream = inputFile.OpenRead())
					{
						WriteOutputAndSign(compressedOut, literalOut, inputFileStream, signatureGenerator);
					}
				}
			}
		}

		private void OutputSigned(Stream inputStream, Stream outputStream, string name)
		{
			using (Stream compressedOut = ChainCompressedOut(outputStream))
			{
				PgpSignatureGenerator signatureGenerator = InitSignatureGenerator(compressedOut);
				using (Stream literalOut = ChainLiteralStreamOut(compressedOut, inputStream, name))
				{
					WriteOutputAndSign(compressedOut, literalOut, inputStream, signatureGenerator);
				}
			}
		}

		#endregion OutputSigned

		#region OutputClearSignedAsync

		private async Task OutputClearSignedAsync(string inputFilePath, Stream outputStream)
		{
			await OutputClearSignedAsync(new FileInfo(inputFilePath), outputStream);
		}

		private async Task OutputClearSignedAsync(FileInfo inputFile, Stream outputStream)
		{
			using (FileStream inputFileStream = inputFile.OpenRead())
			{
				await OutputClearSignedAsync(inputFileStream, outputStream);
			}
		}

		private async Task OutputClearSignedAsync(Stream inputStream, Stream outputStream)
		{
			using (StreamReader streamReader = new StreamReader(inputStream))
			using (ArmoredOutputStream armoredOutputStream = new ArmoredOutputStream(outputStream))
			{
				PgpSignatureGenerator pgpSignatureGenerator = InitClearSignatureGenerator(armoredOutputStream);

				while (streamReader.Peek() >= 0)
				{
					string line = await streamReader.ReadLineAsync();
					byte[] lineByteArray = Encoding.ASCII.GetBytes(line);
					// Does the line end with whitespace?
					// Trailing white space needs to be removed from the end of the document for a valid signature RFC 4880 Section 7.1
					string cleanLine = line.TrimEnd();
					byte[] cleanLineByteArray = Encoding.ASCII.GetBytes(cleanLine);

					pgpSignatureGenerator.Update(cleanLineByteArray, 0, cleanLineByteArray.Length);
					await armoredOutputStream.WriteAsync(lineByteArray, 0, lineByteArray.Length);

					// Add a line break back to the stream
					armoredOutputStream.Write((byte)'\r');
					armoredOutputStream.Write((byte)'\n');

					// Update signature with line breaks unless we're on the last line
					if (streamReader.Peek() >= 0)
					{
						pgpSignatureGenerator.Update((byte)'\r');
						pgpSignatureGenerator.Update((byte)'\n');
					}
				}

				armoredOutputStream.EndClearText();

				BcpgOutputStream bcpgOutputStream = new BcpgOutputStream(armoredOutputStream);
				pgpSignatureGenerator.Generate().Encode(bcpgOutputStream);
			}
		}

		#endregion OutputClearSignedAsync

		#region OutputClearSigned

		private void OutputClearSigned(string inputFilePath, Stream outputStream)
		{
			OutputClearSigned(new FileInfo(inputFilePath), outputStream);
		}

		private void OutputClearSigned(FileInfo inputFile, Stream outputStream)
		{
			using (FileStream inputFileStream = inputFile.OpenRead())
			{
				OutputClearSigned(inputFileStream, outputStream);
			}
		}

		private void OutputClearSigned(Stream inputStream, Stream outputStream)
		{
			using (StreamReader streamReader = new StreamReader(inputStream))
			using (ArmoredOutputStream armoredOutputStream = new ArmoredOutputStream(outputStream))
			{
				PgpSignatureGenerator pgpSignatureGenerator = InitClearSignatureGenerator(armoredOutputStream);

				while (streamReader.Peek() >= 0)
				{
					string line = streamReader.ReadLine();
					if (line == null) continue;
					byte[] lineByteArray = Encoding.ASCII.GetBytes(line);
					// Does the line end with whitespace?
					// Trailing white space needs to be removed from the end of the document for a valid signature RFC 4880 Section 7.1
					string cleanLine = line.TrimEnd();
					byte[] cleanLineByteArray = Encoding.ASCII.GetBytes(cleanLine);

					pgpSignatureGenerator.Update(cleanLineByteArray, 0, cleanLineByteArray.Length);
					armoredOutputStream.Write(lineByteArray, 0, lineByteArray.Length);

					// Add a line break back to the stream
					armoredOutputStream.Write((byte)'\r');
					armoredOutputStream.Write((byte)'\n');

					// Update signature with line breaks unless we're on the last line
					if (streamReader.Peek() >= 0)
					{
						pgpSignatureGenerator.Update((byte)'\r');
						pgpSignatureGenerator.Update((byte)'\n');
					}
				}

				armoredOutputStream.EndClearText();

				BcpgOutputStream bcpgOutputStream = new BcpgOutputStream(armoredOutputStream);
				pgpSignatureGenerator.Generate().Encode(bcpgOutputStream);
			}
		}

		#endregion OutputClearSigned

		#region DecryptAsync

		/// <summary>
		/// PGP decrypt a given stream.
		/// </summary>
		/// <param name="inputStream">PGP encrypted data stream</param>
		/// <param name="outputStream">Output PGP decrypted stream</param>
		/// <returns></returns>
		private async Task DecryptAsync(Stream inputStream, Stream outputStream)
		{
			if (inputStream == null)
				throw new ArgumentException("InputStream");
			if (outputStream == null)
				throw new ArgumentException("OutputStream");

			PgpObjectFactory objFactory = new PgpObjectFactory(PgpUtilities.GetDecoderStream(inputStream));

			PgpObject obj = objFactory.NextPgpObject();

			// the first object might be a PGP marker packet.
			PgpEncryptedDataList enc = null;
			PgpObject message = null;

			if (obj is PgpEncryptedDataList dataList)
				enc = dataList;
			else if (obj is PgpCompressedData compressedData)
				message = compressedData;
			else
				enc = (PgpEncryptedDataList)objFactory.NextPgpObject();

			// If enc and message are null at this point, we failed to detect the contents of the encrypted stream.
			if (enc == null && message == null)
				throw new ArgumentException("Failed to detect encrypted content format.", nameof(inputStream));

			using (CompositeDisposable disposables = new CompositeDisposable())
			{
				// decrypt
				PgpPrivateKey privateKey = null;
				PgpPublicKeyEncryptedData pbe = null;
				if (enc != null)
				{
					foreach (PgpPublicKeyEncryptedData publicKeyEncryptedData in enc.GetEncryptedDataObjects())
					{
						privateKey = EncryptionKeys.FindSecretKey(publicKeyEncryptedData.KeyId);

						if (privateKey != null)
						{
							pbe = publicKeyEncryptedData;
							break;
						}
					}

					if (privateKey == null)
						throw new ArgumentException("Secret key for message not found.");

					Stream clear = pbe.GetDataStream(privateKey).DisposeWith(disposables);
					PgpObjectFactory plainFact = new PgpObjectFactory(clear);

					message = plainFact.NextPgpObject();

					if (message is PgpOnePassSignatureList || message is PgpSignatureList)
					{
						message = plainFact.NextPgpObject();
					}
				}

				if (message is PgpCompressedData pgpCompressedData)
				{
					Stream compDataIn = pgpCompressedData.GetDataStream().DisposeWith(disposables);
					PgpObjectFactory objectFactory = new PgpObjectFactory(compDataIn);
					message = objectFactory.NextPgpObject();

					if (message is PgpOnePassSignatureList || message is PgpSignatureList)
					{
						message = objectFactory.NextPgpObject();
						var literalData = (PgpLiteralData)message;
						Stream unc = literalData.GetInputStream();
						await Streams.PipeAllAsync(unc, outputStream);
					}
					else
					{
						PgpLiteralData literalData = (PgpLiteralData)message;
						Stream unc = literalData.GetInputStream();
						await Streams.PipeAllAsync(unc, outputStream);
					}
				}
				else if (message is PgpLiteralData literalData)
				{
					Stream unc = literalData.GetInputStream();
					await Streams.PipeAllAsync(unc, outputStream);

					if (pbe.IsIntegrityProtected())
					{
						if (!pbe.Verify())
						{
							throw new PgpException("Message failed integrity check.");
						}
					}
				}
				else if (message is PgpOnePassSignatureList)
					throw new PgpException("Encrypted message contains a signed message - not literal data.");
				else
					throw new PgpException("Message is not a simple encrypted file.");
			}
		}

		#endregion DecryptAsync

		#region Decrypt

		/// <summary>
		/// PGP decrypt a given stream.
		/// </summary>
		/// <param name="inputStream">PGP encrypted data stream</param>
		/// <param name="outputStream">Output PGP decrypted stream</param>
		/// <returns></returns>
		private void Decrypt(Stream inputStream, Stream outputStream)
		{
			if (inputStream == null)
				throw new ArgumentException("InputStream");
			if (outputStream == null)
				throw new ArgumentException("OutputStream");

			PgpObjectFactory objFactory = new PgpObjectFactory(PgpUtilities.GetDecoderStream(inputStream));

			PgpObject obj = objFactory.NextPgpObject();

			// the first object might be a PGP marker packet.
			PgpEncryptedDataList enc = null;
			PgpObject message = null;

			if (obj is PgpEncryptedDataList dataList)
				enc = dataList;
			else if (obj is PgpCompressedData compressedData)
				message = compressedData;
			else
				enc = (PgpEncryptedDataList)objFactory.NextPgpObject();

			// If enc and message are null at this point, we failed to detect the contents of the encrypted stream.
			if (enc == null && message == null)
				throw new ArgumentException("Failed to detect encrypted content format.", nameof(inputStream));

			using (CompositeDisposable disposables = new CompositeDisposable())
			{
				// decrypt
				PgpPrivateKey privateKey = null;
				PgpPublicKeyEncryptedData pbe = null;
				if (enc != null)
				{
					foreach (PgpPublicKeyEncryptedData publicKeyEncryptedData in enc.GetEncryptedDataObjects())
					{
						privateKey = EncryptionKeys.FindSecretKey(publicKeyEncryptedData.KeyId);

						if (privateKey != null)
						{
							pbe = publicKeyEncryptedData;
							break;
						}
					}

					if (privateKey == null)
						throw new ArgumentException("Secret key for message not found.");

					Stream clear = pbe.GetDataStream(privateKey).DisposeWith(disposables);
					PgpObjectFactory plainFact = new PgpObjectFactory(clear);

					message = plainFact.NextPgpObject();

					if (message is PgpOnePassSignatureList || message is PgpSignatureList)
					{
						message = plainFact.NextPgpObject();
					}
				}

				if (message is PgpCompressedData pgpCompressedData)
				{
					Stream compDataIn = pgpCompressedData.GetDataStream().DisposeWith(disposables);
					PgpObjectFactory objectFactory = new PgpObjectFactory(compDataIn);
					message = objectFactory.NextPgpObject();

					if (message is PgpOnePassSignatureList || message is PgpSignatureList)
					{
						message = objectFactory.NextPgpObject();
						PgpLiteralData literalData = (PgpLiteralData)message;
						Stream unc = literalData.GetInputStream();
						Streams.PipeAll(unc, outputStream);
					}
					else
					{
						PgpLiteralData literalData = (PgpLiteralData)message;
						Stream unc = literalData.GetInputStream();
						Streams.PipeAll(unc, outputStream);
					}
				}
				else if (message is PgpLiteralData literalData)
				{
					Stream unc = literalData.GetInputStream();
					Streams.PipeAll(unc, outputStream);

					if (pbe.IsIntegrityProtected())
					{
						if (!pbe.Verify())
						{
							throw new PgpException("Message failed integrity check.");
						}
					}
				}
				else if (message is PgpOnePassSignatureList)
					throw new PgpException("Encrypted message contains a signed message - not literal data.");
				else
					throw new PgpException("Message is not a simple encrypted file.");
			}
		}

		#endregion Decrypt

		#region DecryptAndVerifyAsync

		/// <summary>
		/// PGP decrypt and verify a given stream.
		/// </summary>
		/// <param name="inputStream">PGP encrypted data stream to be decrypted and verified</param>
		/// <param name="outputStream">Output PGP decrypted and verified stream</param>
		private async Task DecryptAndVerifyAsync(Stream inputStream, Stream outputStream)
		{
			PgpObjectFactory objFactory = new PgpObjectFactory(PgpUtilities.GetDecoderStream(inputStream));

			PgpObject obj = objFactory.NextPgpObject();

			// the first object might be a PGP marker packet.
			PgpEncryptedDataList encryptedDataList = null;
			PgpObject message = null;

			if (obj is PgpEncryptedDataList dataList)
				encryptedDataList = dataList;
			else if (obj is PgpCompressedData compressedData)
				message = compressedData;
			else
				encryptedDataList = (PgpEncryptedDataList)objFactory.NextPgpObject();

			// If enc and message are null at this point, we failed to detect the contents of the encrypted stream.
			if (encryptedDataList == null && message == null)
				throw new ArgumentException("Failed to detect encrypted content format.", nameof(inputStream));

			using (CompositeDisposable disposables = new CompositeDisposable())
			{
				// decrypt
				PgpPrivateKey privateKey = null;
				PgpPublicKeyEncryptedData pbe = null;
				if (encryptedDataList != null)
				{
					foreach (PgpPublicKeyEncryptedData publicKeyEncryptedData in
							 encryptedDataList.GetEncryptedDataObjects())
					{
						privateKey = EncryptionKeys.FindSecretKey(publicKeyEncryptedData.KeyId);

						if (privateKey != null)
						{
							pbe = publicKeyEncryptedData;
							break;
						}
					}

					if (privateKey == null)
						throw new ArgumentException("Secret key for message not found.");

					Stream clear = pbe.GetDataStream(privateKey).DisposeWith(disposables);
					PgpObjectFactory plainFact = new PgpObjectFactory(clear);

					message = plainFact.NextPgpObject();

					if (message is PgpOnePassSignatureList pgpOnePassSignatureList)
					{
						PgpOnePassSignature pgpOnePassSignature = pgpOnePassSignatureList[0];
						var keyIdToVerify = pgpOnePassSignature.KeyId;

						var verified = Utilities.FindPublicKey(keyIdToVerify, EncryptionKeys.VerificationKeys,
							out PgpPublicKey _);
						if (verified == false)
							throw new PgpException("Failed to verify file.");

						message = plainFact.NextPgpObject();
					}
					else if (message is PgpSignatureList pgpSignatureList)
					{
						PgpSignature pgpSignature = pgpSignatureList[0];
						var keyIdToVerify = pgpSignature.KeyId;

						var verified = Utilities.FindPublicKey(keyIdToVerify, EncryptionKeys.VerificationKeys,
							out PgpPublicKey _);
						if (verified == false)
							throw new PgpException("Failed to verify file.");

						message = plainFact.NextPgpObject();
					}
					else if (!(message is PgpCompressedData))
						throw new PgpException("File was not signed.");
				}

				if (message is PgpCompressedData cData)
				{
                    Stream compDataIn = cData.GetDataStream().DisposeWith(disposables);
                    PgpObjectFactory objectFactory = new PgpObjectFactory(compDataIn);
                    message = objectFactory.NextPgpObject();

                    long? keyIdToVerify = null;

                    if (message is PgpSignatureList pgpSignatureList)
                    {
                        keyIdToVerify = pgpSignatureList[0].KeyId;
                    }
                    else if (message is PgpOnePassSignatureList pgpOnePassSignatureList)
                    {
                        PgpOnePassSignature pgpOnePassSignature = pgpOnePassSignatureList[0];
                        keyIdToVerify = pgpOnePassSignature.KeyId;
                    }

                    if (keyIdToVerify.HasValue)
                    {
                        var verified = Utilities.FindPublicKey(keyIdToVerify.Value, EncryptionKeys.VerificationKeys,
                            out PgpPublicKey _);
                        if (verified == false)
                            throw new PgpException("Failed to verify file.");
                        
                        message = objectFactory.NextPgpObject();
                        var literalData = (PgpLiteralData)message;
                        Stream unc = literalData.GetInputStream();
                        await Streams.PipeAllAsync(unc, outputStream);
                    }
                    else
                    {
                        throw new PgpException("File was not signed.");
                    }
                }
				else if (message is PgpLiteralData literalData)
				{
					Stream unc = literalData.GetInputStream();
					await Streams.PipeAllAsync(unc, outputStream);

					if (pbe.IsIntegrityProtected())
					{
						if (!pbe.Verify())
						{
							throw new PgpException("Message failed integrity check.");
						}
					}
				}
				else
					throw new PgpException("File was not signed.");
			}
		}

		#endregion DecryptAndVerifyAsync

		#region DecryptAndVerify

		/// <summary>
		/// PGP decrypt and verify a given stream.
		/// </summary>
		/// <param name="inputStream">PGP encrypted data stream to be decrypted and verified</param>
		/// <param name="outputStream">Output PGP decrypted and verified stream</param>
		private void DecryptAndVerify(Stream inputStream, Stream outputStream)
		{
			PgpObjectFactory objFactory = new PgpObjectFactory(PgpUtilities.GetDecoderStream(inputStream));

			PgpObject obj = objFactory.NextPgpObject();

			// the first object might be a PGP marker packet.
			PgpEncryptedDataList encryptedDataList = null;
			PgpObject message = null;

			if (obj is PgpEncryptedDataList dataList)
				encryptedDataList = dataList;
			else if (obj is PgpCompressedData compressedData)
				message = compressedData;
			else
				encryptedDataList = (PgpEncryptedDataList)objFactory.NextPgpObject();

			// If enc and message are null at this point, we failed to detect the contents of the encrypted stream.
			if (encryptedDataList == null && message == null)
				throw new ArgumentException("Failed to detect encrypted content format.", nameof(inputStream));

			using (CompositeDisposable disposables = new CompositeDisposable())
			{
				// decrypt
				PgpPrivateKey privateKey = null;
				PgpPublicKeyEncryptedData pbe = null;
				if (encryptedDataList != null)
				{
					foreach (PgpPublicKeyEncryptedData publicKeyEncryptedData in
							 encryptedDataList.GetEncryptedDataObjects())
					{
						privateKey = EncryptionKeys.FindSecretKey(publicKeyEncryptedData.KeyId);

						if (privateKey != null)
						{
							pbe = publicKeyEncryptedData;
							break;
						}
					}

					if (privateKey == null)
						throw new ArgumentException("Secret key for message not found.");

					Stream clear = pbe.GetDataStream(privateKey).DisposeWith(disposables);
					PgpObjectFactory plainFact = new PgpObjectFactory(clear);

					message = plainFact.NextPgpObject();

					if (message is PgpOnePassSignatureList pgpOnePassSignatureList)
					{
						PgpOnePassSignature pgpOnePassSignature = pgpOnePassSignatureList[0];
						var keyIdToVerify = pgpOnePassSignature.KeyId;

						var verified = Utilities.FindPublicKey(keyIdToVerify, EncryptionKeys.VerificationKeys,
							out PgpPublicKey _);
						if (verified == false)
							throw new PgpException("Failed to verify file.");

						message = plainFact.NextPgpObject();
					}
					else if (message is PgpSignatureList pgpSignatureList)
					{
						PgpSignature pgpSignature = pgpSignatureList[0];
						var keyIdToVerify = pgpSignature.KeyId;

						var verified = Utilities.FindPublicKey(keyIdToVerify, EncryptionKeys.VerificationKeys,
							out PgpPublicKey _);
						if (verified == false)
							throw new PgpException("Failed to verify file.");

						message = plainFact.NextPgpObject();
					}
					else if (!(message is PgpCompressedData))
						throw new PgpException("File was not signed.");
				}

				if (message is PgpCompressedData cData)
				{
                    Stream compDataIn = cData.GetDataStream().DisposeWith(disposables);
                    PgpObjectFactory objectFactory = new PgpObjectFactory(compDataIn);
                    message = objectFactory.NextPgpObject();

                    long? keyIdToVerify = null;

                    if (message is PgpSignatureList pgpSignatureList)
                    {
                        keyIdToVerify = pgpSignatureList[0].KeyId;
                    }
                    else if (message is PgpOnePassSignatureList pgpOnePassSignatureList)
                    {
                        PgpOnePassSignature pgpOnePassSignature = pgpOnePassSignatureList[0];
                        keyIdToVerify = pgpOnePassSignature.KeyId;
                    }

                    if (keyIdToVerify.HasValue)
                    {
                        var verified = Utilities.FindPublicKey(keyIdToVerify.Value, EncryptionKeys.VerificationKeys,
                            out PgpPublicKey _);
                        if (verified == false)
                            throw new PgpException("Failed to verify file.");

                        message = objectFactory.NextPgpObject();
                        var literalData = (PgpLiteralData)message;
                        Stream unc = literalData.GetInputStream();
                        Streams.PipeAll(unc, outputStream);
                    }
                    else
                    {
                        throw new PgpException("File was not signed.");
                    }
                }
				else if (message is PgpLiteralData literalData)
				{
					Stream unc = literalData.GetInputStream();
					Streams.PipeAll(unc, outputStream);

					if (pbe.IsIntegrityProtected())
					{
						if (!pbe.Verify())
						{
							throw new PgpException("Message failed integrity check.");
						}
					}
				}
				else
					throw new PgpException("File was not signed.");
			}
		}

		#endregion DecryptAndVerify

		#region VerifyAsync

		private Task<VerificationResult> VerifyAsync(Stream inputStream, bool throwIfEncrypted = false)
		{
			bool verified = false;
			StringBuilder contentStringBuilder = new StringBuilder();

			Stream encodedFile = PgpUtilities.GetDecoderStream(inputStream);
			PgpObjectFactory factory = new PgpObjectFactory(encodedFile);
			PgpObject pgpObject = factory.NextPgpObject();

			if (pgpObject is PgpCompressedData)
			{
				PgpPublicKeyEncryptedData publicKeyEncryptedData = Utilities.ExtractPublicKeyEncryptedData(encodedFile);

				// Verify against public key ID and that of any sub keys
				var keyIdToVerify = publicKeyEncryptedData.KeyId;
				verified = Utilities.FindPublicKey(keyIdToVerify, EncryptionKeys.VerificationKeys,
					out PgpPublicKey _);
			}
			else if (pgpObject is PgpEncryptedDataList dataList)
			{
				if (throwIfEncrypted)
				{
					throw new ArgumentException("Input is encrypted. Decrypt the input first.");
				}
				PgpPublicKeyEncryptedData publicKeyEncryptedData = Utilities.ExtractPublicKey(dataList);
				var keyIdToVerify = publicKeyEncryptedData.KeyId;
				// If we encounter an encrypted packet, verify with the encryption keys used instead
<<<<<<< HEAD
				// TODO does this even make sense? maybe throw exception instead, or try to decrypt first
				verified = Utilities.FindPublicKeyInKeyRings(keyIdToVerify, EncryptionKeys.PublicKeyRings.Select(keyRing => keyRing.PgpPublicKeyRing), out PgpPublicKey _);
=======
				verified = Utilities.FindPublicKey(keyIdToVerify, EncryptionKeys.EncryptKeys, out PgpPublicKey _);
>>>>>>> d6b05377
				
			}
			else if (pgpObject is PgpOnePassSignatureList onePassSignatureList)
			{
				PgpOnePassSignature pgpOnePassSignature = onePassSignatureList[0];
				PgpLiteralData pgpLiteralData = (PgpLiteralData)factory.NextPgpObject();
				Stream pgpLiteralStream = pgpLiteralData.GetInputStream();

				// Verify against public key ID and that of any sub keys
				var keyIdToVerify = pgpOnePassSignature.KeyId;
				if (Utilities.FindPublicKey(keyIdToVerify, EncryptionKeys.VerificationKeys,
					    out PgpPublicKey validationKey))
				{
					pgpOnePassSignature.InitVerify(validationKey);

					int ch;
					while ((ch = pgpLiteralStream.ReadByte()) >= 0)
					{
						pgpOnePassSignature.Update((byte)ch);
                        contentStringBuilder.Append((char)ch);
                    }

					PgpSignatureList pgpSignatureList = (PgpSignatureList)factory.NextPgpObject();

					for (int i = 0; i < pgpSignatureList.Count; i++)
					{
						PgpSignature pgpSignature = pgpSignatureList[i];

						if (pgpOnePassSignature.Verify(pgpSignature))
						{
							verified = true;
							break;
						}
					}
				}
			}
			else if (pgpObject is PgpSignatureList signatureList)
			{
				PgpSignature pgpSignature = signatureList[0];
				PgpLiteralData pgpLiteralData = (PgpLiteralData)factory.NextPgpObject();
				Stream pgpLiteralStream = pgpLiteralData.GetInputStream();

				// Verify against public key ID and that of any sub keys
				if (Utilities.FindPublicKey(pgpSignature.KeyId, EncryptionKeys.VerificationKeys,
					    out PgpPublicKey publicKey))
				{
					foreach (PgpSignature _ in publicKey.GetSignatures())
					{
						if (!verified)
						{
							pgpSignature.InitVerify(publicKey);

							int ch;
							while ((ch = pgpLiteralStream.ReadByte()) >= 0)
							{
								pgpSignature.Update((byte)ch);
                                contentStringBuilder.Append((char)ch);
                            }

							verified = pgpSignature.Verify();
						}
						else
						{
							break;
						}
					}
				}
			}
			else
				throw new PgpException("Message is not a encrypted and signed file or simple signed file.");

			return Task.FromResult(new VerificationResult(verified, contentStringBuilder.ToString()));
		}

		#endregion VerifyAsync

		#region Verify

		private VerificationResult Verify(Stream inputStream, bool throwIfEncrypted = false)
		{
			bool verified = false;
            StringBuilder contentStringBuilder = new StringBuilder();

            ArmoredInputStream encodedFile = new ArmoredInputStream(inputStream);
			PgpObjectFactory factory = new PgpObjectFactory(encodedFile);
			PgpObject pgpObject = factory.NextPgpObject();

			if (pgpObject is PgpCompressedData compressedData)
			{
				PgpObjectFactory pgpCompressedFactory = new PgpObjectFactory(compressedData.GetDataStream());

				PgpOnePassSignatureList pgpOnePassSignatureList =
					(PgpOnePassSignatureList)pgpCompressedFactory.NextPgpObject();
				PgpOnePassSignature pgpOnePassSignature = pgpOnePassSignatureList[0];
				PgpLiteralData pgpLiteralData = (PgpLiteralData)factory.NextPgpObject();
				Stream pgpLiteralStream = pgpLiteralData.GetInputStream();

				var keyIdToVerify = pgpOnePassSignature.KeyId;

				// Verify against public key ID and that of any sub keys
				if (!Utilities.FindPublicKey(keyIdToVerify, EncryptionKeys.VerificationKeys,
					    out PgpPublicKey publicKey)) return new VerificationResult(false, string.Empty);
				foreach (PgpSignature _ in publicKey.GetSignatures())
				{
					if (!verified)
					{
						pgpOnePassSignature.InitVerify(publicKey);

						int ch;
						while ((ch = pgpLiteralStream.ReadByte()) >= 0)
						{
							pgpOnePassSignature.Update((byte)ch);
						}

						PgpSignatureList pgpSignatureList = (PgpSignatureList)factory.NextPgpObject();

						for (int i = 0; i < pgpSignatureList.Count; i++)
						{
							PgpSignature pgpSignature = pgpSignatureList[i];

							if (pgpOnePassSignature.Verify(pgpSignature))
							{
								verified = true;
								break;
							}
						}
					}
					else
					{
						break;
					}
				}
			}
			else if (pgpObject is PgpEncryptedDataList encryptedDataList)
			{
				if (throwIfEncrypted)
				{
					throw new ArgumentException("Input is encrypted. Decrypt the input first.");
				}

				PgpPublicKeyEncryptedData publicKeyEncryptedData = Utilities.ExtractPublicKey(encryptedDataList);
				var keyIdToVerify = publicKeyEncryptedData.KeyId;

				// Verify against public key ID and that of any sub keys

				// If we encounter an encrypted packet, verify the encryption key used instead
<<<<<<< HEAD
				// TODO does this even make sense? maybe throw exception instead, or try to decrypt first
				if (Utilities.FindPublicKeyInKeyRings(keyIdToVerify, EncryptionKeys.PublicKeyRings.Select(keyRing => keyRing.PgpPublicKeyRing), out PgpPublicKey _))
=======
				if (Utilities.FindPublicKey(keyIdToVerify, EncryptionKeys.EncryptKeys, out PgpPublicKey _))
>>>>>>> d6b05377
				{
					verified = true;
				}
			}
			else if (pgpObject is PgpOnePassSignatureList onePassSignatureList)
			{
				PgpOnePassSignature pgpOnePassSignature = onePassSignatureList[0];
				PgpLiteralData pgpLiteralData = (PgpLiteralData)factory.NextPgpObject();
				Stream pgpLiteralStream = pgpLiteralData.GetInputStream();

				// Verify against public key ID and that of any sub keys
				if (Utilities.FindPublicKey(pgpOnePassSignature.KeyId, EncryptionKeys.VerificationKeys,
					    out PgpPublicKey publicKey))
				{
					pgpOnePassSignature.InitVerify(publicKey);

					int ch;
					while ((ch = pgpLiteralStream.ReadByte()) >= 0)
					{
						pgpOnePassSignature.Update((byte)ch);
                        contentStringBuilder.Append((char)ch);
                    }

					PgpSignatureList pgpSignatureList = (PgpSignatureList)factory.NextPgpObject();

					for (int i = 0; i < pgpSignatureList.Count; i++)
					{
						PgpSignature pgpSignature = pgpSignatureList[i];

						if (pgpOnePassSignature.Verify(pgpSignature))
						{
							verified = true;
							break;
						}
					}
				}
			}
			else if (pgpObject is PgpSignatureList signatureList)
			{
				PgpSignature pgpSignature = signatureList[0];
				PgpLiteralData pgpLiteralData = (PgpLiteralData)factory.NextPgpObject();
				Stream pgpLiteralStream = pgpLiteralData.GetInputStream();

				// Verify against public key ID and that of any sub keys
				if (Utilities.FindPublicKey(pgpSignature.KeyId, EncryptionKeys.VerificationKeys,
					    out PgpPublicKey publicKey))
				{
					foreach (PgpSignature _ in publicKey.GetSignatures())
					{
						if (!verified)
						{
							pgpSignature.InitVerify(publicKey);

							int ch;
							while ((ch = pgpLiteralStream.ReadByte()) >= 0)
							{
								pgpSignature.Update((byte)ch);
                                contentStringBuilder.Append((char)ch);
                            }

							verified = pgpSignature.Verify();
						}
						else
						{
							break;
						}
					}
				}
			}
			else
				throw new PgpException("Message is not a encrypted and signed file or simple signed file.");

			return new VerificationResult(verified, contentStringBuilder.ToString());
		}

		#endregion Verify

		#region VerifyClearAsync

		// https://github.com/bcgit/bc-csharp/blob/master/crypto/test/src/openpgp/examples/ClearSignedFileProcessor.cs
        private async Task<bool> VerifyClearAsync(Stream inputStream, Stream outputStream=null)
		{
			bool verified;

			using (MemoryStream outStream = new MemoryStream())
			{
				using (ArmoredInputStream armoredInputStream = new ArmoredInputStream(inputStream))
				{
					MemoryStream lineOut = new MemoryStream();
					byte[] lineSep = LineSeparator;
					int lookAhead = ReadInputLine(lineOut, armoredInputStream);

					// Read past message to signature and store message in stream
					if (lookAhead != -1 && armoredInputStream.IsClearText())
					{
						byte[] line = lineOut.ToArray();
						await outStream.WriteAsync(line, 0, GetLengthWithoutSeparatorOrTrailingWhitespace(line));
						await outStream.WriteAsync(lineSep, 0, lineSep.Length);

						while (lookAhead != -1 && armoredInputStream.IsClearText())
						{
							lookAhead = ReadInputLine(lineOut, lookAhead, armoredInputStream);

							line = lineOut.ToArray();
							await outStream.WriteAsync(line, 0, GetLengthWithoutSeparatorOrTrailingWhitespace(line));
							await outStream.WriteAsync(lineSep, 0, lineSep.Length);
						}
					}
					else if (lookAhead != -1)
					{
						byte[] line = lineOut.ToArray();
						await outStream.WriteAsync(line, 0, GetLengthWithoutSeparatorOrTrailingWhitespace(line));
						await outStream.WriteAsync(lineSep, 0, lineSep.Length);
					}

					// Get public key from correctly positioned stream and initialise for verification
					PgpObjectFactory pgpObjectFactory = new PgpObjectFactory(armoredInputStream);
					PgpSignatureList pgpSignatureList = (PgpSignatureList)pgpObjectFactory.NextPgpObject();
					PgpSignature pgpSignature = pgpSignatureList[0];

					pgpSignature.InitVerify(EncryptionKeys.VerificationKeys.First());

					// Read through message again and calculate signature
					outStream.Position = 0;
					lookAhead = ReadInputLine(lineOut, outStream);

					ProcessLine(pgpSignature, lineOut.ToArray());

					while (lookAhead != -1)
					{
						lookAhead = ReadInputLine(lineOut, lookAhead, outStream);

						pgpSignature.Update((byte)'\r');
						pgpSignature.Update((byte)'\n');

						ProcessLine(pgpSignature, lineOut.ToArray());
					}

					verified = pgpSignature.Verify();
				}

                // Copy the message to the outputStream, if supplied
                if (outputStream != null)
                {
                    outStream.Position = 0;
                    await outStream.CopyToAsync(outputStream);
                }
			}

			return verified;
		}

		#endregion VerifyClearAsync

		#region VerifyClear

		// https://github.com/bcgit/bc-csharp/blob/master/crypto/test/src/openpgp/examples/ClearSignedFileProcessor.cs
        private bool VerifyClear(Stream inputStream, Stream outputStream=null)
		{
			bool verified;

			using (MemoryStream outStream = new MemoryStream())
			{

				using (ArmoredInputStream armoredInputStream = new ArmoredInputStream(inputStream))
				{
					MemoryStream lineOut = new MemoryStream();
					byte[] lineSep = LineSeparator;
					int lookAhead = ReadInputLine(lineOut, armoredInputStream);

					// Read past message to signature and store message in stream
					if (lookAhead != -1 && armoredInputStream.IsClearText())
					{
						byte[] line = lineOut.ToArray();
						outStream.Write(line, 0, GetLengthWithoutSeparatorOrTrailingWhitespace(line));
						outStream.Write(lineSep, 0, lineSep.Length);

						while (lookAhead != -1 && armoredInputStream.IsClearText())
						{
							lookAhead = ReadInputLine(lineOut, lookAhead, armoredInputStream);

							line = lineOut.ToArray();
							outStream.Write(line, 0, GetLengthWithoutSeparatorOrTrailingWhitespace(line));
							outStream.Write(lineSep, 0, lineSep.Length);
						}
					}
					else if (lookAhead != -1)
					{
						byte[] line = lineOut.ToArray();
						outStream.Write(line, 0, GetLengthWithoutSeparatorOrTrailingWhitespace(line));
						outStream.Write(lineSep, 0, lineSep.Length);
					}

					// Get public key from correctly positioned stream and initialise for verification
					PgpObjectFactory pgpObjectFactory = new PgpObjectFactory(armoredInputStream);
					PgpSignatureList pgpSignatureList = (PgpSignatureList)pgpObjectFactory.NextPgpObject();
					PgpSignature pgpSignature = pgpSignatureList[0];

					pgpSignature.InitVerify(EncryptionKeys.VerificationKeys.First());

					// Read through message again and calculate signature
					outStream.Position = 0;
					lookAhead = ReadInputLine(lineOut, outStream);

					ProcessLine(pgpSignature, lineOut.ToArray());

					while (lookAhead != -1)
					{
						lookAhead = ReadInputLine(lineOut, lookAhead, outStream);

						pgpSignature.Update((byte)'\r');
						pgpSignature.Update((byte)'\n');

						ProcessLine(pgpSignature, lineOut.ToArray());
					}

					verified = pgpSignature.Verify();

                    // Copy the message to the outputStream, if supplied
                    if (outputStream != null)
                    {
                        outStream.Position = 0;
                        outStream.CopyTo(outputStream);
                    }
				}
			}

			return verified;
		}

		#endregion VerifyClear

		#region WriteOutputAndSign

		private async Task WriteOutputAndSignAsync(Stream compressedOut, Stream literalOut, FileStream inputFilePath,
			PgpSignatureGenerator signatureGenerator)
		{
			int length;
			byte[] buf = new byte[BufferSize];
			while ((length = await inputFilePath.ReadAsync(buf, 0, buf.Length)) > 0)
			{
				await literalOut.WriteAsync(buf, 0, length);
				signatureGenerator.Update(buf, 0, length);
			}

			signatureGenerator.Generate().Encode(compressedOut);
		}

		private void WriteOutputAndSign(Stream compressedOut, Stream literalOut, FileStream inputFilePath,
			PgpSignatureGenerator signatureGenerator)
		{
			int length;
			byte[] buf = new byte[BufferSize];
			while ((length = inputFilePath.Read(buf, 0, buf.Length)) > 0)
			{
				literalOut.Write(buf, 0, length);
				signatureGenerator.Update(buf, 0, length);
			}

			signatureGenerator.Generate().Encode(compressedOut);
		}

		private async Task WriteOutputAndSignAsync(Stream compressedOut, Stream literalOut, Stream inputStream,
			PgpSignatureGenerator signatureGenerator)
		{
			int length;
			byte[] buf = new byte[BufferSize];
			while ((length = await inputStream.ReadAsync(buf, 0, buf.Length)) > 0)
			{
				await literalOut.WriteAsync(buf, 0, length);
				signatureGenerator.Update(buf, 0, length);
			}

			signatureGenerator.Generate().Encode(compressedOut);
		}

		private void WriteOutputAndSign(Stream compressedOut, Stream literalOut, Stream inputStream,
			PgpSignatureGenerator signatureGenerator)
		{
			int length;
			byte[] buf = new byte[BufferSize];
			while ((length = inputStream.Read(buf, 0, buf.Length)) > 0)
			{
				literalOut.Write(buf, 0, length);
				signatureGenerator.Update(buf, 0, length);
			}

			signatureGenerator.Generate().Encode(compressedOut);
		}

		#endregion WriteOutputAndSign

		#region ChainEncryptedOut

		// private Stream ChainEncryptedOut(Stream outputStream, IEncryptionKeys encryptionKeys, bool withIntegrityCheck)
		// {
		// 	var encryptedDataGenerator =
		// 		new PgpEncryptedDataGenerator(SymmetricKeyAlgorithm, withIntegrityCheck, new SecureRandom());
		//
		// 	foreach (PgpPublicKey publicKey in encryptionKeys.EncryptKeys)
		// 	{
		// 		encryptedDataGenerator.AddMethod(publicKey);
		// 	}
		//
		// 	return encryptedDataGenerator.Open(outputStream, new byte[BufferSize]);
		// }

		private Stream ChainEncryptedOut(Stream outputStream, bool withIntegrityCheck)
		{
			var encryptedDataGenerator =
				new PgpEncryptedDataGenerator(SymmetricKeyAlgorithm, withIntegrityCheck, new SecureRandom());

			foreach (PgpPublicKeyRingWithPreferredKey publicKeyRing in EncryptionKeys.PublicKeyRings)
			{
				PgpPublicKey publicKey = publicKeyRing.PreferredEncryptionKey ?? publicKeyRing.DefaultEncryptionKey;
				encryptedDataGenerator.AddMethod(publicKey);
			}

			return encryptedDataGenerator.Open(outputStream, new byte[BufferSize]);
		}

		#endregion ChainEncryptedOut

		#region ChainCompressedOut

		private Stream ChainCompressedOut(Stream encryptedOut)
		{
			if (CompressionAlgorithm != CompressionAlgorithmTag.Uncompressed)
			{
				PgpCompressedDataGenerator compressedDataGenerator =
					new PgpCompressedDataGenerator(CompressionAlgorithmTag.Zip);
				return compressedDataGenerator.Open(encryptedOut);
			}

			return encryptedOut;
		}

		#endregion ChainCompressedOut

		#region ChainLiteralOut

		private Stream ChainLiteralOut(Stream compressedOut, FileInfo file)
		{
			PgpLiteralDataGenerator pgpLiteralDataGenerator = new PgpLiteralDataGenerator();
			return pgpLiteralDataGenerator.Open(compressedOut, FileTypeToChar(), file.Name, file.Length,
				DateTime.UtcNow);
		}

		#endregion ChainLiteralOut

		#region ChainLiteralStreamOut

		private Stream ChainLiteralStreamOut(Stream compressedOut, Stream inputStream, string name)
		{
			PgpLiteralDataGenerator pgpLiteralDataGenerator = new PgpLiteralDataGenerator();
			return pgpLiteralDataGenerator.Open(compressedOut, FileTypeToChar(), name, inputStream.Length,
				DateTime.UtcNow);
		}

		#endregion ChainLiteralStreamOut

		#region InitSignatureGenerator

		private PgpSignatureGenerator InitSignatureGenerator(Stream compressedOut)
		{
			PublicKeyAlgorithmTag tag = EncryptionKeys.SigningSecretKey.PublicKey.Algorithm;
			PgpSignatureGenerator pgpSignatureGenerator = new PgpSignatureGenerator(tag, HashAlgorithmTag);
			pgpSignatureGenerator.InitSign(PgpSignature.BinaryDocument, EncryptionKeys.SigningPrivateKey);
			foreach (string userId in EncryptionKeys.SigningSecretKey.PublicKey.GetUserIds())
			{
				PgpSignatureSubpacketGenerator subPacketGenerator = new PgpSignatureSubpacketGenerator();
				subPacketGenerator.SetSignerUserId(false, userId);
				pgpSignatureGenerator.SetHashedSubpackets(subPacketGenerator.Generate());
				// Just the first one!
				break;
			}

			pgpSignatureGenerator.GenerateOnePassVersion(false).Encode(compressedOut);
			return pgpSignatureGenerator;
		}

		#endregion InitSignatureGenerator

		#region InitClearSignatureGenerator

		private PgpSignatureGenerator InitClearSignatureGenerator(ArmoredOutputStream armoredOutputStream)
		{
			PublicKeyAlgorithmTag tag = EncryptionKeys.SigningSecretKey.PublicKey.Algorithm;
			PgpSignatureGenerator pgpSignatureGenerator = new PgpSignatureGenerator(tag, HashAlgorithmTag);
			pgpSignatureGenerator.InitSign(PgpSignature.CanonicalTextDocument, EncryptionKeys.SigningPrivateKey);
			armoredOutputStream.BeginClearText(HashAlgorithmTag);
			foreach (string userId in EncryptionKeys.SigningSecretKey.PublicKey.GetUserIds())
			{
				PgpSignatureSubpacketGenerator subPacketGenerator = new PgpSignatureSubpacketGenerator();
				subPacketGenerator.SetSignerUserId(false, userId);
				pgpSignatureGenerator.SetHashedSubpackets(subPacketGenerator.Generate());
				// Just the first one!
				break;
			}

			return pgpSignatureGenerator;
		}

		#endregion InitClearSignatureGenerator

		#region Misc Utilities

		private char FileTypeToChar()
		{
			if (FileType == PGPFileType.UTF8)
				return PgpLiteralData.Utf8;
			if (FileType == PGPFileType.Text)
				return PgpLiteralData.Text;
			return PgpLiteralData.Binary;
		}

		private void ExportKeyPair(
			Stream secretOut,
			Stream publicOut,
			PgpSecretKey secretKey,
			bool armor,
			bool emitVersion)
		{
			if (secretOut == null)
				throw new ArgumentException("secretOut");
			if (publicOut == null)
				throw new ArgumentException("publicOut");

			ArmoredOutputStream secretOutArmored;
			if (armor)
			{
				secretOutArmored = new ArmoredOutputStream(secretOut);
				if (!emitVersion)
				{
					secretOutArmored.SetHeader(ArmoredOutputStream.HeaderVersion, null);
				}

				secretOut = secretOutArmored;
			}
			else
			{
				secretOutArmored = null;
			}

			secretKey.Encode(secretOut);

			secretOutArmored?.Dispose();

			ArmoredOutputStream publicOutArmored;
			if (armor)
			{
				publicOutArmored = new ArmoredOutputStream(publicOut);
				if (!emitVersion)
				{
					publicOutArmored.SetHeader(ArmoredOutputStream.HeaderVersion, null);
				}

				publicOut = publicOutArmored;
			}
			else
			{
				publicOutArmored = null;
			}

			PgpPublicKey key = secretKey.PublicKey;

			key.Encode(publicOut);

			publicOutArmored?.Dispose();
		}

		private static int ReadInputLine(MemoryStream streamOut, Stream encodedFile)
		{
			streamOut.SetLength(0);

			int lookAhead = -1;
			int character;

			while ((character = encodedFile.ReadByte()) >= 0)
			{
				streamOut.WriteByte((byte)character);
				if (character == '\r' || character == '\n')
				{
					lookAhead = ReadPassedEol(streamOut, character, encodedFile);
					break;
				}
			}

			return lookAhead;
		}

		private static int ReadInputLine(MemoryStream streamOut, int lookAhead, Stream encodedFile)
		{
			streamOut.SetLength(0);

			int character = lookAhead;

			do
			{
				streamOut.WriteByte((byte)character);
				if (character == '\r' || character == '\n')
				{
					lookAhead = ReadPassedEol(streamOut, character, encodedFile);
					break;
				}
			} while ((character = encodedFile.ReadByte()) >= 0);

			if (character < 0)
			{
				lookAhead = -1;
			}

			return lookAhead;
		}

		private static int ReadPassedEol(MemoryStream streamOut, int lastCharacter, Stream encodedFile)
		{
			int lookAhead = encodedFile.ReadByte();

			if (lastCharacter == '\r' && lookAhead == '\n')
			{
				streamOut.WriteByte((byte)lookAhead);
				lookAhead = encodedFile.ReadByte();
			}

			return lookAhead;
		}

		private static int GetLengthWithoutSeparatorOrTrailingWhitespace(byte[] line)
		{
			int end = line.Length - 1;

			while (end >= 0 && IsWhiteSpace(line[end]))
			{
				end--;
			}

			return end + 1;
		}

		private static int GetLengthWithoutWhiteSpace(byte[] line)
		{
			int end = line.Length - 1;

			while (end >= 0 && IsWhiteSpace(line[end]))
			{
				end--;
			}

			return end + 1;
		}

		private static bool IsWhiteSpace(byte b)
		{
			return IsLineEnding(b) || b == '\t' || b == ' ';
		}

		private static bool IsLineEnding(byte b)
		{
			return b == '\r' || b == '\n';
		}

		private static void ProcessLine(PgpSignature sig, byte[] line)
		{
			// note: trailing white space needs to be removed from the end of
			// each line for signature calculation RFC 4880 Section 7.1
			int length = GetLengthWithoutWhiteSpace(line);
			if (length > 0)
			{
				sig.Update(line, 0, length);
			}
		}

		private static byte[] LineSeparator => Encoding.ASCII.GetBytes(Environment.NewLine);

		public void Dispose()
		{ }

		# endregion Misc Utilities

		#endregion Private helpers
		
	}
}<|MERGE_RESOLUTION|>--- conflicted
+++ resolved
@@ -5690,13 +5690,8 @@
 				PgpPublicKeyEncryptedData publicKeyEncryptedData = Utilities.ExtractPublicKey(dataList);
 				var keyIdToVerify = publicKeyEncryptedData.KeyId;
 				// If we encounter an encrypted packet, verify with the encryption keys used instead
-<<<<<<< HEAD
 				// TODO does this even make sense? maybe throw exception instead, or try to decrypt first
 				verified = Utilities.FindPublicKeyInKeyRings(keyIdToVerify, EncryptionKeys.PublicKeyRings.Select(keyRing => keyRing.PgpPublicKeyRing), out PgpPublicKey _);
-=======
-				verified = Utilities.FindPublicKey(keyIdToVerify, EncryptionKeys.EncryptKeys, out PgpPublicKey _);
->>>>>>> d6b05377
-				
 			}
 			else if (pgpObject is PgpOnePassSignatureList onePassSignatureList)
 			{
@@ -5842,12 +5837,8 @@
 				// Verify against public key ID and that of any sub keys
 
 				// If we encounter an encrypted packet, verify the encryption key used instead
-<<<<<<< HEAD
 				// TODO does this even make sense? maybe throw exception instead, or try to decrypt first
 				if (Utilities.FindPublicKeyInKeyRings(keyIdToVerify, EncryptionKeys.PublicKeyRings.Select(keyRing => keyRing.PgpPublicKeyRing), out PgpPublicKey _))
-=======
-				if (Utilities.FindPublicKey(keyIdToVerify, EncryptionKeys.EncryptKeys, out PgpPublicKey _))
->>>>>>> d6b05377
 				{
 					verified = true;
 				}
